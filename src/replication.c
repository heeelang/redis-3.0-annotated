/* Asynchronous replication implementation.
 *
 * 异步复制实现
 *
 * Copyright (c) 2009-2012, Salvatore Sanfilippo <antirez at gmail dot com>
 * All rights reserved.
 *
 * Redistribution and use in source and binary forms, with or without
 * modification, are permitted provided that the following conditions are met:
 *
 *   * Redistributions of source code must retain the above copyright notice,
 *     this list of conditions and the following disclaimer.
 *   * Redistributions in binary form must reproduce the above copyright
 *     notice, this list of conditions and the following disclaimer in the
 *     documentation and/or other materials provided with the distribution.
 *   * Neither the name of Redis nor the names of its contributors may be used
 *     to endorse or promote products derived from this software without
 *     specific prior written permission.
 *
 * THIS SOFTWARE IS PROVIDED BY THE COPYRIGHT HOLDERS AND CONTRIBUTORS "AS IS"
 * AND ANY EXPRESS OR IMPLIED WARRANTIES, INCLUDING, BUT NOT LIMITED TO, THE
 * IMPLIED WARRANTIES OF MERCHANTABILITY AND FITNESS FOR A PARTICULAR PURPOSE
 * ARE DISCLAIMED. IN NO EVENT SHALL THE COPYRIGHT OWNER OR CONTRIBUTORS BE
 * LIABLE FOR ANY DIRECT, INDIRECT, INCIDENTAL, SPECIAL, EXEMPLARY, OR
 * CONSEQUENTIAL DAMAGES (INCLUDING, BUT NOT LIMITED TO, PROCUREMENT OF
 * SUBSTITUTE GOODS OR SERVICES; LOSS OF USE, DATA, OR PROFITS; OR BUSINESS
 * INTERRUPTION) HOWEVER CAUSED AND ON ANY THEORY OF LIABILITY, WHETHER IN
 * CONTRACT, STRICT LIABILITY, OR TORT (INCLUDING NEGLIGENCE OR OTHERWISE)
 * ARISING IN ANY WAY OUT OF THE USE OF THIS SOFTWARE, EVEN IF ADVISED OF THE
 * POSSIBILITY OF SUCH DAMAGE.
 */


#include "redis.h"

#include <sys/time.h>
#include <unistd.h>
#include <fcntl.h>
#include <sys/socket.h>
#include <sys/stat.h>

void replicationDiscardCachedMaster(void);
void replicationResurrectCachedMaster(int newfd);
void replicationSendAck(void);

/* ---------------------------------- MASTER -------------------------------- */

// 创建 backlog
void createReplicationBacklog(void) {

    redisAssert(server.repl_backlog == NULL);

    // backlog
    server.repl_backlog = zmalloc(server.repl_backlog_size);
    // 数据长度
    server.repl_backlog_histlen = 0;
    // 索引值，增加数据时使用
    server.repl_backlog_idx = 0;
    /* When a new backlog buffer is created, we increment the replication
     * offset by one to make sure we'll not be able to PSYNC with any
     * previous slave. This is needed because we avoid incrementing the
     * master_repl_offset if no backlog exists nor slaves are attached. */
    // 每次创建 backlog 时都将 master_repl_offset 增一
    // 这是为了防止之前使用过 backlog 的从服务器引发错误的 PSYNC 请求
    server.master_repl_offset++;

    /* We don't have any data inside our buffer, but virtually the first
     * byte we have is the next byte that will be generated for the
     * replication stream. */
    // 尽管没有任何数据，
    // 但 backlog 第一个字节的逻辑位置应该是 repl_offset 后的第一个字节
    server.repl_backlog_off = server.master_repl_offset+1;
}

/* This function is called when the user modifies the replication backlog
 * size at runtime. It is up to the function to both update the
 * server.repl_backlog_size and to resize the buffer and setup it so that
 * it contains the same data as the previous one (possibly less data, but
 * the most recent bytes, or the same data and more free space in case the
 * buffer is enlarged). */
// 动态调整 backlog 大小
// 当 backlog 是被扩大时，原有的数据会被保留，
// 因为分配空间使用的是 realloc
void resizeReplicationBacklog(long long newsize) {

    // 不能小于最小大小
    if (newsize < REDIS_REPL_BACKLOG_MIN_SIZE)
        newsize = REDIS_REPL_BACKLOG_MIN_SIZE;

    // 大小和目前大小相等
    if (server.repl_backlog_size == newsize) return;

    // 设置新大小
    server.repl_backlog_size = newsize;
    if (server.repl_backlog != NULL) {
        /* What we actually do is to flush the old buffer and realloc a new
         * empty one. It will refill with new data incrementally.
         * The reason is that copying a few gigabytes adds latency and even
         * worse often we need to alloc additional space before freeing the
         * old buffer. */
        // 释放 backlog
        zfree(server.repl_backlog);
        // 按新大小创建新 backlog
        server.repl_backlog = zmalloc(server.repl_backlog_size);
        server.repl_backlog_histlen = 0;
        server.repl_backlog_idx = 0;
        /* Next byte we have is... the next since the buffer is emtpy. */
        server.repl_backlog_off = server.master_repl_offset+1;
    }
}

// 释放 backlog
void freeReplicationBacklog(void) {
    redisAssert(listLength(server.slaves) == 0);
    zfree(server.repl_backlog);
    server.repl_backlog = NULL;
}

/* Add data to the replication backlog.
 * This function also increments the global replication offset stored at
 * server.master_repl_offset, because there is no case where we want to feed
 * the backlog without incrementing the buffer. 
 *
 * 添加数据到复制 backlog ，
 * 并且按照添加内容的长度更新 server.master_repl_offset 偏移量。
 */
void feedReplicationBacklog(void *ptr, size_t len) {
    unsigned char *p = ptr;

    // 将长度累加到全局 offset 中
    server.master_repl_offset += len;

    /* This is a circular buffer, so write as much data we can at every
     * iteration and rewind the "idx" index if we reach the limit. */
    // 环形 buffer ，每次写尽可能多的数据，并在到达尾部时将 idx 重置到头部
    while(len) {
        // 从 idx 到 backlog 尾部的字节数
        size_t thislen = server.repl_backlog_size - server.repl_backlog_idx;
        // 如果 idx 到 backlog 尾部这段空间足以容纳要写入的内容
        // 那么直接将写入数据长度设为 len
        // 在将这些 len 字节复制之后，这个 while 循环将跳出
        if (thislen > len) thislen = len;
        // 将 p 中的 thislen 字节内容复制到 backlog
        memcpy(server.repl_backlog+server.repl_backlog_idx,p,thislen);
        // 更新 idx ，指向新写入的数据之后
        server.repl_backlog_idx += thislen;
        // 如果写入达到尾部，那么将索引重置到头部
        if (server.repl_backlog_idx == server.repl_backlog_size)
            server.repl_backlog_idx = 0;
        // 减去已写入的字节数
        len -= thislen;
        // 将指针移动到已被写入数据的后面，指向未被复制数据的开头
        p += thislen;
        // 增加实际长度
        server.repl_backlog_histlen += thislen;
    }
    // histlen 的最大值只能等于 backlog_size
    // 另外，当 histlen 大于 repl_backlog_size 时，
    // 表示写入数据的前头有一部分数据被自己的尾部覆盖了
    // 举个例子，例如 abcde 要写入到一个只有三个字节的环形数组中
    // 且假设索引为 0
    // 那么 abc 首先被写入，数组为 [a, b, c] 
    // 然后 de 被写入，数组为 [d, e, c]
    if (server.repl_backlog_histlen > server.repl_backlog_size)
        server.repl_backlog_histlen = server.repl_backlog_size;
    /* Set the offset of the first byte we have in the backlog. */
    // 记录程序可以依靠 backlog 来还原的数据的第一个字节的偏移量
    // 比如 master_repl_offset = 10086
    // repl_backlog_histlen = 30
    // 那么 backlog 所保存的数据的第一个字节的偏移量为
    // 10086 - 30 + 1 = 10056 + 1 = 10057
    // 这说明如果从服务器如果从 10057 至 10086 之间的任何时间断线
    // 那么从服务器都可以使用 PSYNC
    server.repl_backlog_off = server.master_repl_offset -
                              server.repl_backlog_histlen + 1;
}

/* Wrapper for feedReplicationBacklog() that takes Redis string objects
 * as input. */
// 将 Redis 对象放进 replication backlog 里面
void feedReplicationBacklogWithObject(robj *o) {
    char llstr[REDIS_LONGSTR_SIZE];
    void *p;
    size_t len;

    if (o->encoding == REDIS_ENCODING_INT) {
        len = ll2string(llstr,sizeof(llstr),(long)o->ptr);
        p = llstr;
    } else {
        len = sdslen(o->ptr);
        p = o->ptr;
    }
    feedReplicationBacklog(p,len);
}

// 将传入的参数发送给从服务器
// 操作分为三步：
// 1） 构建协议内容
// 2） 将协议内容备份到 backlog
// 3） 将内容发送给各个从服务器
void replicationFeedSlaves(list *slaves, int dictid, robj **argv, int argc) {
    listNode *ln;
    listIter li;
    int j, len;
    char llstr[REDIS_LONGSTR_SIZE];

    /* If there aren't slaves, and there is no backlog buffer to populate,
     * we can return ASAP. */
    // backlog 为空，且没有从服务器，直接返回
    if (server.repl_backlog == NULL && listLength(slaves) == 0) return;

    /* We can't have slaves attached and no backlog. */
    redisAssert(!(listLength(slaves) != 0 && server.repl_backlog == NULL));

    /* Send SELECT command to every slave if needed. */
    // 如果有需要的话，发送 SELECT 命令，指定数据库
    if (server.slaveseldb != dictid) {
        robj *selectcmd;

        /* For a few DBs we have pre-computed SELECT command. */
        if (dictid >= 0 && dictid < REDIS_SHARED_SELECT_CMDS) {
            selectcmd = shared.select[dictid];
        } else {
            int dictid_len;

            dictid_len = ll2string(llstr,sizeof(llstr),dictid);
            selectcmd = createObject(REDIS_STRING,
                sdscatprintf(sdsempty(),
                "*2\r\n$6\r\nSELECT\r\n$%d\r\n%s\r\n",
                dictid_len, llstr));
        }

        /* Add the SELECT command into the backlog. */
        // 将 SELECT 命令添加到 backlog
        if (server.repl_backlog) feedReplicationBacklogWithObject(selectcmd);

        /* Send it to slaves. */
        // 发送给所有从服务器
        listRewind(slaves,&li);
        while((ln = listNext(&li))) {
            redisClient *slave = ln->value;
            addReply(slave,selectcmd);
        }

        if (dictid < 0 || dictid >= REDIS_SHARED_SELECT_CMDS)
            decrRefCount(selectcmd);
    }

    server.slaveseldb = dictid;

    /* Write the command to the replication backlog if any. */
    // 将命令写入到backlog
    if (server.repl_backlog) {
        char aux[REDIS_LONGSTR_SIZE+3];

        /* Add the multi bulk reply length. */
        aux[0] = '*';
        len = ll2string(aux+1,sizeof(aux)-1,argc);
        aux[len+1] = '\r';
        aux[len+2] = '\n';
        feedReplicationBacklog(aux,len+3);

        for (j = 0; j < argc; j++) {
            long objlen = stringObjectLen(argv[j]);

            /* We need to feed the buffer with the object as a bulk reply
             * not just as a plain string, so create the $..CRLF payload len 
             * ad add the final CRLF */
            // 将参数从对象转换成协议格式
            aux[0] = '$';
            len = ll2string(aux+1,sizeof(aux)-1,objlen);
            aux[len+1] = '\r';
            aux[len+2] = '\n';
            feedReplicationBacklog(aux,len+3);
            feedReplicationBacklogWithObject(argv[j]);
            feedReplicationBacklog(aux+len+1,2);
        }
    }

    /* Write the command to every slave. */
    listRewind(slaves,&li);
    while((ln = listNext(&li))) {

        // 指向从服务器
        redisClient *slave = ln->value;

        /* Don't feed slaves that are still waiting for BGSAVE to start */
        // 不要给正在等待 BGSAVE 开始的从服务器发送命令
        if (slave->replstate == REDIS_REPL_WAIT_BGSAVE_START) continue;

        /* Feed slaves that are waiting for the initial SYNC (so these commands
         * are queued in the output buffer until the initial SYNC completes),
         * or are already in sync with the master. */
        // 向已经接收完和正在接收 RDB 文件的从服务器发送命令
        // 如果从服务器正在接收主服务器发送的 RDB 文件，
        // 那么在初次 SYNC 完成之前，主服务器发送的内容会被放进一个缓冲区里面

        /* Add the multi bulk length. */
        addReplyMultiBulkLen(slave,argc);

        /* Finally any additional argument that was not stored inside the
         * static buffer if any (from j to argc). */
        for (j = 0; j < argc; j++)
            addReplyBulk(slave,argv[j]);
    }
}

// 将协议发给 Monitor
void replicationFeedMonitors(redisClient *c, list *monitors, int dictid, robj **argv, int argc) {
    listNode *ln;
    listIter li;
    int j;
    sds cmdrepr = sdsnew("+");
    robj *cmdobj;
    char peerid[REDIS_PEER_ID_LEN];
    struct timeval tv;

    // 获取时间戳
    gettimeofday(&tv,NULL);
    cmdrepr = sdscatprintf(cmdrepr,"%ld.%06ld ",(long)tv.tv_sec,(long)tv.tv_usec);
    if (c->flags & REDIS_LUA_CLIENT) {
        cmdrepr = sdscatprintf(cmdrepr,"[%d lua] ",dictid);
    } else if (c->flags & REDIS_UNIX_SOCKET) {
        cmdrepr = sdscatprintf(cmdrepr,"[%d unix:%s] ",dictid,server.unixsocket);
    } else {
        getClientPeerId(c,peerid,sizeof(peerid));
        cmdrepr = sdscatprintf(cmdrepr,"[%d %s] ",dictid,peerid);
    }

    // 获取命令和参数
    for (j = 0; j < argc; j++) {
        if (argv[j]->encoding == REDIS_ENCODING_INT) {
            cmdrepr = sdscatprintf(cmdrepr, "\"%ld\"", (long)argv[j]->ptr);
        } else {
            cmdrepr = sdscatrepr(cmdrepr,(char*)argv[j]->ptr,
                        sdslen(argv[j]->ptr));
        }
        if (j != argc-1)
            cmdrepr = sdscatlen(cmdrepr," ",1);
    }
    cmdrepr = sdscatlen(cmdrepr,"\r\n",2);
    cmdobj = createObject(REDIS_STRING,cmdrepr);

    // 将内容发送给所有 MONITOR 
    listRewind(monitors,&li);
    while((ln = listNext(&li))) {
        redisClient *monitor = ln->value;
        addReply(monitor,cmdobj);
    }
    decrRefCount(cmdobj);
}

/* Feed the slave 'c' with the replication backlog starting from the
 * specified 'offset' up to the end of the backlog. */
// 向从服务器 c 发送 backlog 中从 offset 到 backlog 尾部之间的数据
long long addReplyReplicationBacklog(redisClient *c, long long offset) {
    long long j, skip, len;

    redisLog(REDIS_DEBUG, "[PSYNC] Slave request offset: %lld", offset);

    if (server.repl_backlog_histlen == 0) {
        redisLog(REDIS_DEBUG, "[PSYNC] Backlog history len is zero");
        return 0;
    }

    redisLog(REDIS_DEBUG, "[PSYNC] Backlog size: %lld",
             server.repl_backlog_size);
    redisLog(REDIS_DEBUG, "[PSYNC] First byte: %lld",
             server.repl_backlog_off);
    redisLog(REDIS_DEBUG, "[PSYNC] History len: %lld",
             server.repl_backlog_histlen);
    redisLog(REDIS_DEBUG, "[PSYNC] Current index: %lld",
             server.repl_backlog_idx);

    /* Compute the amount of bytes we need to discard. */
    skip = offset - server.repl_backlog_off;
    redisLog(REDIS_DEBUG, "[PSYNC] Skipping: %lld", skip);

    /* Point j to the oldest byte, that is actaully our
     * server.repl_backlog_off byte. */
    j = (server.repl_backlog_idx +
        (server.repl_backlog_size-server.repl_backlog_histlen)) %
        server.repl_backlog_size;
    redisLog(REDIS_DEBUG, "[PSYNC] Index of first byte: %lld", j);

    /* Discard the amount of data to seek to the specified 'offset'. */
    j = (j + skip) % server.repl_backlog_size;

    /* Feed slave with data. Since it is a circular buffer we have to
     * split the reply in two parts if we are cross-boundary. */
    len = server.repl_backlog_histlen - skip;
    redisLog(REDIS_DEBUG, "[PSYNC] Reply total length: %lld", len);
    while(len) {
        long long thislen =
            ((server.repl_backlog_size - j) < len) ?
            (server.repl_backlog_size - j) : len;

        redisLog(REDIS_DEBUG, "[PSYNC] addReply() length: %lld", thislen);
        addReplySds(c,sdsnewlen(server.repl_backlog + j, thislen));
        len -= thislen;
        j = 0;
    }
    return server.repl_backlog_histlen - skip;
}

/* This function handles the PSYNC command from the point of view of a
 * master receiving a request for partial resynchronization.
 *
 * On success return REDIS_OK, otherwise REDIS_ERR is returned and we proceed
 * with the usual full resync. */
// 尝试进行部分 resync ，成功返回 REDIS_OK ，失败返回 REDIS_ERR 。
int masterTryPartialResynchronization(redisClient *c) {
    long long psync_offset, psync_len;
    char *master_runid = c->argv[1]->ptr;
    char buf[128];
    int buflen;

    /* Is the runid of this master the same advertised by the wannabe slave
     * via PSYNC? If runid changed this master is a different instance and
     * there is no way to continue. */
    // 检查 master id 是否和 runid 一致，只有一致的情况下才有 PSYNC 的可能
    if (strcasecmp(master_runid, server.runid)) {
        /* Run id "?" is used by slaves that want to force a full resync. */
        // 从服务器提供的 run id 和服务器的 run id 不一致
        if (master_runid[0] != '?') {
            redisLog(REDIS_NOTICE,"Partial resynchronization not accepted: "
                "Runid mismatch (Client asked for runid '%s', my runid is '%s')",
                master_runid, server.runid);
        // 从服务器提供的 run id 为 '?' ，表示强制 FULL RESYNC
        } else {
            redisLog(REDIS_NOTICE,"Full resync requested by slave.");
        }
        // 需要 full resync
        goto need_full_resync;
    }

    /* We still have the data our slave is asking for? */
    // 取出 psync_offset 参数
    if (getLongLongFromObjectOrReply(c,c->argv[2],&psync_offset,NULL) !=
       REDIS_OK) goto need_full_resync;

        // 如果没有 backlog
    if (!server.repl_backlog ||
        // 或者 psync_offset 小于 server.repl_backlog_off
        // （想要恢复的那部分数据已经被覆盖）
        psync_offset < server.repl_backlog_off ||
        // psync offset 大于 backlog 所保存的数据的偏移量
        psync_offset > (server.repl_backlog_off + server.repl_backlog_histlen))
    {
        // 执行 FULL RESYNC
        redisLog(REDIS_NOTICE,
            "Unable to partial resync with the slave for lack of backlog (Slave request was: %lld).", psync_offset);
        if (psync_offset > server.master_repl_offset) {
            redisLog(REDIS_WARNING,
                "Warning: slave tried to PSYNC with an offset that is greater than the master replication offset.");
        }
        goto need_full_resync;
    }

    /* If we reached this point, we are able to perform a partial resync:
     * 程序运行到这里，说明可以执行 partial resync
     *
     * 1) Set client state to make it a slave.
     *    将客户端状态设为 salve  
     *
     * 2) Inform the client we can continue with +CONTINUE
     *    向 slave 发送 +CONTINUE ，表示 partial resync 的请求被接受
     *
     * 3) Send the backlog data (from the offset to the end) to the slave. 
     *    发送 backlog 中，客户端所需要的数据
     */
    c->flags |= REDIS_SLAVE;
    c->replstate = REDIS_REPL_ONLINE;
    c->repl_ack_time = server.unixtime;
    listAddNodeTail(server.slaves,c);
    /* We can't use the connection buffers since they are used to accumulate
     * new commands at this stage. But we are sure the socket send buffer is
     * emtpy so this write will never fail actually. */
    // 向从服务器发送一个同步 +CONTINUE ，表示 PSYNC 可以执行
    buflen = snprintf(buf,sizeof(buf),"+CONTINUE\r\n");
    if (write(c->fd,buf,buflen) != buflen) {
        freeClientAsync(c);
        return REDIS_OK;
    }
    // 发送 backlog 中的内容（也即是从服务器缺失的那些内容）到从服务器
    psync_len = addReplyReplicationBacklog(c,psync_offset);
    redisLog(REDIS_NOTICE,
        "Partial resynchronization request accepted. Sending %lld bytes of backlog starting from offset %lld.", psync_len, psync_offset);
    /* Note that we don't need to set the selected DB at server.slaveseldb
     * to -1 to force the master to emit SELECT, since the slave already
     * has this state from the previous connection with the master. */

    // 刷新低延迟从服务器的数量
    refreshGoodSlavesCount();
    return REDIS_OK; /* The caller can return, no full resync needed. */

need_full_resync:
    /* We need a full resync for some reason... notify the client. */
    // 刷新 psync_offset
    psync_offset = server.master_repl_offset;
    /* Add 1 to psync_offset if it the replication backlog does not exists
     * as when it will be created later we'll increment the offset by one. */
    // 刷新 psync_offset
    if (server.repl_backlog == NULL) psync_offset++;
    /* Again, we can't use the connection buffers (see above). */
    // 发送 +FULLRESYNC ，表示需要完整重同步
    buflen = snprintf(buf,sizeof(buf),"+FULLRESYNC %s %lld\r\n",
                      server.runid,psync_offset);
    if (write(c->fd,buf,buflen) != buflen) {
        freeClientAsync(c);
        return REDIS_OK;
    }
    return REDIS_ERR;
}

/* SYNC ad PSYNC command implemenation. */
void syncCommand(redisClient *c) {

    /* ignore SYNC if already slave or in monitor mode */
    // 已经是 SLAVE ，或者处于 MONITOR 模式，返回
    if (c->flags & REDIS_SLAVE) return;

    /* Refuse SYNC requests if we are a slave but the link with our master
     * is not ok... */
    // 如果这是一个从服务器，但与主服务器的连接仍未就绪，那么拒绝 SYNC
    if (server.masterhost && server.repl_state != REDIS_REPL_CONNECTED) {
        addReplyError(c,"Can't SYNC while not connected with my master");
        return;
    }

    /* SYNC can't be issued when the server has pending data to send to
     * the client about already issued commands. We need a fresh reply
     * buffer registering the differences between the BGSAVE and the current
     * dataset, so that we can copy to other slaves if needed. */
    // 在客户端仍有输出数据等待输出，不能 SYNC
    if (listLength(c->reply) != 0 || c->bufpos != 0) {
        addReplyError(c,"SYNC and PSYNC are invalid with pending output");
        return;
    }

    redisLog(REDIS_NOTICE,"Slave asks for synchronization");

    /* Try a partial resynchronization if this is a PSYNC command.
     * 如果这是一个 PSYNC 命令，那么尝试 partial resynchronization 。
     *
     * If it fails, we continue with usual full resynchronization, however
     * when this happens masterTryPartialResynchronization() already
     * replied with:
     *
     * 如果失败，那么使用 full resynchronization ，
     * 在这种情况下， masterTryPartialResynchronization() 返回以下内容：
     *
     * +FULLRESYNC <runid> <offset>
     *
     * So the slave knows the new runid and offset to try a PSYNC later
     * if the connection with the master is lost. 
     *
     * 这样的话，之后如果主服务器断开，那么从服务器就可以尝试 PSYNC 了。
     */
    if (!strcasecmp(c->argv[0]->ptr,"psync")) {
        // 尝试进行 PSYNC
        if (masterTryPartialResynchronization(c) == REDIS_OK) {
            // 可执行 PSYNC
            server.stat_sync_partial_ok++;
            return; /* No full resync needed, return. */
        } else {
            // 不可执行 PSYNC
            char *master_runid = c->argv[1]->ptr;
            
            /* Increment stats for failed PSYNCs, but only if the
             * runid is not "?", as this is used by slaves to force a full
             * resync on purpose when they are not albe to partially
             * resync. */
            if (master_runid[0] != '?') server.stat_sync_partial_err++;
        }
    } else {
        /* If a slave uses SYNC, we are dealing with an old implementation
         * of the replication protocol (like redis-cli --slave). Flag the client
         * so that we don't expect to receive REPLCONF ACK feedbacks. */
<<<<<<< HEAD
        // 旧版实现，设置标识，避免接收 REPLCONF ACK 
        c->flags |= REDIS_PRE_PSYNC_SLAVE;
=======
        c->flags |= REDIS_PRE_PSYNC;
>>>>>>> 0f9422d5
    }

    // 以下是完整重同步的情况。。。

    /* Full resynchronization. */
    // 执行 full resynchronization ，增加计数
    server.stat_sync_full++;

    /* Here we need to check if there is a background saving operation
     * in progress, or if it is required to start one */
    // 检查是否有 BGSAVE 在执行
    if (server.rdb_child_pid != -1) {
        /* Ok a background save is in progress. Let's check if it is a good
         * one for replication, i.e. if there is another slave that is
         * registering differences since the server forked to save */
        redisClient *slave;
        listNode *ln;
        listIter li;

        // 如果有至少一个 slave 在等待这个 BGSAVE 完成
        // 那么说明正在进行的 BGSAVE 所产生的 RDB 也可以为其他 slave 所用
        listRewind(server.slaves,&li);
        while((ln = listNext(&li))) {
            slave = ln->value;
            if (slave->replstate == REDIS_REPL_WAIT_BGSAVE_END) break;
        }

        if (ln) {
            /* Perfect, the server is already registering differences for
             * another slave. Set the right state, and copy the buffer. */
            // 幸运的情况，可以使用目前 BGSAVE 所生成的 RDB
            copyClientOutputBuffer(c,slave);
            c->replstate = REDIS_REPL_WAIT_BGSAVE_END;
            redisLog(REDIS_NOTICE,"Waiting for end of BGSAVE for SYNC");
        } else {
            /* No way, we need to wait for the next BGSAVE in order to
             * register differences */
            // 不好运的情况，必须等待下个 BGSAVE
            c->replstate = REDIS_REPL_WAIT_BGSAVE_START;
            redisLog(REDIS_NOTICE,"Waiting for next BGSAVE for SYNC");
        }
    } else {
        /* Ok we don't have a BGSAVE in progress, let's start one */
        // 没有 BGSAVE 在进行，开始一个新的 BGSAVE
        redisLog(REDIS_NOTICE,"Starting BGSAVE for SYNC");
        if (rdbSaveBackground(server.rdb_filename) != REDIS_OK) {
            redisLog(REDIS_NOTICE,"Replication failed, can't BGSAVE");
            addReplyError(c,"Unable to perform background save");
            return;
        }
        // 设置状态
        c->replstate = REDIS_REPL_WAIT_BGSAVE_END;
        /* Flush the script cache for the new slave. */
        // 因为新 slave 进入，刷新复制脚本缓存
        replicationScriptCacheFlush();
    }

    if (server.repl_disable_tcp_nodelay)
        anetDisableTcpNoDelay(NULL, c->fd); /* Non critical if it fails. */

    c->repldbfd = -1;

    c->flags |= REDIS_SLAVE;

    server.slaveseldb = -1; /* Force to re-emit the SELECT command. */

    // 添加到 slave 列表中
    listAddNodeTail(server.slaves,c);
    // 如果是第一个 slave ，那么初始化 backlog
    if (listLength(server.slaves) == 1 && server.repl_backlog == NULL)
        createReplicationBacklog();
    return;
}

/* REPLCONF <option> <value> <option> <value> ...
 * This command is used by a slave in order to configure the replication
 * process before starting it with the SYNC command.
 *
 * 由 slave 使用，在 SYNC 之前配置复制进程（process）
 *
 * Currently the only use of this command is to communicate to the master
 * what is the listening port of the Slave redis instance, so that the
 * master can accurately list slaves and their listening ports in
 * the INFO output.
 *
 * 目前这个函数的唯一作用就是，让 slave 告诉 master 它正在监听的端口号
 * 然后 master 就可以在 INFO 命令的输出中打印这个号码了。
 *
 * In the future the same command can be used in order to configure
 * the replication to initiate an incremental replication instead of a
 * full resync. 
 *
 * 将来可能会用这个命令来实现增量式复制，取代 full resync 。
 */
void replconfCommand(redisClient *c) {
    int j;

    if ((c->argc % 2) == 0) {
        /* Number of arguments must be odd to make sure that every
         * option has a corresponding value. */
        addReply(c,shared.syntaxerr);
        return;
    }

    /* Process every option-value pair. */
    for (j = 1; j < c->argc; j+=2) {

        // 从服务器发来 REPLCONF listening-port <port> 命令
        // 主服务器将从服务器监听的端口号记录下来
        // 也即是 INFO replication 中的 slaveN ..., port = xxx 这一项
        if (!strcasecmp(c->argv[j]->ptr,"listening-port")) {
            long port;

            if ((getLongFromObjectOrReply(c,c->argv[j+1],
                    &port,NULL) != REDIS_OK))
                return;
            c->slave_listening_port = port;

        // 从服务器发来 REPLCONF ACK <offset> 命令
        // 告知主服务器，从服务器已处理的复制流的偏移量
        } else if (!strcasecmp(c->argv[j]->ptr,"ack")) {
            /* REPLCONF ACK is used by slave to inform the master the amount
             * of replication stream that it processed so far. It is an
             * internal only command that normal clients should never use. */
            // 从服务器使用 REPLCONF ACK 告知主服务器，
            // 从服务器目前已处理的复制流的偏移量
            // 主服务器更新它的记录值
            // 也即是 INFO replication 中的  slaveN ..., offset = xxx 这一项
            long long offset;

            if (!(c->flags & REDIS_SLAVE)) return;
            if ((getLongLongFromObject(c->argv[j+1], &offset) != REDIS_OK))
                return;
            // 如果 offset 已改变，那么更新
            if (offset > c->repl_ack_off)
                c->repl_ack_off = offset;
            // 更新最后一次发送 ack 的时间
            c->repl_ack_time = server.unixtime;
            /* Note: this command does not reply anything! */
            return;
        } else if (!strcasecmp(c->argv[j]->ptr,"getack")) {
            /* REPLCONF GETACK is used in order to request an ACK ASAP
             * to the slave. */
            if (server.masterhost && server.master) replicationSendAck();
            /* Note: this command does not reply anything! */
        } else {
            addReplyErrorFormat(c,"Unrecognized REPLCONF option: %s",
                (char*)c->argv[j]->ptr);
            return;
        }
    }
    addReply(c,shared.ok);
}

// master 将 RDB 文件发送给 slave 的写事件处理器
void sendBulkToSlave(aeEventLoop *el, int fd, void *privdata, int mask) {
    redisClient *slave = privdata;
    REDIS_NOTUSED(el);
    REDIS_NOTUSED(mask);
    char buf[REDIS_IOBUF_LEN];
    ssize_t nwritten, buflen;

    /* Before sending the RDB file, we send the preamble as configured by the
     * replication process. Currently the preamble is just the bulk count of
     * the file in the form "$<length>\r\n". */
    if (slave->replpreamble) {
        nwritten = write(fd,slave->replpreamble,sdslen(slave->replpreamble));
        if (nwritten == -1) {
            redisLog(REDIS_VERBOSE,"Write error sending RDB preamble to slave: %s",
                strerror(errno));
            freeClient(slave);
            return;
        }
        sdsrange(slave->replpreamble,nwritten,-1);
        if (sdslen(slave->replpreamble) == 0) {
            sdsfree(slave->replpreamble);
            slave->replpreamble = NULL;
            /* fall through sending data. */
        } else {
            return;
        }
    }

    /* If the preamble was already transfered, send the RDB bulk data. */
    lseek(slave->repldbfd,slave->repldboff,SEEK_SET);
    // 读取 RDB 数据
    buflen = read(slave->repldbfd,buf,REDIS_IOBUF_LEN);
    if (buflen <= 0) {
        redisLog(REDIS_WARNING,"Read error sending DB to slave: %s",
            (buflen == 0) ? "premature EOF" : strerror(errno));
        freeClient(slave);
        return;
    }
    // 写入数据到 slave
    if ((nwritten = write(fd,buf,buflen)) == -1) {
        redisLog(REDIS_VERBOSE,"Write error sending DB to slave: %s",
            strerror(errno));
        freeClient(slave);
        return;
    }

    // 如果写入成功，那么更新写入字节数到 repldboff ，等待下次继续写入
    slave->repldboff += nwritten;

    // 如果写入已经完成
    if (slave->repldboff == slave->repldbsize) {
        // 关闭 RDB 文件描述符
        close(slave->repldbfd);
        slave->repldbfd = -1;
        // 删除之前绑定的写事件处理器
        aeDeleteFileEvent(server.el,slave->fd,AE_WRITABLE);
        // 将状态更新为 REDIS_REPL_ONLINE
        slave->replstate = REDIS_REPL_ONLINE;
        // 更新响应时间
        slave->repl_ack_time = server.unixtime;
        // 创建向从服务器发送命令的写事件处理器
        // 将保存并发送 RDB 期间的回复全部发送给从服务器
        if (aeCreateFileEvent(server.el, slave->fd, AE_WRITABLE,
            sendReplyToClient, slave) == AE_ERR) {
            freeClient(slave);
            return;
        }
        // 刷新低延迟 slave 数量
        refreshGoodSlavesCount();
        redisLog(REDIS_NOTICE,"Synchronization with slave succeeded");
    }
}

/* This function is called at the end of every background saving.
 * 在每次 BGSAVE 执行完毕之后使用
 *
 * The argument bgsaveerr is REDIS_OK if the background saving succeeded
 * otherwise REDIS_ERR is passed to the function.
 * bgsaveerr 可能是 REDIS_OK 或者 REDIS_ERR ，显示 BGSAVE 的执行结果
 *
 * The goal of this function is to handle slaves waiting for a successful
 * background saving in order to perform non-blocking synchronization. 
 * 
 * 这个函数是在 BGSAVE 完成之后的异步回调函数，
 * 它指导该怎么执行和 slave 相关的 RDB 下一步工作。
 */
void updateSlavesWaitingBgsave(int bgsaveerr) {
    listNode *ln;
    int startbgsave = 0;
    listIter li;

    // 遍历所有 slave
    listRewind(server.slaves,&li);
    while((ln = listNext(&li))) {
        redisClient *slave = ln->value;

        if (slave->replstate == REDIS_REPL_WAIT_BGSAVE_START) {
            // 之前的 RDB 文件不能被 slave 使用，
            // 开始新的 BGSAVE
            startbgsave = 1;
            slave->replstate = REDIS_REPL_WAIT_BGSAVE_END;
        } else if (slave->replstate == REDIS_REPL_WAIT_BGSAVE_END) {

            // 执行到这里，说明有 slave 在等待 BGSAVE 完成

            struct redis_stat buf;

            // 但是 BGSAVE 执行错误
            if (bgsaveerr != REDIS_OK) {
                // 释放 slave
                freeClient(slave);
                redisLog(REDIS_WARNING,"SYNC failed. BGSAVE child returned an error");
                continue;
            }

            // 打开 RDB 文件
            if ((slave->repldbfd = open(server.rdb_filename,O_RDONLY)) == -1 ||
                redis_fstat(slave->repldbfd,&buf) == -1) {
                freeClient(slave);
                redisLog(REDIS_WARNING,"SYNC failed. Can't open/stat DB after BGSAVE: %s", strerror(errno));
                continue;
            }

            // 设置偏移量，各种值
            slave->repldboff = 0;
            slave->repldbsize = buf.st_size;
            // 更新状态
            slave->replstate = REDIS_REPL_SEND_BULK;

            slave->replpreamble = sdscatprintf(sdsempty(),"$%lld\r\n",
                (unsigned long long) slave->repldbsize);

            // 清空之前的写事件处理器
            aeDeleteFileEvent(server.el,slave->fd,AE_WRITABLE);
            // 将 sendBulkToSlave 安装为 slave 的写事件处理器
            // 它用于将 RDB 文件发送给 slave
            if (aeCreateFileEvent(server.el, slave->fd, AE_WRITABLE, sendBulkToSlave, slave) == AE_ERR) {
                freeClient(slave);
                continue;
            }
        }
    }

    // 需要执行新的 BGSAVE
    if (startbgsave) {
        /* Since we are starting a new background save for one or more slaves,
         * we flush the Replication Script Cache to use EVAL to propagate every
         * new EVALSHA for the first time, since all the new slaves don't know
         * about previous scripts. */
        // 开始行的 BGSAVE ，并清空脚本缓存
        replicationScriptCacheFlush();
        if (rdbSaveBackground(server.rdb_filename) != REDIS_OK) {
            listIter li;

            listRewind(server.slaves,&li);
            redisLog(REDIS_WARNING,"SYNC failed. BGSAVE failed");
            while((ln = listNext(&li))) {
                redisClient *slave = ln->value;

                if (slave->replstate == REDIS_REPL_WAIT_BGSAVE_START)
                    freeClient(slave);
            }
        }
    }
}

/* ----------------------------------- SLAVE -------------------------------- */

/* Abort the async download of the bulk dataset while SYNC-ing with master */
// 停止下载 RDB 文件
void replicationAbortSyncTransfer(void) {
    redisAssert(server.repl_state == REDIS_REPL_TRANSFER);

    aeDeleteFileEvent(server.el,server.repl_transfer_s,AE_READABLE);
    close(server.repl_transfer_s);
    close(server.repl_transfer_fd);
    unlink(server.repl_transfer_tmpfile);
    zfree(server.repl_transfer_tmpfile);
    server.repl_state = REDIS_REPL_CONNECT;
}

/* Avoid the master to detect the slave is timing out while loading the
 * RDB file in initial synchronization. We send a single newline character
 * that is valid protocol but is guaranteed to either be sent entierly or
 * not, since the byte is indivisible.
 *
 * The function is called in two contexts: while we flush the current
 * data with emptyDb(), and while we load the new data received as an
 * RDB file from the master. */
void replicationSendNewlineToMaster(void) {
    static time_t newline_sent;
    if (time(NULL) != newline_sent) {
        newline_sent = time(NULL);
        if (write(server.repl_transfer_s,"\n",1) == -1) {
            /* Pinging back in this stage is best-effort. */
        }
    }
}

/* Callback used by emptyDb() while flushing away old data to load
 * the new dataset received by the master. */
void replicationEmptyDbCallback(void *privdata) {
    REDIS_NOTUSED(privdata);
    replicationSendNewlineToMaster();
}

/* Asynchronously read the SYNC payload we receive from a master */
// 异步 RDB 文件读取函数
#define REPL_MAX_WRITTEN_BEFORE_FSYNC (1024*1024*8) /* 8 MB */
void readSyncBulkPayload(aeEventLoop *el, int fd, void *privdata, int mask) {
    char buf[4096];
    ssize_t nread, readlen;
    off_t left;
    REDIS_NOTUSED(el);
    REDIS_NOTUSED(privdata);
    REDIS_NOTUSED(mask);

    /* If repl_transfer_size == -1 we still have to read the bulk length
     * from the master reply. */
    // 读取 RDB 文件的大小
    if (server.repl_transfer_size == -1) {

        // 调用读函数
        if (syncReadLine(fd,buf,1024,server.repl_syncio_timeout*1000) == -1) {
            redisLog(REDIS_WARNING,
                "I/O error reading bulk count from MASTER: %s",
                strerror(errno));
            goto error;
        }

        // 出错？
        if (buf[0] == '-') {
            redisLog(REDIS_WARNING,
                "MASTER aborted replication with an error: %s",
                buf+1);
            goto error;
        } else if (buf[0] == '\0') {
            /* At this stage just a newline works as a PING in order to take
             * the connection live. So we refresh our last interaction
             * timestamp. */
            // 只接到了一个作用和 PING 一样的 '\0'
            // 更新最后互动时间
            server.repl_transfer_lastio = server.unixtime;
            return;
        } else if (buf[0] != '$') {
            // 读入的内容出错，和协议格式不符
            redisLog(REDIS_WARNING,"Bad protocol from MASTER, the first byte is not '$' (we received '%s'), are you sure the host and port are right?", buf);
            goto error;
        }

        // 分析 RDB 文件大小
        server.repl_transfer_size = strtol(buf+1,NULL,10);

        redisLog(REDIS_NOTICE,
            "MASTER <-> SLAVE sync: receiving %lld bytes from master",
            (long long) server.repl_transfer_size);
        return;
    }

    /* Read bulk data */
    // 读数据

    // 还有多少字节要读？
    left = server.repl_transfer_size - server.repl_transfer_read;
    readlen = (left < (signed)sizeof(buf)) ? left : (signed)sizeof(buf);
    // 读取
    nread = read(fd,buf,readlen);
    if (nread <= 0) {
        redisLog(REDIS_WARNING,"I/O error trying to sync with MASTER: %s",
            (nread == -1) ? strerror(errno) : "connection lost");
        replicationAbortSyncTransfer();
        return;
    }
    // 更新最后 RDB 产生的 IO 时间
    server.repl_transfer_lastio = server.unixtime;
    if (write(server.repl_transfer_fd,buf,nread) != nread) {
        redisLog(REDIS_WARNING,"Write error or short write writing to the DB dump file needed for MASTER <-> SLAVE synchronization: %s", strerror(errno));
        goto error;
    }
    // 加上刚读取好的字节数
    server.repl_transfer_read += nread;

    /* Sync data on disk from time to time, otherwise at the end of the transfer
     * we may suffer a big delay as the memory buffers are copied into the
     * actual disk. */
    // 定期将读入的文件 fsync 到磁盘，以免 buffer 太多，一下子写入时撑爆 IO
    if (server.repl_transfer_read >=
        server.repl_transfer_last_fsync_off + REPL_MAX_WRITTEN_BEFORE_FSYNC)
    {
        off_t sync_size = server.repl_transfer_read -
                          server.repl_transfer_last_fsync_off;
        rdb_fsync_range(server.repl_transfer_fd,
            server.repl_transfer_last_fsync_off, sync_size);
        server.repl_transfer_last_fsync_off += sync_size;
    }

    /* Check if the transfer is now complete */
    // 检查 RDB 是否已经传送完毕
    if (server.repl_transfer_read == server.repl_transfer_size) {

        // 完毕，将临时文件改名为 dump.rdb
        if (rename(server.repl_transfer_tmpfile,server.rdb_filename) == -1) {
            redisLog(REDIS_WARNING,"Failed trying to rename the temp DB into dump.rdb in MASTER <-> SLAVE synchronization: %s", strerror(errno));
            replicationAbortSyncTransfer();
            return;
        }

        // 先清空旧数据库
        redisLog(REDIS_NOTICE, "MASTER <-> SLAVE sync: Flushing old data");
        signalFlushedDb(-1);
        emptyDb(replicationEmptyDbCallback);
        /* Before loading the DB into memory we need to delete the readable
         * handler, otherwise it will get called recursively since
         * rdbLoad() will call the event loop to process events from time to
         * time for non blocking loading. */
        // 先删除主服务器的读事件监听，因为 rdbLoad() 函数也会监听读事件
        aeDeleteFileEvent(server.el,server.repl_transfer_s,AE_READABLE);

        // 载入 RDB
        if (rdbLoad(server.rdb_filename) != REDIS_OK) {
            redisLog(REDIS_WARNING,"Failed trying to load the MASTER synchronization DB from disk");
            replicationAbortSyncTransfer();
            return;
        }

        /* Final setup of the connected slave <- master link */
        // 关闭临时文件
        zfree(server.repl_transfer_tmpfile);
        close(server.repl_transfer_fd);

        // 将主服务器设置成一个 redis client
        // 注意 createClient 会为主服务器绑定事件，为接下来接收命令做好准备
        server.master = createClient(server.repl_transfer_s);
        // 标记这个客户端为主服务器
        server.master->flags |= REDIS_MASTER;
        // 标记它为已验证身份
        server.master->authenticated = 1;
        // 更新复制状态
        server.repl_state = REDIS_REPL_CONNECTED;
        // 设置主服务器的复制偏移量
        server.master->reploff = server.repl_master_initial_offset;
        // 保存主服务器的 RUN ID
        memcpy(server.master->replrunid, server.repl_master_runid,
            sizeof(server.repl_master_runid));
<<<<<<< HEAD

        // 连接完成
=======
        /* If master offset is set to -1, this master is old and is not
         * PSYNC capable, so we flag it accordingly. */
        if (server.master->reploff == -1)
            server.master->flags |= REDIS_PRE_PSYNC;
>>>>>>> 0f9422d5
        redisLog(REDIS_NOTICE, "MASTER <-> SLAVE sync: Finished with success");

        /* Restart the AOF subsystem now that we finished the sync. This
         * will trigger an AOF rewrite, and when done will start appending
         * to the new file. */
        // 如果有开启 AOF 持久化，那么重启 AOF 功能，并强制生成新数据库的 AOF 文件
        if (server.aof_state != REDIS_AOF_OFF) {
            int retry = 10;

            // 关闭
            stopAppendOnly();
            // 再重启
            while (retry-- && startAppendOnly() == REDIS_ERR) {
                redisLog(REDIS_WARNING,"Failed enabling the AOF after successful master synchronization! Trying it again in one second.");
                sleep(1);
            }
            if (!retry) {
                redisLog(REDIS_WARNING,"FATAL: this slave instance finished the synchronization with its master, but the AOF can't be turned on. Exiting now.");
                exit(1);
            }
        }
    }

    return;

error:
    replicationAbortSyncTransfer();
    return;
}

/* Send a synchronous command to the master. Used to send AUTH and
 * REPLCONF commands before starting the replication with SYNC.
 *
 * The command returns an sds string representing the result of the
 * operation. On error the first byte is a "-".
 */
// Redis 通常情况下是将命令的发送和回复用不同的事件处理器来异步处理的
// 但这里是同步地发送然后读取
char *sendSynchronousCommand(int fd, ...) {
    va_list ap;
    sds cmd = sdsempty();
    char *arg, buf[256];

    /* Create the command to send to the master, we use simple inline
     * protocol for simplicity as currently we only send simple strings. */
    va_start(ap,fd);
    while(1) {
        arg = va_arg(ap, char*);
        if (arg == NULL) break;

        if (sdslen(cmd) != 0) cmd = sdscatlen(cmd," ",1);
        cmd = sdscat(cmd,arg);
    }
    cmd = sdscatlen(cmd,"\r\n",2);

    /* Transfer command to the server. */
    // 发送命令到主服务器
    if (syncWrite(fd,cmd,sdslen(cmd),server.repl_syncio_timeout*1000) == -1) {
        sdsfree(cmd);
        return sdscatprintf(sdsempty(),"-Writing to master: %s",
                strerror(errno));
    }
    sdsfree(cmd);

    /* Read the reply from the server. */
    // 从主服务器中读取回复
    if (syncReadLine(fd,buf,sizeof(buf),server.repl_syncio_timeout*1000) == -1)
    {
        return sdscatprintf(sdsempty(),"-Reading from master: %s",
                strerror(errno));
    }
    return sdsnew(buf);
}

/* Try a partial resynchronization with the master if we are about to reconnect.
 *
 * 在重连接之后，尝试进行部分重同步。
 *
 * If there is no cached master structure, at least try to issue a
 * "PSYNC ? -1" command in order to trigger a full resync using the PSYNC
 * command in order to obtain the master run id and the master replication
 * global offset.
 *
 * 如果 master 缓存为空，那么通过 "PSYNC ? -1" 命令来触发一次 full resync ，
 * 让主服务器的 run id 和复制偏移量可以传到附属节点里面。
 *
 * This function is designed to be called from syncWithMaster(), so the
 * following assumptions are made:
 *
 * 这个函数由 syncWithMaster() 函数调用，它做了以下假设：
 *
 * 1) We pass the function an already connected socket "fd".
 *    一个已连接套接字 fd 会被传入函数
 * 2) This function does not close the file descriptor "fd". However in case
 *    of successful partial resynchronization, the function will reuse
 *    'fd' as file descriptor of the server.master client structure.
 *    函数不会关闭 fd 。
 *    当部分同步成功时，函数会将 fd 用作 server.master 客户端结构中的
 *    文件描述符。
 *
 * The function returns:
 * 以下是函数的返回值：
 *
 * PSYNC_CONTINUE: If the PSYNC command succeded and we can continue.
 *                 PSYNC 命令成功，可以继续。
 * PSYNC_FULLRESYNC: If PSYNC is supported but a full resync is needed.
 *                   In this case the master run_id and global replication
 *                   offset is saved.
 *                   主服务器支持 PSYNC 功能，但目前情况需要执行 full resync 。
 *                   在这种情况下， run_id 和全局复制偏移量会被保存。
 * PSYNC_NOT_SUPPORTED: If the server does not understand PSYNC at all and
 *                      the caller should fall back to SYNC.
 *                      主服务器不支持 PSYNC ，调用者应该下降到 SYNC 命令。
 */

#define PSYNC_CONTINUE 0
#define PSYNC_FULLRESYNC 1
#define PSYNC_NOT_SUPPORTED 2
int slaveTryPartialResynchronization(int fd) {
    char *psync_runid;
    char psync_offset[32];
    sds reply;

    /* Initially set repl_master_initial_offset to -1 to mark the current
     * master run_id and offset as not valid. Later if we'll be able to do
     * a FULL resync using the PSYNC command we'll set the offset at the
     * right value, so that this information will be propagated to the
     * client structure representing the master into server.master. */
    server.repl_master_initial_offset = -1;

    if (server.cached_master) {
        // 缓存存在，尝试部分重同步
        // 命令为 "PSYNC <master_run_id> <repl_offset>"
        psync_runid = server.cached_master->replrunid;
        snprintf(psync_offset,sizeof(psync_offset),"%lld", server.cached_master->reploff+1);
        redisLog(REDIS_NOTICE,"Trying a partial resynchronization (request %s:%s).", psync_runid, psync_offset);
    } else {
        // 缓存不存在
        // 发送 "PSYNC ? -1" ，要求完整重同步
        redisLog(REDIS_NOTICE,"Partial resynchronization not possible (no cached master)");
        psync_runid = "?";
        memcpy(psync_offset,"-1",3);
    }

    /* Issue the PSYNC command */
    // 向主服务器发送 PSYNC 命令
    reply = sendSynchronousCommand(fd,"PSYNC",psync_runid,psync_offset,NULL);

    // 接收到 FULLRESYNC ，进行 full-resync
    if (!strncmp(reply,"+FULLRESYNC",11)) {
        char *runid = NULL, *offset = NULL;

        /* FULL RESYNC, parse the reply in order to extract the run id
         * and the replication offset. */
        // 分析并记录主服务器的 run id
        runid = strchr(reply,' ');
        if (runid) {
            runid++;
            offset = strchr(runid,' ');
            if (offset) offset++;
        }
        // 检查 run id 的合法性
        if (!runid || !offset || (offset-runid-1) != REDIS_RUN_ID_SIZE) {
            redisLog(REDIS_WARNING,
                "Master replied with wrong +FULLRESYNC syntax.");
            /* This is an unexpected condition, actually the +FULLRESYNC
             * reply means that the master supports PSYNC, but the reply
             * format seems wrong. To stay safe we blank the master
             * runid to make sure next PSYNCs will fail. */
            // 主服务器支持 PSYNC ，但是却发来了异常的 run id
            // 只好将 run id 设为 0 ，让下次 PSYNC 时失败
            memset(server.repl_master_runid,0,REDIS_RUN_ID_SIZE+1);
        } else {
            // 保存 run id
            memcpy(server.repl_master_runid, runid, offset-runid-1);
            server.repl_master_runid[REDIS_RUN_ID_SIZE] = '\0';
            // 以及 initial offset
            server.repl_master_initial_offset = strtoll(offset,NULL,10);
            // 打印日志，这是一个 FULL resync
            redisLog(REDIS_NOTICE,"Full resync from master: %s:%lld",
                server.repl_master_runid,
                server.repl_master_initial_offset);
        }
        /* We are going to full resync, discard the cached master structure. */
        // 要开始完整重同步，缓存中的 master 已经没用了，清除它
        replicationDiscardCachedMaster();
        sdsfree(reply);
        
        // 返回状态
        return PSYNC_FULLRESYNC;
    }

    // 接收到 CONTINUE ，进行 partial resync
    if (!strncmp(reply,"+CONTINUE",9)) {
        /* Partial resync was accepted, set the replication state accordingly */
        redisLog(REDIS_NOTICE,
            "Successful partial resynchronization with master.");
        sdsfree(reply);
        // 将缓存中的 master 设为当前 master
        replicationResurrectCachedMaster(fd);

        // 返回状态
        return PSYNC_CONTINUE;
    }

    /* If we reach this point we receied either an error since the master does
     * not understand PSYNC, or an unexpected reply from the master.
     * Return PSYNC_NOT_SUPPORTED to the caller in both cases. */

    // 接收到错误？
    if (strncmp(reply,"-ERR",4)) {
        /* If it's not an error, log the unexpected event. */
        redisLog(REDIS_WARNING,
            "Unexpected reply to PSYNC from master: %s", reply);
    } else {
        redisLog(REDIS_NOTICE,
            "Master does not support PSYNC or is in "
            "error state (reply: %s)", reply);
    }
    sdsfree(reply);
    replicationDiscardCachedMaster();

    // 主服务器不支持 PSYNC
    return PSYNC_NOT_SUPPORTED;
}

// 从服务器用于同步主服务器的回调函数
void syncWithMaster(aeEventLoop *el, int fd, void *privdata, int mask) {
    char tmpfile[256], *err;
    int dfd, maxtries = 5;
    int sockerr = 0, psync_result;
    socklen_t errlen = sizeof(sockerr);
    REDIS_NOTUSED(el);
    REDIS_NOTUSED(privdata);
    REDIS_NOTUSED(mask);

    /* If this event fired after the user turned the instance into a master
     * with SLAVEOF NO ONE we must just return ASAP. */
    // 如果处于 SLAVEOF NO ONE 模式，那么关闭 fd
    if (server.repl_state == REDIS_REPL_NONE) {
        close(fd);
        return;
    }

    /* Check for errors in the socket. */
    // 检查套接字错误
    if (getsockopt(fd, SOL_SOCKET, SO_ERROR, &sockerr, &errlen) == -1)
        sockerr = errno;
    if (sockerr) {
        aeDeleteFileEvent(server.el,fd,AE_READABLE|AE_WRITABLE);
        redisLog(REDIS_WARNING,"Error condition on socket for SYNC: %s",
            strerror(sockerr));
        goto error;
    }

    /* If we were connecting, it's time to send a non blocking PING, we want to
     * make sure the master is able to reply before going into the actual
     * replication process where we have long timeouts in the order of
     * seconds (in the meantime the slave would block). */
    // 如果状态为 CONNECTING ，那么在进行初次同步之前，
    // 向主服务器发送一个非阻塞的 PONG 
    // 因为接下来的 RDB 文件发送非常耗时，所以我们想确认主服务器真的能访问
    if (server.repl_state == REDIS_REPL_CONNECTING) {
        redisLog(REDIS_NOTICE,"Non blocking connect for SYNC fired the event.");
        /* Delete the writable event so that the readable event remains
         * registered and we can wait for the PONG reply. */
        // 手动发送同步 PING ，暂时取消监听写事件
        aeDeleteFileEvent(server.el,fd,AE_WRITABLE);
        // 更新状态
        server.repl_state = REDIS_REPL_RECEIVE_PONG;
        /* Send the PING, don't check for errors at all, we have the timeout
         * that will take care about this. */
        // 同步发送 PING
        syncWrite(fd,"PING\r\n",6,100);

        // 返回，等待 PONG 到达
        return;
    }

    /* Receive the PONG command. */
    // 接收 PONG 命令
    if (server.repl_state == REDIS_REPL_RECEIVE_PONG) {
        char buf[1024];

        /* Delete the readable event, we no longer need it now that there is
         * the PING reply to read. */
        // 手动同步接收 PONG ，暂时取消监听读事件
        aeDeleteFileEvent(server.el,fd,AE_READABLE);

        /* Read the reply with explicit timeout. */
        // 尝试在指定时间限制内读取 PONG
        buf[0] = '\0';
        // 同步接收 PONG
        if (syncReadLine(fd,buf,sizeof(buf),
            server.repl_syncio_timeout*1000) == -1)
        {
            redisLog(REDIS_WARNING,
                "I/O error reading PING reply from master: %s",
                strerror(errno));
            goto error;
        }

        /* We accept only two replies as valid, a positive +PONG reply
         * (we just check for "+") or an authentication error.
         * Note that older versions of Redis replied with "operation not
         * permitted" instead of using a proper error code, so we test
         * both. */
        // 接收到的数据只有两种可能：
        // 第一种是 +PONG ，第二种是因为未验证而出现的 -NOAUTH 错误
        if (buf[0] != '+' &&
            strncmp(buf,"-NOAUTH",7) != 0 &&
            strncmp(buf,"-ERR operation not permitted",28) != 0)
        {
            // 接收到未验证错误
            redisLog(REDIS_WARNING,"Error reply to PING from master: '%s'",buf);
            goto error;
        } else {
            // 接收到 PONG
            redisLog(REDIS_NOTICE,
                "Master replied to PING, replication can continue...");
        }
    }

    /* AUTH with the master if required. */
    // 进行身份验证
    if(server.masterauth) {
        err = sendSynchronousCommand(fd,"AUTH",server.masterauth,NULL);
        if (err[0] == '-') {
            redisLog(REDIS_WARNING,"Unable to AUTH to MASTER: %s",err);
            sdsfree(err);
            goto error;
        }
        sdsfree(err);
    }

    /* Set the slave port, so that Master's INFO command can list the
     * slave listening port correctly. */
    // 将从服务器的端口发送给主服务器，
    // 使得主服务器的 INFO 命令可以显示从服务器正在监听的端口
    {
        sds port = sdsfromlonglong(server.port);
        err = sendSynchronousCommand(fd,"REPLCONF","listening-port",port,
                                         NULL);
        sdsfree(port);
        /* Ignore the error if any, not all the Redis versions support
         * REPLCONF listening-port. */
        if (err[0] == '-') {
            redisLog(REDIS_NOTICE,"(Non critical) Master does not understand REPLCONF listening-port: %s", err);
        }
        sdsfree(err);
    }

    /* Try a partial resynchonization. If we don't have a cached master
     * slaveTryPartialResynchronization() will at least try to use PSYNC
     * to start a full resynchronization so that we get the master run id
     * and the global offset, to try a partial resync at the next
     * reconnection attempt. */
    // 根据返回的结果决定是执行部分 resync ，还是 full-resync
    psync_result = slaveTryPartialResynchronization(fd);

    // 可以执行部分 resync
    if (psync_result == PSYNC_CONTINUE) {
        redisLog(REDIS_NOTICE, "MASTER <-> SLAVE sync: Master accepted a Partial Resynchronization.");
        // 返回
        return;
    }

    /* Fall back to SYNC if needed. Otherwise psync_result == PSYNC_FULLRESYNC
     * and the server.repl_master_runid and repl_master_initial_offset are
     * already populated. */
    // 主服务器不支持 PSYNC ，发送 SYNC
    if (psync_result == PSYNC_NOT_SUPPORTED) {
        redisLog(REDIS_NOTICE,"Retrying with SYNC...");
        // 向主服务器发送 SYNC 命令
        if (syncWrite(fd,"SYNC\r\n",6,server.repl_syncio_timeout*1000) == -1) {
            redisLog(REDIS_WARNING,"I/O error writing to MASTER: %s",
                strerror(errno));
            goto error;
        }
    }

    // 如果执行到这里，
    // 那么 psync_result == PSYNC_FULLRESYNC 或 PSYNC_NOT_SUPPORTED

    /* Prepare a suitable temp file for bulk transfer */
    // 打开一个临时文件，用于写入和保存接下来从主服务器传来的 RDB 文件数据
    while(maxtries--) {
        snprintf(tmpfile,256,
            "temp-%d.%ld.rdb",(int)server.unixtime,(long int)getpid());
        dfd = open(tmpfile,O_CREAT|O_WRONLY|O_EXCL,0644);
        if (dfd != -1) break;
        sleep(1);
    }
    if (dfd == -1) {
        redisLog(REDIS_WARNING,"Opening the temp file needed for MASTER <-> SLAVE synchronization: %s",strerror(errno));
        goto error;
    }

    /* Setup the non blocking download of the bulk file. */
    // 设置一个读事件处理器，来读取主服务器的 RDB 文件
    if (aeCreateFileEvent(server.el,fd, AE_READABLE,readSyncBulkPayload,NULL)
            == AE_ERR)
    {
        redisLog(REDIS_WARNING,
            "Can't create readable event for SYNC: %s (fd=%d)",
            strerror(errno),fd);
        goto error;
    }

    // 设置状态
    server.repl_state = REDIS_REPL_TRANSFER;

    // 更新统计信息
    server.repl_transfer_size = -1;
    server.repl_transfer_read = 0;
    server.repl_transfer_last_fsync_off = 0;
    server.repl_transfer_fd = dfd;
    server.repl_transfer_lastio = server.unixtime;
    server.repl_transfer_tmpfile = zstrdup(tmpfile);

    return;

error:
    close(fd);
    server.repl_transfer_s = -1;
    server.repl_state = REDIS_REPL_CONNECT;
    return;
}

// 以非阻塞方式连接主服务器
int connectWithMaster(void) {
    int fd;

    // 连接主服务器
    fd = anetTcpNonBlockConnect(NULL,server.masterhost,server.masterport);
    if (fd == -1) {
        redisLog(REDIS_WARNING,"Unable to connect to MASTER: %s",
            strerror(errno));
        return REDIS_ERR;
    }

    // 监听主服务器 fd 的读和写事件，并绑定文件事件处理器
    if (aeCreateFileEvent(server.el,fd,AE_READABLE|AE_WRITABLE,syncWithMaster,NULL) ==
            AE_ERR)
    {
        close(fd);
        redisLog(REDIS_WARNING,"Can't create readable event for SYNC");
        return REDIS_ERR;
    }

    // 初始化统计变量
    server.repl_transfer_lastio = server.unixtime;
    server.repl_transfer_s = fd;

    // 将状态改为已连接
    server.repl_state = REDIS_REPL_CONNECTING;

    return REDIS_OK;
}

/* This function can be called when a non blocking connection is currently
 * in progress to undo it. */
// 取消正在进行的连接
void undoConnectWithMaster(void) {
    int fd = server.repl_transfer_s;

    // 连接必须处于正在连接状态
    redisAssert(server.repl_state == REDIS_REPL_CONNECTING ||
                server.repl_state == REDIS_REPL_RECEIVE_PONG);
    aeDeleteFileEvent(server.el,fd,AE_READABLE|AE_WRITABLE);
    close(fd);
    server.repl_transfer_s = -1;
    // 回到 CONNECT 状态
    server.repl_state = REDIS_REPL_CONNECT;
}

/* This function aborts a non blocking replication attempt if there is one
 * in progress, by canceling the non-blocking connect attempt or
 * the initial bulk transfer.
 *
 * 如果有正在进行的非阻塞复制在进行，那么取消它。
 *
 * If there was a replication handshake in progress 1 is returned and
 * the replication state (server.repl_state) set to REDIS_REPL_CONNECT.
 *
 * 如果复制在握手阶段被取消，那么返回 1 ，
 * 并且 server.repl_state 被设置为 REDIS_REPL_CONNECT 。
 *
 * Otherwise zero is returned and no operation is perforemd at all. 
 *
 * 否则返回 0 ，并且不执行任何操作。
 */
int cancelReplicationHandshake(void) {
    if (server.repl_state == REDIS_REPL_TRANSFER) {
        replicationAbortSyncTransfer();
    } else if (server.repl_state == REDIS_REPL_CONNECTING ||
             server.repl_state == REDIS_REPL_RECEIVE_PONG)
    {
        undoConnectWithMaster();
    } else {
        return 0;
    }
    return 1;
}

/* Set replication to the specified master address and port. */
// 将服务器设为指定地址的从服务器
void replicationSetMaster(char *ip, int port) {

    // 清除原有的主服务器地址（如果有的话）
    sdsfree(server.masterhost);

    // IP
    server.masterhost = sdsnew(ip);

    // 端口
    server.masterport = port;

    // 清除原来可能有的主服务器信息。。。

    // 如果之前有其他地址，那么释放它
    if (server.master) freeClient(server.master);
    // 断开所有从服务器的连接，强制所有从服务器执行重同步
    disconnectSlaves(); /* Force our slaves to resync with us as well. */
    // 清空可能有的 master 缓存，因为已经不会执行 PSYNC 了
    replicationDiscardCachedMaster(); /* Don't try a PSYNC. */
    // 释放 backlog ，同理， PSYNC 目前已经不会执行了
    freeReplicationBacklog(); /* Don't allow our chained slaves to PSYNC. */
    // 取消之前的复制进程（如果有的话）
    cancelReplicationHandshake();

    // 进入连接状态（重点）
    server.repl_state = REDIS_REPL_CONNECT;
    server.master_repl_offset = 0;
    server.repl_down_since = 0;
}

/* Cancel replication, setting the instance as a master itself. */
// 取消复制，将服务器设置为主服务器
void replicationUnsetMaster(void) {

    if (server.masterhost == NULL) return; /* Nothing to do. */

    sdsfree(server.masterhost);
    server.masterhost = NULL;

    if (server.master) {
        if (listLength(server.slaves) == 0) {
            /* If this instance is turned into a master and there are no
             * slaves, it inherits the replication offset from the master.
             * Under certain conditions this makes replicas comparable by
             * replication offset to understand what is the most updated. */
            server.master_repl_offset = server.master->reploff;
            freeReplicationBacklog();
        }
        freeClient(server.master);
    }

    replicationDiscardCachedMaster();

    cancelReplicationHandshake();

    server.repl_state = REDIS_REPL_NONE;
}

void slaveofCommand(redisClient *c) {
    /* SLAVEOF is not allowed in cluster mode as replication is automatically
     * configured using the current address of the master node. */
    // 不允许在集群模式中使用
    if (server.cluster_enabled) {
        addReplyError(c,"SLAVEOF not allowed in cluster mode.");
        return;
    }

    /* The special host/port combination "NO" "ONE" turns the instance
     * into a master. Otherwise the new master address is set. */
    // SLAVEOF NO ONE 让从服务器转为主服务器
    if (!strcasecmp(c->argv[1]->ptr,"no") &&
        !strcasecmp(c->argv[2]->ptr,"one")) {
        if (server.masterhost) {
            // 让服务器取消复制，成为主服务器
            replicationUnsetMaster();
            redisLog(REDIS_NOTICE,"MASTER MODE enabled (user request)");
        }
    } else {
        long port;

        // 获取端口参数
        if ((getLongFromObjectOrReply(c, c->argv[2], &port, NULL) != REDIS_OK))
            return;

        /* Check if we are already attached to the specified slave */
        // 检查输入的 host 和 port 是否服务器目前的主服务器
        // 如果是的话，向客户端返回 +OK ，不做其他动作
        if (server.masterhost && !strcasecmp(server.masterhost,c->argv[1]->ptr)
            && server.masterport == port) {
            redisLog(REDIS_NOTICE,"SLAVE OF would result into synchronization with the master we are already connected with. No operation performed.");
            addReplySds(c,sdsnew("+OK Already connected to specified master\r\n"));
            return;
        }

        /* There was no previous master or the user specified a different one,
         * we can continue. */
        // 没有前任主服务器，或者客户端指定了新的主服务器
        // 开始执行复制操作
        replicationSetMaster(c->argv[1]->ptr, port);
        redisLog(REDIS_NOTICE,"SLAVE OF %s:%d enabled (user request)",
            server.masterhost, server.masterport);
    }
    addReply(c,shared.ok);
}

/* Send a REPLCONF ACK command to the master to inform it about the current
 * processed offset. If we are not connected with a master, the command has
 * no effects. */
// 向主服务器发送 REPLCONF AKC ，告知当前处理的偏移量
// 如果未连接上主服务器，那么这个函数没有实际效果
void replicationSendAck(void) {
    redisClient *c = server.master;

    if (c != NULL) {
        c->flags |= REDIS_MASTER_FORCE_REPLY;
        addReplyMultiBulkLen(c,3);
        addReplyBulkCString(c,"REPLCONF");
        addReplyBulkCString(c,"ACK");
        // 发送偏移量
        addReplyBulkLongLong(c,c->reploff);
        c->flags &= ~REDIS_MASTER_FORCE_REPLY;
    }
}

/* ---------------------- MASTER CACHING FOR PSYNC -------------------------- */

/* In order to implement partial synchronization we need to be able to cache
 * our master's client structure after a transient disconnection.
 *
 * 为了实现 partial synchronization ，
 * slave 需要一个 cache 来在 master 断线时将 master 保存到 cache 上。
 *
 * It is cached into server.cached_master and flushed away using the following
 * functions. 
 *
 * 以下是该 cache 的设置和清除函数。
 */

/* This function is called by freeClient() in order to cache the master
 * client structure instead of destryoing it. freeClient() will return
 * ASAP after this function returns, so every action needed to avoid problems
 * with a client that is really "suspended" has to be done by this function.
 *
 * 这个函数由 freeClient() 函数调用，它将当前的 master 记录到 master cache 里面，
 * 然后返回。
 *
 * The other functions that will deal with the cached master are:
 *
 * 其他和 master cahce 有关的函数是：
 *
 * replicationDiscardCachedMaster() that will make sure to kill the client
 * as for some reason we don't want to use it in the future.
 *
 * replicationDiscardCachedMaster() 确认清空整个 master ，不对它进行缓存。
 *
 * replicationResurrectCachedMaster() that is used after a successful PSYNC
 * handshake in order to reactivate the cached master.
 *
 * replicationResurrectCachedMaster() 在 PSYNC 成功时将缓存中的 master 提取出来，
 * 重新成为新的 master 。
 */
void replicationCacheMaster(redisClient *c) {
    listNode *ln;

    redisAssert(server.master != NULL && server.cached_master == NULL);
    redisLog(REDIS_NOTICE,"Caching the disconnected master state.");

    /* Remove from the list of clients, we don't want this client to be
     * listed by CLIENT LIST or processed in any way by batch operations. */
    // 从客户端链表中移除主服务器
    ln = listSearchKey(server.clients,c);
    redisAssert(ln != NULL);
    listDelNode(server.clients,ln);

    /* Save the master. Server.master will be set to null later by
     * replicationHandleMasterDisconnection(). */
    // 缓存 master
    server.cached_master = server.master;

    /* Remove the event handlers and close the socket. We'll later reuse
     * the socket of the new connection with the master during PSYNC. */
    // 删除事件监视，关闭 socket
    aeDeleteFileEvent(server.el,c->fd,AE_READABLE);
    aeDeleteFileEvent(server.el,c->fd,AE_WRITABLE);
    close(c->fd);

    /* Set fd to -1 so that we can safely call freeClient(c) later. */
    c->fd = -1;

    /* Caching the master happens instead of the actual freeClient() call,
     * so make sure to adjust the replication state. This function will
     * also set server.master to NULL. */
    // 重置复制状态，并将 server.master 设为 NULL
    // 并强制断开这个服务器的所有从服务器，让它们执行 resync 
    replicationHandleMasterDisconnection();
}

/* Free a cached master, called when there are no longer the conditions for
 * a partial resync on reconnection. 
 *
 * 清空 master 缓存，在条件已经不可能执行 partial resync 时执行
 */
void replicationDiscardCachedMaster(void) {

    if (server.cached_master == NULL) return;

    redisLog(REDIS_NOTICE,"Discarding previously cached master state.");
    server.cached_master->flags &= ~REDIS_MASTER;
    freeClient(server.cached_master);
    server.cached_master = NULL;
}

/* Turn the cached master into the current master, using the file descriptor
 * passed as argument as the socket for the new master.
 *
 * 将缓存中的 master 设置为服务器的当前 master 。
 *
 * This funciton is called when successfully setup a partial resynchronization
 * so the stream of data that we'll receive will start from were this
 * master left. 
 *
 * 当部分重同步准备就绪之后，调用这个函数。
 * master 断开之前遗留下来的数据可以继续使用。
 */
void replicationResurrectCachedMaster(int newfd) {
    
    // 设置 master
    server.master = server.cached_master;
    server.cached_master = NULL;

    server.master->fd = newfd;

    server.master->flags &= ~(REDIS_CLOSE_AFTER_REPLY|REDIS_CLOSE_ASAP);

    server.master->authenticated = 1;
    server.master->lastinteraction = server.unixtime;

    // 回到已连接状态
    server.repl_state = REDIS_REPL_CONNECTED;

    /* Re-add to the list of clients. */
    // 将 master 重新加入到客户端列表中
    listAddNodeTail(server.clients,server.master);
    // 监听 master 的读事件
    if (aeCreateFileEvent(server.el, newfd, AE_READABLE,
                          readQueryFromClient, server.master)) {
        redisLog(REDIS_WARNING,"Error resurrecting the cached master, impossible to add the readable handler: %s", strerror(errno));
        freeClientAsync(server.master); /* Close ASAP. */
    }

    /* We may also need to install the write handler as well if there is
     * pending data in the write buffers. */
    if (server.master->bufpos || listLength(server.master->reply)) {
        if (aeCreateFileEvent(server.el, newfd, AE_WRITABLE,
                          sendReplyToClient, server.master)) {
            redisLog(REDIS_WARNING,"Error resurrecting the cached master, impossible to add the writable handler: %s", strerror(errno));
            freeClientAsync(server.master); /* Close ASAP. */
        }
    }
}

/* ------------------------- MIN-SLAVES-TO-WRITE  --------------------------- */

/* This function counts the number of slaves with lag <= min-slaves-max-lag.
 * 
 * 计算那些延迟值少于等于 min-slaves-max-lag 的从服务器数量。
 *
 * If the option is active, the server will prevent writes if there are not
 * enough connected slaves with the specified lag (or less). 
 *
 * 如果服务器开启了 min-slaves-max-lag 选项，
 * 那么在这个选项所指定的条件达不到时，服务器将阻止写操作执行。
 */
void refreshGoodSlavesCount(void) {
    listIter li;
    listNode *ln;
    int good = 0;

    if (!server.repl_min_slaves_to_write ||
        !server.repl_min_slaves_max_lag) return;

    listRewind(server.slaves,&li);
    while((ln = listNext(&li))) {
        redisClient *slave = ln->value;

        // 计算延迟值
        time_t lag = server.unixtime - slave->repl_ack_time;

        // 计入 GOOD
        if (slave->replstate == REDIS_REPL_ONLINE &&
            lag <= server.repl_min_slaves_max_lag) good++;
    }

    // 更新状态良好的从服务器数量
    server.repl_good_slaves_count = good;
}

/* ----------------------- REPLICATION SCRIPT CACHE --------------------------
 * The goal of this code is to keep track of scripts already sent to every
 * connected slave, in order to be able to replicate EVALSHA as it is without
 * translating it to EVAL every time it is possible.
 *
 * 这部分代码的目的是，
 * 将那些已经发送给所有已连接从服务器的脚本保存到缓存里面，
 * 这样在执行过一次 EVAL 之后，其他时候都可以直接发送 EVALSHA 了。
 *
 * We use a capped collection implemented by a hash table for fast lookup
 * of scripts we can send as EVALSHA, plus a linked list that is used for
 * eviction of the oldest entry when the max number of items is reached.
 *
 * 程序构建了一个固定大小的集合（capped collection），
 * 该集合由哈希结构和一个链表组成，
 * 哈希负责快速查找，而链表则负责形成一个 FIFO 队列，
 * 在脚本的数量超过最大值时，最先保存的脚本将被删除。
 *
 * We don't care about taking a different cache for every different slave
 * since to fill the cache again is not very costly, the goal of this code
 * is to avoid that the same big script is trasmitted a big number of times
 * per second wasting bandwidth and processor speed, but it is not a problem
 * if we need to rebuild the cache from scratch from time to time, every used
 * script will need to be transmitted a single time to reappear in the cache.
 *
 * Redis 我们不是为每个从服务器保存独立的脚本缓存，
 * 而是让所有从服务器都共用一个全局缓存。
 * 这是因为重新填充脚本到缓存中的操作并不昂贵，
 * 这个程序的目的是避免在短时间内发送同一个大脚本多次，
 * 造成带宽和 CPU 浪费，
 * 但时不时重新建立一次缓存的代码并不高昂，
 * 每次将一个脚本添加到缓存中时，都需要发送这个脚本一次。
 *
 * This is how the system works:
 *
 * 以下是这个系统的工作方式：
 *
 * 1) Every time a new slave connects, we flush the whole script cache.
 *    每次有新的从服务器连接时，清空所有脚本缓存。
 *
 * 2) We only send as EVALSHA what was sent to the master as EVALSHA, without
 *    trying to convert EVAL into EVALSHA specifically for slaves.
 *    程序只在主服务器接到 EVALSHA 时才向从服务器发送 EVALSHA ，
 *    它不会主动尝试将 EVAL 转换成 EVALSHA 。
 *
 * 3) Every time we trasmit a script as EVAL to the slaves, we also add the
 *    corresponding SHA1 of the script into the cache as we are sure every
 *    slave knows about the script starting from now.
 *    每次将脚本通过 EVAL 命令发送给所有从服务器时，
 *    将脚本的 SHA1 键保存到脚本字典中，字典的键为 SHA1 ，值为 NULL ，
 *    这样我们就知道，只要脚本的 SHA1 在字典中，
 *    那么这个脚本就存在于所有 slave 中。
 *
 * 4) On SCRIPT FLUSH command, we replicate the command to all the slaves
 *    and at the same time flush the script cache.
 *    当客户端执行 SCRIPT FLUSH 的时候，服务器将该命令复制给所有从服务器，
 *    让它们也刷新自己的脚本缓存。
 *
 * 5) When the last slave disconnects, flush the cache.
 *    当所有从服务器都断开时，清空脚本。
 *
 * 6) We handle SCRIPT LOAD as well since that's how scripts are loaded
 *    in the master sometimes.
 *    SCRIPT LOAD 命令对这个脚本缓存的作用和 EVAL 一样。
 */

/* Initialize the script cache, only called at startup. */
// 初始化缓存，只在服务器启动时调用
void replicationScriptCacheInit(void) {
    // 最大缓存脚本数
    server.repl_scriptcache_size = 10000;
    // 字典
    server.repl_scriptcache_dict = dictCreate(&replScriptCacheDictType,NULL);
    // FIFO 队列
    server.repl_scriptcache_fifo = listCreate();
}

/* Empty the script cache. Should be called every time we are no longer sure
 * that every slave knows about all the scripts in our set, or when the
 * current AOF "context" is no longer aware of the script. In general we
 * should flush the cache:
 *
 * 清空脚本缓存。
 *
 * 在以下情况下执行：
 *
 * 1) Every time a new slave reconnects to this master and performs a
 *    full SYNC (PSYNC does not require flushing).
 *    有新从服务器连入，并且执行了一次 full SYNC ， PSYNC 无须清空缓存
 * 2) Every time an AOF rewrite is performed.
 *    每次执行 AOF 重写时
 * 3) Every time we are left without slaves at all, and AOF is off, in order
 *    to reclaim otherwise unused memory.
 *    在没有任何从服务器，AOF 关闭的时候，为节约内存而执行清空。
 */
void replicationScriptCacheFlush(void) {
    dictEmpty(server.repl_scriptcache_dict,NULL);
    listRelease(server.repl_scriptcache_fifo);
    server.repl_scriptcache_fifo = listCreate();
}

/* Add an entry into the script cache, if we reach max number of entries the
 * oldest is removed from the list. 
 *
 * 将脚本的 SHA1 添加到缓存中，
 * 如果缓存的数量已达到最大值，那么删除最旧的那个脚本（FIFO）
 */
void replicationScriptCacheAdd(sds sha1) {
    int retval;
    sds key = sdsdup(sha1);

    /* Evict oldest. */
    // 如果大小超过数量限制，那么删除最旧
    if (listLength(server.repl_scriptcache_fifo) == server.repl_scriptcache_size)
    {
        listNode *ln = listLast(server.repl_scriptcache_fifo);
        sds oldest = listNodeValue(ln);

        retval = dictDelete(server.repl_scriptcache_dict,oldest);
        redisAssert(retval == DICT_OK);
        listDelNode(server.repl_scriptcache_fifo,ln);
    }

    /* Add current. */
    // 添加 SHA1
    retval = dictAdd(server.repl_scriptcache_dict,key,NULL);
    listAddNodeHead(server.repl_scriptcache_fifo,key);
    redisAssert(retval == DICT_OK);
}

/* Returns non-zero if the specified entry exists inside the cache, that is,
 * if all the slaves are aware of this script SHA1. */
// 如果脚本存在于脚本，那么返回 1 ；否则，返回 0 。
int replicationScriptCacheExists(sds sha1) {
    return dictFind(server.repl_scriptcache_dict,sha1) != NULL;
}

/* ----------------------- SYNCHRONOUS REPLICATION --------------------------
 * Redis synchronous replication design can be summarized in points:
 *
 * - Redis masters have a global replication offset, used by PSYNC.
 * - Master increment the offset every time new commands are sent to slaves.
 * - Slaves ping back masters with the offset processed so far.
 *
 * So synchronous replication adds a new WAIT command in the form:
 *
 *   WAIT <num_replicas> <milliseconds_timeout>
 *
 * That returns the number of replicas that processed the query when
 * we finally have at least num_replicas, or when the timeout was
 * reached.
 *
 * The command is implemented in this way:
 *
 * - Every time a client processes a command, we remember the replication
 *   offset after sending that command to the slaves.
 * - When WAIT is called, we ask slaves to send an acknowledgement ASAP.
 *   The client is blocked at the same time (see blocked.c).
 * - Once we receive enough ACKs for a given offset or when the timeout
 *   is reached, the WAIT command is unblocked and the reply sent to the
 *   client.
 */

/* This just set a flag so that we broadcast a REPLCONF GETACK command
 * to all the slaves in the beforeSleep() function. Note that this way
 * we "group" all the clients that want to wait for synchronouns replication
 * in a given event loop iteration, and send a single GETACK for them all. */
void replicationRequestAckFromSlaves(void) {
    server.get_ack_from_slaves = 1;
}

/* Return the number of slaves that already acknowledged the specified
 * replication offset. */
int replicationCountAcksByOffset(long long offset) {
    listIter li;
    listNode *ln;
    int count = 0;

    listRewind(server.slaves,&li);
    while((ln = listNext(&li))) {
        redisClient *slave = ln->value;

        if (slave->replstate != REDIS_REPL_ONLINE) continue;
        if (slave->repl_ack_off >= offset) count++;
    }
    return count;
}

/* WAIT for N replicas to acknowledge the processing of our latest
 * write command (and all the previous commands). */
void waitCommand(redisClient *c) {
    mstime_t timeout;
    long numreplicas, ackreplicas;
    long long offset = c->woff;

    /* Argument parsing. */
    if (getLongFromObjectOrReply(c,c->argv[1],&numreplicas,NULL) != REDIS_OK)
        return;
    if (getTimeoutFromObjectOrReply(c,c->argv[2],&timeout,UNIT_MILLISECONDS)
        != REDIS_OK) return;

    /* First try without blocking at all. */
    ackreplicas = replicationCountAcksByOffset(c->woff);
    if (ackreplicas >= numreplicas || c->flags & REDIS_MULTI) {
        addReplyLongLong(c,ackreplicas);
        return;
    }

    /* Otherwise block the client and put it into our list of clients
     * waiting for ack from slaves. */
    c->bpop.timeout = timeout;
    c->bpop.reploffset = offset;
    c->bpop.numreplicas = numreplicas;
    listAddNodeTail(server.clients_waiting_acks,c);
    blockClient(c,REDIS_BLOCKED_WAIT);

    /* Make sure that the server will send an ACK request to all the slaves
     * before returning to the event loop. */
    replicationRequestAckFromSlaves();
}

/* This is called by unblockClient() to perform the blocking op type
 * specific cleanup. We just remove the client from the list of clients
 * waiting for replica acks. Never call it directly, call unblockClient()
 * instead. */
void unblockClientWaitingReplicas(redisClient *c) {
    listNode *ln = listSearchKey(server.clients_waiting_acks,c);
    redisAssert(ln != NULL);
    listDelNode(server.clients_waiting_acks,ln);
}

/* Check if there are clients blocked in WAIT that can be unblocked since
 * we received enough ACKs from slaves. */
void processClientsWaitingReplicas(void) {
    long long last_offset = 0;
    int last_numreplicas = 0;

    listIter li;
    listNode *ln;

    listRewind(server.clients_waiting_acks,&li);
    while((ln = listNext(&li))) {
        redisClient *c = ln->value;

        /* Every time we find a client that is satisfied for a given
         * offset and number of replicas, we remember it so the next client
         * may be unblocked without calling replicationCountAcksByOffset()
         * if the requested offset / replicas were equal or less. */
        if (last_offset && last_offset > c->bpop.reploffset &&
                           last_numreplicas > c->bpop.numreplicas)
        {
            unblockClient(c);
            addReplyLongLong(c,last_numreplicas);
        } else {
            int numreplicas = replicationCountAcksByOffset(c->bpop.reploffset);

            if (numreplicas >= c->bpop.numreplicas) {
                last_offset = c->bpop.reploffset;
                last_numreplicas = numreplicas;
                unblockClient(c);
                addReplyLongLong(c,numreplicas);
            }
        }
    }
}

/* --------------------------- REPLICATION CRON  ---------------------------- */

/* Replication cron funciton, called 1 time per second. */
// 复制 cron 函数，每秒调用一次
void replicationCron(void) {

    /* Non blocking connection timeout? */
    // 尝试连接到主服务器，但超时
    if (server.masterhost &&
        (server.repl_state == REDIS_REPL_CONNECTING ||
         server.repl_state == REDIS_REPL_RECEIVE_PONG) &&
        (time(NULL)-server.repl_transfer_lastio) > server.repl_timeout)
    {
        redisLog(REDIS_WARNING,"Timeout connecting to the MASTER...");
        // 取消连接
        undoConnectWithMaster();
    }

    /* Bulk transfer I/O timeout? */
    // RDB 文件的传送已超时？
    if (server.masterhost && server.repl_state == REDIS_REPL_TRANSFER &&
        (time(NULL)-server.repl_transfer_lastio) > server.repl_timeout)
    {
        redisLog(REDIS_WARNING,"Timeout receiving bulk data from MASTER... If the problem persists try to set the 'repl-timeout' parameter in redis.conf to a larger value.");
        // 停止传送，并删除临时文件
        replicationAbortSyncTransfer();
    }

    /* Timed out master when we are an already connected slave? */
    // 从服务器曾经连接上主服务器，但现在超时
    if (server.masterhost && server.repl_state == REDIS_REPL_CONNECTED &&
        (time(NULL)-server.master->lastinteraction) > server.repl_timeout)
    {
        redisLog(REDIS_WARNING,"MASTER timeout: no data nor PING received...");
        // 释放主服务器
        freeClient(server.master);
    }

    /* Check if we should connect to a MASTER */
    // 尝试连接主服务器
    if (server.repl_state == REDIS_REPL_CONNECT) {
        redisLog(REDIS_NOTICE,"Connecting to MASTER %s:%d",
            server.masterhost, server.masterport);
        if (connectWithMaster() == REDIS_OK) {
            redisLog(REDIS_NOTICE,"MASTER <-> SLAVE sync started");
        }
    }

<<<<<<< HEAD
    /* Send ACK to master from time to time. */
    // slave 定时向 master 发送 ACK
    // 告知当前从服务器处理的偏移量
    if (server.masterhost && server.master)
=======
    /* Send ACK to master from time to time.
     * Note that we do not send periodic acks to masters that don't
     * support PSYNC and replication offsets. */
    if (server.masterhost && server.master &&
        !(server.master->flags & REDIS_PRE_PSYNC))
>>>>>>> 0f9422d5
        replicationSendAck();
    
    /* If we have attached slaves, PING them from time to time.
     *
     * 如果服务器有从服务器，定时向它们发送 PING 。
     *
     * So slaves can implement an explicit timeout to masters, and will
     * be able to detect a link disconnection even if the TCP connection
     * will not actually go down. 
     *
     * 这样从服务器就可以实现显式的 master 超时判断机制，
     * 即使 TCP 连接未断开也是如此。
     */
    if (!(server.cronloops % (server.repl_ping_slave_period * server.hz))) {
        listIter li;
        listNode *ln;
        robj *ping_argv[1];

        /* First, send PING */
        // 向所有已连接 slave （状态为 ONLINE）发送 PING
        ping_argv[0] = createStringObject("PING",4);
        replicationFeedSlaves(server.slaves, server.slaveseldb, ping_argv, 1);
        decrRefCount(ping_argv[0]);

        /* Second, send a newline to all the slaves in pre-synchronization
         * stage, that is, slaves waiting for the master to create the RDB file.
         *
         * 向那些正在等待 RDB 文件的从服务器（状态为 BGSAVE_START 或 BGSAVE_END）
         * 发送 "\n"
         *
         * The newline will be ignored by the slave but will refresh the
         * last-io timer preventing a timeout. 
         *
         * 这个 "\n" 会被从服务器忽略，
         * 它的作用就是用来防止主服务器因为长期不发送信息而被从服务器误判为超时
         */
        listRewind(server.slaves,&li);
        while((ln = listNext(&li))) {
            redisClient *slave = ln->value;

            if (slave->replstate == REDIS_REPL_WAIT_BGSAVE_START ||
                slave->replstate == REDIS_REPL_WAIT_BGSAVE_END) {
                if (write(slave->fd, "\n", 1) == -1) {
                    /* Don't worry, it's just a ping. */
                }
            }
        }
    }

    /* Disconnect timedout slaves. */
    // 断开超时从服务器
    if (listLength(server.slaves)) {
        listIter li;
        listNode *ln;

        // 遍历所有从服务器
        listRewind(server.slaves,&li);
        while((ln = listNext(&li))) {
            redisClient *slave = ln->value;

            // 略过未 ONLINE 的从服务器
            if (slave->replstate != REDIS_REPL_ONLINE) continue;
<<<<<<< HEAD

            // 不检查旧版的从服务器
            if (slave->flags & REDIS_PRE_PSYNC_SLAVE) continue;

            // 释放超时从服务器
=======
            if (slave->flags & REDIS_PRE_PSYNC) continue;
>>>>>>> 0f9422d5
            if ((server.unixtime - slave->repl_ack_time) > server.repl_timeout)
            {
                char ip[REDIS_IP_STR_LEN];
                int port;

                if (anetPeerToString(slave->fd,ip,sizeof(ip),&port) != -1) {
                    redisLog(REDIS_WARNING,
                        "Disconnecting timedout slave: %s:%d",
                        ip, slave->slave_listening_port);
                }
                
                // 释放
                freeClient(slave);
            }
        }
    }

    /* If we have no attached slaves and there is a replication backlog
     * using memory, free it after some (configured) time. */
    // 在没有任何从服务器的 N 秒之后，释放 backlog
    if (listLength(server.slaves) == 0 && server.repl_backlog_time_limit &&
        server.repl_backlog)
    {
        time_t idle = server.unixtime - server.repl_no_slaves_since;

        if (idle > server.repl_backlog_time_limit) {
            // 释放
            freeReplicationBacklog();
            redisLog(REDIS_NOTICE,
                "Replication backlog freed after %d seconds "
                "without connected slaves.",
                (int) server.repl_backlog_time_limit);
        }
    }

    /* If AOF is disabled and we no longer have attached slaves, we can
     * free our Replication Script Cache as there is no need to propagate
     * EVALSHA at all. */
    // 在没有任何从服务器，AOF 关闭的情况下，清空 script 缓存
    // 因为已经没有传播 EVALSHA 的必要了
    if (listLength(server.slaves) == 0 &&
        server.aof_state == REDIS_AOF_OFF &&
        listLength(server.repl_scriptcache_fifo) != 0)
    {
        replicationScriptCacheFlush();
    }

    /* Refresh the number of slaves with lag <= min-slaves-max-lag. */
    // 更新符合给定延迟值的从服务器的数量
    refreshGoodSlavesCount();
}<|MERGE_RESOLUTION|>--- conflicted
+++ resolved
@@ -577,12 +577,8 @@
         /* If a slave uses SYNC, we are dealing with an old implementation
          * of the replication protocol (like redis-cli --slave). Flag the client
          * so that we don't expect to receive REPLCONF ACK feedbacks. */
-<<<<<<< HEAD
         // 旧版实现，设置标识，避免接收 REPLCONF ACK 
-        c->flags |= REDIS_PRE_PSYNC_SLAVE;
-=======
         c->flags |= REDIS_PRE_PSYNC;
->>>>>>> 0f9422d5
     }
 
     // 以下是完整重同步的情况。。。
@@ -1082,15 +1078,13 @@
         // 保存主服务器的 RUN ID
         memcpy(server.master->replrunid, server.repl_master_runid,
             sizeof(server.repl_master_runid));
-<<<<<<< HEAD
-
-        // 连接完成
-=======
+
         /* If master offset is set to -1, this master is old and is not
          * PSYNC capable, so we flag it accordingly. */
+        // 如果 offset 被设置为 -1 ，那么表示主服务器的版本低于 2.8 
+        // 无法使用 PSYNC ，所以需要设置相应的标识值
         if (server.master->reploff == -1)
             server.master->flags |= REDIS_PRE_PSYNC;
->>>>>>> 0f9422d5
         redisLog(REDIS_NOTICE, "MASTER <-> SLAVE sync: Finished with success");
 
         /* Restart the AOF subsystem now that we finished the sync. This
@@ -2209,18 +2203,14 @@
         }
     }
 
-<<<<<<< HEAD
-    /* Send ACK to master from time to time. */
-    // slave 定时向 master 发送 ACK
-    // 告知当前从服务器处理的偏移量
-    if (server.masterhost && server.master)
-=======
     /* Send ACK to master from time to time.
      * Note that we do not send periodic acks to masters that don't
      * support PSYNC and replication offsets. */
+    // 定期向主服务器发送 ACK 命令
+    // 不过如果主服务器带有 REDIS_PRE_PSYNC 的话就不发送
+    // 因为带有该标识的版本为 < 2.8 的版本，这些版本不支持 ACK 命令
     if (server.masterhost && server.master &&
         !(server.master->flags & REDIS_PRE_PSYNC))
->>>>>>> 0f9422d5
         replicationSendAck();
     
     /* If we have attached slaves, PING them from time to time.
@@ -2283,15 +2273,11 @@
 
             // 略过未 ONLINE 的从服务器
             if (slave->replstate != REDIS_REPL_ONLINE) continue;
-<<<<<<< HEAD
 
             // 不检查旧版的从服务器
-            if (slave->flags & REDIS_PRE_PSYNC_SLAVE) continue;
+            if (slave->flags & REDIS_PRE_PSYNC) continue;
 
             // 释放超时从服务器
-=======
-            if (slave->flags & REDIS_PRE_PSYNC) continue;
->>>>>>> 0f9422d5
             if ((server.unixtime - slave->repl_ack_time) > server.repl_timeout)
             {
                 char ip[REDIS_IP_STR_LEN];
