/*
 * Copyright (c) 2009-2012, Salvatore Sanfilippo <antirez at gmail dot com>
 * All rights reserved.
 *
 * Redistribution and use in source and binary forms, with or without
 * modification, are permitted provided that the following conditions are met:
 *
 *   * Redistributions of source code must retain the above copyright notice,
 *     this list of conditions and the following disclaimer.
 *   * Redistributions in binary form must reproduce the above copyright
 *     notice, this list of conditions and the following disclaimer in the
 *     documentation and/or other materials provided with the distribution.
 *   * Neither the name of Redis nor the names of its contributors may be used
 *     to endorse or promote products derived from this software without
 *     specific prior written permission.
 *
 * THIS SOFTWARE IS PROVIDED BY THE COPYRIGHT HOLDERS AND CONTRIBUTORS "AS IS"
 * AND ANY EXPRESS OR IMPLIED WARRANTIES, INCLUDING, BUT NOT LIMITED TO, THE
 * IMPLIED WARRANTIES OF MERCHANTABILITY AND FITNESS FOR A PARTICULAR PURPOSE
 * ARE DISCLAIMED. IN NO EVENT SHALL THE COPYRIGHT OWNER OR CONTRIBUTORS BE
 * LIABLE FOR ANY DIRECT, INDIRECT, INCIDENTAL, SPECIAL, EXEMPLARY, OR
 * CONSEQUENTIAL DAMAGES (INCLUDING, BUT NOT LIMITED TO, PROCUREMENT OF
 * SUBSTITUTE GOODS OR SERVICES; LOSS OF USE, DATA, OR PROFITS; OR BUSINESS
 * INTERRUPTION) HOWEVER CAUSED AND ON ANY THEORY OF LIABILITY, WHETHER IN
 * CONTRACT, STRICT LIABILITY, OR TORT (INCLUDING NEGLIGENCE OR OTHERWISE)
 * ARISING IN ANY WAY OUT OF THE USE OF THIS SOFTWARE, EVEN IF ADVISED OF THE
 * POSSIBILITY OF SUCH DAMAGE.
 */

#include "redis.h"
#include "cluster.h"
#include "slowlog.h"
#include "bio.h"

#include <time.h>
#include <signal.h>
#include <sys/wait.h>
#include <errno.h>
#include <assert.h>
#include <ctype.h>
#include <stdarg.h>
#include <arpa/inet.h>
#include <sys/stat.h>
#include <fcntl.h>
#include <sys/time.h>
#include <sys/resource.h>
#include <sys/uio.h>
#include <limits.h>
#include <float.h>
#include <math.h>
#include <sys/resource.h>
#include <sys/utsname.h>
#include <locale.h>

/* Our shared "common" objects */

struct sharedObjectsStruct shared;

/* Global vars that are actually used as constants. The following double
 * values are used for double on-disk serialization, and are initialized
 * at runtime to avoid strange compiler optimizations. */

double R_Zero, R_PosInf, R_NegInf, R_Nan;

/*================================= Globals ================================= */

/* Global vars */
struct redisServer server; /* server global state */
struct redisCommand *commandTable;

/* Our command table.
 *
 * 命令表
 *
 * Every entry is composed of the following fields:
 *
 * 表中的每个项都由以下域组成：
 *
 * name: a string representing the command name.
 *       命令的名字
 *
 * function: pointer to the C function implementing the command.
 *           一个指向命令的实现函数的指针
 *
 * arity: number of arguments, it is possible to use -N to say >= N
 *        参数的数量。可以用 -N 表示 >= N 
 *
 * sflags: command flags as string. See below for a table of flags.
 *         字符串形式的 FLAG ，用来计算以下的真实 FLAG 
 *
 * flags: flags as bitmask. Computed by Redis using the 'sflags' field.
 *        位掩码形式的 FLAG ，根据 sflags 的字符串计算得出
 *
 * get_keys_proc: an optional function to get key arguments from a command.
 *                This is only used when the following three fields are not
 *                enough to specify what arguments are keys.
 *                一个可选的函数，用于从命令中取出 key 参数，仅在以下三个参数都不足以表示 key 参数时使用
 *
 * first_key_index: first argument that is a key
 *                  第一个 key 参数的位置
 *
 * last_key_index: last argument that is a key
 *                 最后一个 key 参数的位置
 *
 * key_step: step to get all the keys from first to last argument. For instance
 *           in MSET the step is two since arguments are key,val,key,val,...
 *           从 first 参数和 last 参数之间，所有 key 的步数（step）
 *           比如说， MSET 命令的格式为 MSET key value [key value ...]
 *           它的 step 就为 2
 *
 * microseconds: microseconds of total execution time for this command.
 *               执行这个命令耗费的总微秒数
 *
 * calls: total number of calls of this command.
 *        命令被执行的总次数
 *
 * The flags, microseconds and calls fields are computed by Redis and should
 * always be set to zero.
 *
 * microseconds 和 call 由 Redis 计算，总是初始化为 0 。
 *
 * Command flags are expressed using strings where every character represents
 * a flag. Later the populateCommandTable() function will take care of
 * populating the real 'flags' field using this characters.
 *
 * 命令的 FLAG 首先由 SFLAG 域设置，之后 populateCommandTable() 函数从 sflags 属性中计算出真正的 FLAG 到 flags 属性中。
 *
 * This is the meaning of the flags:
 *
 * 以下是各个 FLAG 的意义：
 *
 * w: write command (may modify the key space).
 *    写入命令，可能会修改 key space
 *
 * r: read command  (will never modify the key space).
 *    读命令，不修改 key space
 * m: may increase memory usage once called. Don't allow if out of memory.
 *    可能会占用大量内存的命令，调用时对内存占用进行检查
 *
 * a: admin command, like SAVE or SHUTDOWN.
 *    管理用途的命令，比如 SAVE 和 SHUTDOWN
 *
 * p: Pub/Sub related command.
 *    发布/订阅相关的命令
 *
 * f: force replication of this command, regardless of server.dirty.
 *    无视 server.dirty ，强制复制这个命令。
 *
 * s: command not allowed in scripts.
 *    不允许在脚本中使用的命令
 *
 * R: random command. Command is not deterministic, that is, the same command
 *    with the same arguments, with the same key space, may have different
 *    results. For instance SPOP and RANDOMKEY are two random commands.
 *    随机命令。
 *    命令是非确定性的：对于同样的命令，同样的参数，同样的键，结果可能不同。
 *    比如 SPOP 和 RANDOMKEY 就是这样的例子。
 *
 * S: Sort command output array if called from script, so that the output
 *    is deterministic.
 *    如果命令在 Lua 脚本中执行，那么对输出进行排序，从而得出确定性的输出。
 *
 * l: Allow command while loading the database.
 *    允许在载入数据库时使用的命令。
 *
 * t: Allow command while a slave has stale data but is not allowed to
 *    server this data. Normally no command is accepted in this condition
 *    but just a few.
 *    允许在附属节点带有过期数据时执行的命令。
 *    这类命令很少有，只有几个。
 *
 * M: Do not automatically propagate the command on MONITOR.
 *    不要在 MONITOR 模式下自动广播的命令。
 *
 * k: Perform an implicit ASKING for this command, so the command will be
 *    accepted in cluster mode if the slot is marked as 'importing'.
 *    为这个命令执行一个显式的 ASKING ，
 *    使得在集群模式下，一个被标示为 importing 的槽可以接收这命令。
 */
struct redisCommand redisCommandTable[] = {
    {"get",getCommand,2,"r",0,NULL,1,1,1,0,0},
    {"set",setCommand,-3,"wm",0,noPreloadGetKeys,1,1,1,0,0},
    {"setnx",setnxCommand,3,"wm",0,noPreloadGetKeys,1,1,1,0,0},
    {"setex",setexCommand,4,"wm",0,noPreloadGetKeys,1,1,1,0,0},
    {"psetex",psetexCommand,4,"wm",0,noPreloadGetKeys,1,1,1,0,0},
    {"append",appendCommand,3,"wm",0,NULL,1,1,1,0,0},
    {"strlen",strlenCommand,2,"r",0,NULL,1,1,1,0,0},
    {"del",delCommand,-2,"w",0,noPreloadGetKeys,1,-1,1,0,0},
    {"exists",existsCommand,2,"r",0,NULL,1,1,1,0,0},
    {"setbit",setbitCommand,4,"wm",0,NULL,1,1,1,0,0},
    {"getbit",getbitCommand,3,"r",0,NULL,1,1,1,0,0},
    {"setrange",setrangeCommand,4,"wm",0,NULL,1,1,1,0,0},
    {"getrange",getrangeCommand,4,"r",0,NULL,1,1,1,0,0},
    {"substr",getrangeCommand,4,"r",0,NULL,1,1,1,0,0},
    {"incr",incrCommand,2,"wm",0,NULL,1,1,1,0,0},
    {"decr",decrCommand,2,"wm",0,NULL,1,1,1,0,0},
    {"mget",mgetCommand,-2,"r",0,NULL,1,-1,1,0,0},
    {"rpush",rpushCommand,-3,"wm",0,NULL,1,1,1,0,0},
    {"lpush",lpushCommand,-3,"wm",0,NULL,1,1,1,0,0},
    {"rpushx",rpushxCommand,3,"wm",0,NULL,1,1,1,0,0},
    {"lpushx",lpushxCommand,3,"wm",0,NULL,1,1,1,0,0},
    {"linsert",linsertCommand,5,"wm",0,NULL,1,1,1,0,0},
    {"rpop",rpopCommand,2,"w",0,NULL,1,1,1,0,0},
    {"lpop",lpopCommand,2,"w",0,NULL,1,1,1,0,0},
    {"brpop",brpopCommand,-3,"ws",0,NULL,1,1,1,0,0},
    {"brpoplpush",brpoplpushCommand,4,"wms",0,NULL,1,2,1,0,0},
    {"blpop",blpopCommand,-3,"ws",0,NULL,1,-2,1,0,0},
    {"llen",llenCommand,2,"r",0,NULL,1,1,1,0,0},
    {"lindex",lindexCommand,3,"r",0,NULL,1,1,1,0,0},
    {"lset",lsetCommand,4,"wm",0,NULL,1,1,1,0,0},
    {"lrange",lrangeCommand,4,"r",0,NULL,1,1,1,0,0},
    {"ltrim",ltrimCommand,4,"w",0,NULL,1,1,1,0,0},
    {"lrem",lremCommand,4,"w",0,NULL,1,1,1,0,0},
    {"rpoplpush",rpoplpushCommand,3,"wm",0,NULL,1,2,1,0,0},
    {"sadd",saddCommand,-3,"wm",0,NULL,1,1,1,0,0},
    {"srem",sremCommand,-3,"w",0,NULL,1,1,1,0,0},
    {"smove",smoveCommand,4,"w",0,NULL,1,2,1,0,0},
    {"sismember",sismemberCommand,3,"r",0,NULL,1,1,1,0,0},
    {"scard",scardCommand,2,"r",0,NULL,1,1,1,0,0},
    {"spop",spopCommand,2,"wRs",0,NULL,1,1,1,0,0},
    {"srandmember",srandmemberCommand,-2,"rR",0,NULL,1,1,1,0,0},
    {"sinter",sinterCommand,-2,"rS",0,NULL,1,-1,1,0,0},
    {"sinterstore",sinterstoreCommand,-3,"wm",0,NULL,1,-1,1,0,0},
    {"sunion",sunionCommand,-2,"rS",0,NULL,1,-1,1,0,0},
    {"sunionstore",sunionstoreCommand,-3,"wm",0,NULL,1,-1,1,0,0},
    {"sdiff",sdiffCommand,-2,"rS",0,NULL,1,-1,1,0,0},
    {"sdiffstore",sdiffstoreCommand,-3,"wm",0,NULL,1,-1,1,0,0},
    {"smembers",sinterCommand,2,"rS",0,NULL,1,1,1,0,0},
    {"sscan",sscanCommand,-3,"rR",0,NULL,1,1,1,0,0},
    {"zadd",zaddCommand,-4,"wm",0,NULL,1,1,1,0,0},
    {"zincrby",zincrbyCommand,4,"wm",0,NULL,1,1,1,0,0},
    {"zrem",zremCommand,-3,"w",0,NULL,1,1,1,0,0},
    {"zremrangebyscore",zremrangebyscoreCommand,4,"w",0,NULL,1,1,1,0,0},
    {"zremrangebyrank",zremrangebyrankCommand,4,"w",0,NULL,1,1,1,0,0},
    {"zunionstore",zunionstoreCommand,-4,"wm",0,zunionInterGetKeys,0,0,0,0,0},
    {"zinterstore",zinterstoreCommand,-4,"wm",0,zunionInterGetKeys,0,0,0,0,0},
    {"zrange",zrangeCommand,-4,"r",0,NULL,1,1,1,0,0},
    {"zrangebyscore",zrangebyscoreCommand,-4,"r",0,NULL,1,1,1,0,0},
    {"zrevrangebyscore",zrevrangebyscoreCommand,-4,"r",0,NULL,1,1,1,0,0},
    {"zcount",zcountCommand,4,"r",0,NULL,1,1,1,0,0},
    {"zrevrange",zrevrangeCommand,-4,"r",0,NULL,1,1,1,0,0},
    {"zcard",zcardCommand,2,"r",0,NULL,1,1,1,0,0},
    {"zscore",zscoreCommand,3,"r",0,NULL,1,1,1,0,0},
    {"zrank",zrankCommand,3,"r",0,NULL,1,1,1,0,0},
    {"zrevrank",zrevrankCommand,3,"r",0,NULL,1,1,1,0,0},
    {"zscan",zscanCommand,-3,"rR",0,NULL,1,1,1,0,0},
    {"hset",hsetCommand,4,"wm",0,NULL,1,1,1,0,0},
    {"hsetnx",hsetnxCommand,4,"wm",0,NULL,1,1,1,0,0},
    {"hget",hgetCommand,3,"r",0,NULL,1,1,1,0,0},
    {"hmset",hmsetCommand,-4,"wm",0,NULL,1,1,1,0,0},
    {"hmget",hmgetCommand,-3,"r",0,NULL,1,1,1,0,0},
    {"hincrby",hincrbyCommand,4,"wm",0,NULL,1,1,1,0,0},
    {"hincrbyfloat",hincrbyfloatCommand,4,"wm",0,NULL,1,1,1,0,0},
    {"hdel",hdelCommand,-3,"w",0,NULL,1,1,1,0,0},
    {"hlen",hlenCommand,2,"r",0,NULL,1,1,1,0,0},
    {"hkeys",hkeysCommand,2,"rS",0,NULL,1,1,1,0,0},
    {"hvals",hvalsCommand,2,"rS",0,NULL,1,1,1,0,0},
    {"hgetall",hgetallCommand,2,"r",0,NULL,1,1,1,0,0},
    {"hexists",hexistsCommand,3,"r",0,NULL,1,1,1,0,0},
    {"hscan",hscanCommand,-3,"rR",0,NULL,1,1,1,0,0},
    {"incrby",incrbyCommand,3,"wm",0,NULL,1,1,1,0,0},
    {"decrby",decrbyCommand,3,"wm",0,NULL,1,1,1,0,0},
    {"incrbyfloat",incrbyfloatCommand,3,"wm",0,NULL,1,1,1,0,0},
    {"getset",getsetCommand,3,"wm",0,NULL,1,1,1,0,0},
    {"mset",msetCommand,-3,"wm",0,NULL,1,-1,2,0,0},
    {"msetnx",msetnxCommand,-3,"wm",0,NULL,1,-1,2,0,0},
    {"randomkey",randomkeyCommand,1,"rR",0,NULL,0,0,0,0,0},
    {"select",selectCommand,2,"rl",0,NULL,0,0,0,0,0},
    {"move",moveCommand,3,"w",0,NULL,1,1,1,0,0},
    {"rename",renameCommand,3,"w",0,renameGetKeys,1,2,1,0,0},
    {"renamenx",renamenxCommand,3,"w",0,renameGetKeys,1,2,1,0,0},
    {"expire",expireCommand,3,"w",0,NULL,1,1,1,0,0},
    {"expireat",expireatCommand,3,"w",0,NULL,1,1,1,0,0},
    {"pexpire",pexpireCommand,3,"w",0,NULL,1,1,1,0,0},
    {"pexpireat",pexpireatCommand,3,"w",0,NULL,1,1,1,0,0},
    {"keys",keysCommand,2,"rS",0,NULL,0,0,0,0,0},
    {"scan",scanCommand,-2,"rR",0,NULL,0,0,0,0,0},
    {"dbsize",dbsizeCommand,1,"r",0,NULL,0,0,0,0,0},
    {"auth",authCommand,2,"rslt",0,NULL,0,0,0,0,0},
    {"ping",pingCommand,1,"rt",0,NULL,0,0,0,0,0},
    {"echo",echoCommand,2,"r",0,NULL,0,0,0,0,0},
    {"save",saveCommand,1,"ars",0,NULL,0,0,0,0,0},
    {"bgsave",bgsaveCommand,1,"ar",0,NULL,0,0,0,0,0},
    {"bgrewriteaof",bgrewriteaofCommand,1,"ar",0,NULL,0,0,0,0,0},
    {"shutdown",shutdownCommand,-1,"arl",0,NULL,0,0,0,0,0},
    {"lastsave",lastsaveCommand,1,"rR",0,NULL,0,0,0,0,0},
    {"type",typeCommand,2,"r",0,NULL,1,1,1,0,0},
    {"multi",multiCommand,1,"rs",0,NULL,0,0,0,0,0},
    {"exec",execCommand,1,"sM",0,NULL,0,0,0,0,0},
    {"discard",discardCommand,1,"rs",0,NULL,0,0,0,0,0},
    {"sync",syncCommand,1,"ars",0,NULL,0,0,0,0,0},
    {"psync",syncCommand,3,"ars",0,NULL,0,0,0,0,0},
    {"replconf",replconfCommand,-1,"arslt",0,NULL,0,0,0,0,0},
    {"flushdb",flushdbCommand,1,"w",0,NULL,0,0,0,0,0},
    {"flushall",flushallCommand,1,"w",0,NULL,0,0,0,0,0},
    {"sort",sortCommand,-2,"wm",0,NULL,1,1,1,0,0},
    {"info",infoCommand,-1,"rlt",0,NULL,0,0,0,0,0},
    {"monitor",monitorCommand,1,"ars",0,NULL,0,0,0,0,0},
    {"ttl",ttlCommand,2,"r",0,NULL,1,1,1,0,0},
    {"pttl",pttlCommand,2,"r",0,NULL,1,1,1,0,0},
    {"persist",persistCommand,2,"w",0,NULL,1,1,1,0,0},
    {"slaveof",slaveofCommand,3,"ast",0,NULL,0,0,0,0,0},
    {"debug",debugCommand,-2,"as",0,NULL,0,0,0,0,0},
    {"config",configCommand,-2,"ar",0,NULL,0,0,0,0,0},
    {"subscribe",subscribeCommand,-2,"rpslt",0,NULL,0,0,0,0,0},
    {"unsubscribe",unsubscribeCommand,-1,"rpslt",0,NULL,0,0,0,0,0},
    {"psubscribe",psubscribeCommand,-2,"rpslt",0,NULL,0,0,0,0,0},
    {"punsubscribe",punsubscribeCommand,-1,"rpslt",0,NULL,0,0,0,0,0},
    {"publish",publishCommand,3,"pltr",0,NULL,0,0,0,0,0},
    {"pubsub",pubsubCommand,-2,"pltrR",0,NULL,0,0,0,0,0},
    {"watch",watchCommand,-2,"rs",0,noPreloadGetKeys,1,-1,1,0,0},
    {"unwatch",unwatchCommand,1,"rs",0,NULL,0,0,0,0,0},
    {"cluster",clusterCommand,-2,"ar",0,NULL,0,0,0,0,0},
    {"restore",restoreCommand,-4,"awm",0,NULL,1,1,1,0,0},
    {"restore-asking",restoreCommand,-4,"awmk",0,NULL,1,1,1,0,0},
    {"migrate",migrateCommand,-6,"aw",0,NULL,0,0,0,0,0},
    {"asking",askingCommand,1,"r",0,NULL,0,0,0,0,0},
    {"dump",dumpCommand,2,"ar",0,NULL,1,1,1,0,0},
    {"object",objectCommand,-2,"r",0,NULL,2,2,2,0,0},
    {"client",clientCommand,-2,"ar",0,NULL,0,0,0,0,0},
    {"eval",evalCommand,-3,"s",0,zunionInterGetKeys,0,0,0,0,0},
    {"evalsha",evalShaCommand,-3,"s",0,zunionInterGetKeys,0,0,0,0,0},
    {"slowlog",slowlogCommand,-2,"r",0,NULL,0,0,0,0,0},
    {"script",scriptCommand,-2,"ras",0,NULL,0,0,0,0,0},
    {"time",timeCommand,1,"rR",0,NULL,0,0,0,0,0},
    {"bitop",bitopCommand,-4,"wm",0,NULL,2,-1,1,0,0},
    {"bitcount",bitcountCommand,-2,"r",0,NULL,1,1,1,0,0},
    {"wait",waitCommand,3,"rs",0,NULL,0,0,0,0,0}
};

/*============================ Utility functions ============================ */

/* Low level logging. To use only for very big messages, otherwise
 * redisLog() is to prefer. */
void redisLogRaw(int level, const char *msg) {
    const int syslogLevelMap[] = { LOG_DEBUG, LOG_INFO, LOG_NOTICE, LOG_WARNING };
    const char *c = ".-*#";
    FILE *fp;
    char buf[64];
    int rawmode = (level & REDIS_LOG_RAW);
    int log_to_stdout = server.logfile[0] == '\0';

    level &= 0xff; /* clear flags */
    if (level < server.verbosity) return;

    fp = log_to_stdout ? stdout : fopen(server.logfile,"a");
    if (!fp) return;

    if (rawmode) {
        fprintf(fp,"%s",msg);
    } else {
        int off;
        struct timeval tv;

        gettimeofday(&tv,NULL);
        off = strftime(buf,sizeof(buf),"%d %b %H:%M:%S.",localtime(&tv.tv_sec));
        snprintf(buf+off,sizeof(buf)-off,"%03d",(int)tv.tv_usec/1000);
        fprintf(fp,"[%d] %s %c %s\n",(int)getpid(),buf,c[level],msg);
    }
    fflush(fp);

    if (!log_to_stdout) fclose(fp);
    if (server.syslog_enabled) syslog(syslogLevelMap[level], "%s", msg);
}

/* Like redisLogRaw() but with printf-alike support. This is the function that
 * is used across the code. The raw version is only used in order to dump
 * the INFO output on crash. */
void redisLog(int level, const char *fmt, ...) {
    va_list ap;
    char msg[REDIS_MAX_LOGMSG_LEN];

    if ((level&0xff) < server.verbosity) return;

    va_start(ap, fmt);
    vsnprintf(msg, sizeof(msg), fmt, ap);
    va_end(ap);

    redisLogRaw(level,msg);
}

/* Log a fixed message without printf-alike capabilities, in a way that is
 * safe to call from a signal handler.
 *
 * We actually use this only for signals that are not fatal from the point
 * of view of Redis. Signals that are going to kill the server anyway and
 * where we need printf-alike features are served by redisLog(). */
void redisLogFromHandler(int level, const char *msg) {
    int fd;
    int log_to_stdout = server.logfile[0] == '\0';
    char buf[64];

    if ((level&0xff) < server.verbosity || (log_to_stdout && server.daemonize))
        return;
    fd = log_to_stdout ? STDOUT_FILENO : 
                         open(server.logfile, O_APPEND|O_CREAT|O_WRONLY, 0644);
    if (fd == -1) return;
    ll2string(buf,sizeof(buf),getpid());
    if (write(fd,"[",1) == -1) goto err;
    if (write(fd,buf,strlen(buf)) == -1) goto err;
    if (write(fd," | signal handler] (",20) == -1) goto err;
    ll2string(buf,sizeof(buf),time(NULL));
    if (write(fd,buf,strlen(buf)) == -1) goto err;
    if (write(fd,") ",2) == -1) goto err;
    if (write(fd,msg,strlen(msg)) == -1) goto err;
    if (write(fd,"\n",1) == -1) goto err;
err:
    if (!log_to_stdout) close(fd);
}

/* Return the UNIX time in microseconds */
// 返回微秒格式的 UNIX 时间
// 1 秒 = 1 000 000 微秒
long long ustime(void) {
    struct timeval tv;
    long long ust;

    gettimeofday(&tv, NULL);
    ust = ((long long)tv.tv_sec)*1000000;
    ust += tv.tv_usec;
    return ust;
}

/* Return the UNIX time in milliseconds */
// 返回毫秒格式的 UNIX 时间
// 1 秒 = 1 000 毫秒
long long mstime(void) {
    return ustime()/1000;
}

/* After an RDB dump or AOF rewrite we exit from children using _exit() instead of
 * exit(), because the latter may interact with the same file objects used by
 * the parent process. However if we are testing the coverage normal exit() is
 * used in order to obtain the right coverage information. */
void exitFromChild(int retcode) {
#ifdef COVERAGE_TEST
    exit(retcode);
#else
    _exit(retcode);
#endif
}

/*====================== Hash table type implementation  ==================== */

/* This is a hash table type that uses the SDS dynamic strings library as
 * keys and radis objects as values (objects can hold SDS strings,
 * lists, sets). */

void dictVanillaFree(void *privdata, void *val)
{
    DICT_NOTUSED(privdata);
    zfree(val);
}

void dictListDestructor(void *privdata, void *val)
{
    DICT_NOTUSED(privdata);
    listRelease((list*)val);
}

int dictSdsKeyCompare(void *privdata, const void *key1,
        const void *key2)
{
    int l1,l2;
    DICT_NOTUSED(privdata);

    l1 = sdslen((sds)key1);
    l2 = sdslen((sds)key2);
    if (l1 != l2) return 0;
    return memcmp(key1, key2, l1) == 0;
}

/* A case insensitive version used for the command lookup table and other
 * places where case insensitive non binary-safe comparison is needed. */
int dictSdsKeyCaseCompare(void *privdata, const void *key1,
        const void *key2)
{
    DICT_NOTUSED(privdata);

    return strcasecmp(key1, key2) == 0;
}

void dictRedisObjectDestructor(void *privdata, void *val)
{
    DICT_NOTUSED(privdata);

    if (val == NULL) return; /* Values of swapped out keys as set to NULL */
    decrRefCount(val);
}

void dictSdsDestructor(void *privdata, void *val)
{
    DICT_NOTUSED(privdata);

    sdsfree(val);
}

int dictObjKeyCompare(void *privdata, const void *key1,
        const void *key2)
{
    const robj *o1 = key1, *o2 = key2;
    return dictSdsKeyCompare(privdata,o1->ptr,o2->ptr);
}

unsigned int dictObjHash(const void *key) {
    const robj *o = key;
    return dictGenHashFunction(o->ptr, sdslen((sds)o->ptr));
}

unsigned int dictSdsHash(const void *key) {
    return dictGenHashFunction((unsigned char*)key, sdslen((char*)key));
}

unsigned int dictSdsCaseHash(const void *key) {
    return dictGenCaseHashFunction((unsigned char*)key, sdslen((char*)key));
}

int dictEncObjKeyCompare(void *privdata, const void *key1,
        const void *key2)
{
    robj *o1 = (robj*) key1, *o2 = (robj*) key2;
    int cmp;

    if (o1->encoding == REDIS_ENCODING_INT &&
        o2->encoding == REDIS_ENCODING_INT)
            return o1->ptr == o2->ptr;

    o1 = getDecodedObject(o1);
    o2 = getDecodedObject(o2);
    cmp = dictSdsKeyCompare(privdata,o1->ptr,o2->ptr);
    decrRefCount(o1);
    decrRefCount(o2);
    return cmp;
}

unsigned int dictEncObjHash(const void *key) {
    robj *o = (robj*) key;

    if (sdsEncodedObject(o)) {
        return dictGenHashFunction(o->ptr, sdslen((sds)o->ptr));
    } else {
        if (o->encoding == REDIS_ENCODING_INT) {
            char buf[32];
            int len;

            len = ll2string(buf,32,(long)o->ptr);
            return dictGenHashFunction((unsigned char*)buf, len);
        } else {
            unsigned int hash;

            o = getDecodedObject(o);
            hash = dictGenHashFunction(o->ptr, sdslen((sds)o->ptr));
            decrRefCount(o);
            return hash;
        }
    }
}

/* Sets type hash table */
dictType setDictType = {
    dictEncObjHash,            /* hash function */
    NULL,                      /* key dup */
    NULL,                      /* val dup */
    dictEncObjKeyCompare,      /* key compare */
    dictRedisObjectDestructor, /* key destructor */
    NULL                       /* val destructor */
};

/* Sorted sets hash (note: a skiplist is used in addition to the hash table) */
dictType zsetDictType = {
    dictEncObjHash,            /* hash function */
    NULL,                      /* key dup */
    NULL,                      /* val dup */
    dictEncObjKeyCompare,      /* key compare */
    dictRedisObjectDestructor, /* key destructor */
    NULL                       /* val destructor */
};

/* Db->dict, keys are sds strings, vals are Redis objects. */
dictType dbDictType = {
    dictSdsHash,                /* hash function */
    NULL,                       /* key dup */
    NULL,                       /* val dup */
    dictSdsKeyCompare,          /* key compare */
    dictSdsDestructor,          /* key destructor */
    dictRedisObjectDestructor   /* val destructor */
};

/* server.lua_scripts sha (as sds string) -> scripts (as robj) cache. */
dictType shaScriptObjectDictType = {
    dictSdsCaseHash,            /* hash function */
    NULL,                       /* key dup */
    NULL,                       /* val dup */
    dictSdsKeyCaseCompare,      /* key compare */
    dictSdsDestructor,          /* key destructor */
    dictRedisObjectDestructor   /* val destructor */
};

/* Db->expires */
dictType keyptrDictType = {
    dictSdsHash,               /* hash function */
    NULL,                      /* key dup */
    NULL,                      /* val dup */
    dictSdsKeyCompare,         /* key compare */
    NULL,                      /* key destructor */
    NULL                       /* val destructor */
};

/* Command table. sds string -> command struct pointer. */
dictType commandTableDictType = {
    dictSdsCaseHash,           /* hash function */
    NULL,                      /* key dup */
    NULL,                      /* val dup */
    dictSdsKeyCaseCompare,     /* key compare */
    dictSdsDestructor,         /* key destructor */
    NULL                       /* val destructor */
};

/* Hash type hash table (note that small hashes are represented with ziplists) */
dictType hashDictType = {
    dictEncObjHash,             /* hash function */
    NULL,                       /* key dup */
    NULL,                       /* val dup */
    dictEncObjKeyCompare,       /* key compare */
    dictRedisObjectDestructor,  /* key destructor */
    dictRedisObjectDestructor   /* val destructor */
};

/* Keylist hash table type has unencoded redis objects as keys and
 * lists as values. It's used for blocking operations (BLPOP) and to
 * map swapped keys to a list of clients waiting for this keys to be loaded. */
dictType keylistDictType = {
    dictObjHash,                /* hash function */
    NULL,                       /* key dup */
    NULL,                       /* val dup */
    dictObjKeyCompare,          /* key compare */
    dictRedisObjectDestructor,  /* key destructor */
    dictListDestructor          /* val destructor */
};

/* Cluster nodes hash table, mapping nodes addresses 1.2.3.4:6379 to
 * clusterNode structures. */
dictType clusterNodesDictType = {
    dictSdsHash,                /* hash function */
    NULL,                       /* key dup */
    NULL,                       /* val dup */
    dictSdsKeyCompare,          /* key compare */
    dictSdsDestructor,          /* key destructor */
    NULL                        /* val destructor */
};

/* Cluster re-addition blacklist. This maps node IDs to the time
 * we can re-add this node. The goal is to avoid readding a removed
 * node for some time. */
dictType clusterNodesBlackListDictType = {
    dictSdsCaseHash,            /* hash function */
    NULL,                       /* key dup */
    NULL,                       /* val dup */
    dictSdsKeyCaseCompare,      /* key compare */
    dictSdsDestructor,          /* key destructor */
    NULL                        /* val destructor */
};

/* Migrate cache dict type. */
dictType migrateCacheDictType = {
    dictSdsHash,                /* hash function */
    NULL,                       /* key dup */
    NULL,                       /* val dup */
    dictSdsKeyCompare,          /* key compare */
    dictSdsDestructor,          /* key destructor */
    NULL                        /* val destructor */
};

/* Replication cached script dict (server.repl_scriptcache_dict).
 * Keys are sds SHA1 strings, while values are not used at all in the current
 * implementation. */
dictType replScriptCacheDictType = {
    dictSdsCaseHash,            /* hash function */
    NULL,                       /* key dup */
    NULL,                       /* val dup */
    dictSdsKeyCaseCompare,      /* key compare */
    dictSdsDestructor,          /* key destructor */
    NULL                        /* val destructor */
};

int htNeedsResize(dict *dict) {
    long long size, used;

    size = dictSlots(dict);
    used = dictSize(dict);
    return (size && used && size > DICT_HT_INITIAL_SIZE &&
            (used*100/size < REDIS_HT_MINFILL));
}

/* If the percentage of used slots in the HT reaches REDIS_HT_MINFILL
 * we resize the hash table to save memory */
// 如果字典的使用率比 REDIS_HT_MINFILL 常量要低
// 那么通过缩小字典的体积来节约内存
void tryResizeHashTables(int dbid) {
    if (htNeedsResize(server.db[dbid].dict))
        dictResize(server.db[dbid].dict);
    if (htNeedsResize(server.db[dbid].expires))
        dictResize(server.db[dbid].expires);
}

/* Our hash table implementation performs rehashing incrementally while
 * we write/read from the hash table. Still if the server is idle, the hash
 * table will use two tables for a long time. So we try to use 1 millisecond
 * of CPU time at every call of this function to perform some rehahsing.
 *
 * 虽然服务器在对数据库执行读取/写入命令时会对数据库进行渐进式 rehash ，
 * 但如果服务器长期没有执行命令的话，数据库字典的 rehash 就可能一直没办法完成，
 * 为了防止出现这种情况，我们需要对数据库执行主动 rehash 。
 *
 * The function returns 1 if some rehashing was performed, otherwise 0
 * is returned. 
 *
 * 函数在执行了主动 rehash 时返回 1 ，否则返回 0 。
 */
int incrementallyRehash(int dbid) {

    /* Keys dictionary */
    if (dictIsRehashing(server.db[dbid].dict)) {
        dictRehashMilliseconds(server.db[dbid].dict,1);
        return 1; /* already used our millisecond for this loop... */
    }

    /* Expires */
    if (dictIsRehashing(server.db[dbid].expires)) {
        dictRehashMilliseconds(server.db[dbid].expires,1);
        return 1; /* already used our millisecond for this loop... */
    }

    return 0;
}

/* This function is called once a background process of some kind terminates,
 * as we want to avoid resizing the hash tables when there is a child in order
 * to play well with copy-on-write (otherwise when a resize happens lots of
 * memory pages are copied). The goal of this function is to update the ability
 * for dict.c to resize the hash tables accordingly to the fact we have o not
 * running childs. */
void updateDictResizePolicy(void) {
    if (server.rdb_child_pid == -1 && server.aof_child_pid == -1)
        dictEnableResize();
    else
        dictDisableResize();
}

/* ======================= Cron: called every 100 ms ======================== */

/* Helper function for the activeExpireCycle() function.
 * This function will try to expire the key that is stored in the hash table
 * entry 'de' of the 'expires' hash table of a Redis database.
 *
 * activeExpireCycle() 函数使用的检查键是否过期的辅佐函数。
 *
 * If the key is found to be expired, it is removed from the database and
 * 1 is returned. Otherwise no operation is performed and 0 is returned.
 *
 * 如果 de 中的键已经过期，那么移除它，并返回 1 ，否则不做动作，并返回 0 。
 *
 * When a key is expired, server.stat_expiredkeys is incremented.
 *
 * The parameter 'now' is the current time in milliseconds as is passed
 * to the function to avoid too many gettimeofday() syscalls. 
 *
 * 参数 now 是毫秒格式的当前时间
 */
int activeExpireCycleTryExpire(redisDb *db, struct dictEntry *de, long long now) {
    // 获取键的过期时间
    long long t = dictGetSignedIntegerVal(de);
    if (now > t) {

        // 键已过期

        sds key = dictGetKey(de);
        robj *keyobj = createStringObject(key,sdslen(key));

        // 传播过期命令
        propagateExpire(db,keyobj);
        // 从数据库中删除该键
        dbDelete(db,keyobj);
        // 发送事件
        notifyKeyspaceEvent(REDIS_NOTIFY_EXPIRED,
            "expired",keyobj,db->id);
        decrRefCount(keyobj);
        // 更新计数器
        server.stat_expiredkeys++;
        return 1;
    } else {

        // 键未过期
        return 0;
    }
}

/* Try to expire a few timed out keys. The algorithm used is adaptive and
 * will use few CPU cycles if there are few expiring keys, otherwise
 * it will get more aggressive to avoid that too much memory is used by
 * keys that can be removed from the keyspace.
 *
 * 函数尝试删除数据库中已经过期的键。
 * 当带有过期时间的键比较少时，函数运行得比较保守，
 * 如果带有过期时间的键比较多，那么函数会以更积极的方式来删除过期键，
 * 从而可能地释放被过期键占用的内存。
 *
 * No more than REDIS_DBCRON_DBS_PER_CALL databases are tested at every
 * iteration.
 *
 * 每次循环中被测试的数据库数目不会超过 REDIS_DBCRON_DBS_PER_CALL 。
 *
 * This kind of call is used when Redis detects that timelimit_exit is
 * true, so there is more work to do, and we do it more incrementally from
 * the beforeSleep() function of the event loop.
 *
 * 如果 timelimit_exit 为真，那么说明还有更多删除工作要做，
 * 那么在 beforeSleep() 函数调用时，程序会再次执行这个函数。
 *
 * Expire cycle type:
 *
 * 过期循环的类型：
 *
 * If type is ACTIVE_EXPIRE_CYCLE_FAST the function will try to run a
 * "fast" expire cycle that takes no longer than EXPIRE_FAST_CYCLE_DURATION
 * microseconds, and is not repeated again before the same amount of time.
 *
 * 如果循环的类型为 ACTIVE_EXPIRE_CYCLE_FAST ，
 * 那么函数会以“快速过期”模式执行，
 * 执行的时间不会长过 EXPIRE_FAST_CYCLE_DURATION 毫秒，
 * 并且在 EXPIRE_FAST_CYCLE_DURATION 毫秒之内不会再重新执行。
 *
 * If type is ACTIVE_EXPIRE_CYCLE_SLOW, that normal expire cycle is
 * executed, where the time limit is a percentage of the REDIS_HZ period
 * as specified by the REDIS_EXPIRELOOKUPS_TIME_PERC define. 
 *
 * 如果循环的类型为 ACTIVE_EXPIRE_CYCLE_SLOW ，
 * 那么函数会以“正常过期”模式执行，
 * 函数的执行时限为 REDIS_HS 常量的一个百分比，
 * 这个百分比由 REDIS_EXPIRELOOKUPS_TIME_PERC 定义。
 */

void activeExpireCycle(int type) {
    /* This function has some global state in order to continue the work
     * incrementally across calls. */
    // 静态变量，用来累积函数连续执行时的数据
    static unsigned int current_db = 0; /* Last DB tested. */
    static int timelimit_exit = 0;      /* Time limit hit in previous call? */
    static long long last_fast_cycle = 0; /* When last fast cycle ran. */

    unsigned int j, iteration = 0;
    // 默认每次处理的数据库数量
    unsigned int dbs_per_call = REDIS_DBCRON_DBS_PER_CALL;
    // 函数开始的时间
    long long start = ustime(), timelimit;

    // 快速模式
    if (type == ACTIVE_EXPIRE_CYCLE_FAST) {
        /* Don't start a fast cycle if the previous cycle did not exited
         * for time limt. Also don't repeat a fast cycle for the same period
         * as the fast cycle total duration itself. */
        // 如果上次函数没有触发 timelimit_exit ，那么不执行处理
        if (!timelimit_exit) return;
        // 如果距离上次执行未够一定时间，那么不执行处理
        if (start < last_fast_cycle + ACTIVE_EXPIRE_CYCLE_FAST_DURATION*2) return;
        // 运行到这里，说明执行快速处理，记录当前时间
        last_fast_cycle = start;
    }

    /* We usually should test REDIS_DBCRON_DBS_PER_CALL per iteration, with
     * two exceptions:
     *
     * 一般情况下，函数只处理 REDIS_DBCRON_DBS_PER_CALL 个数据库，
     * 除非：
     *
     * 1) Don't test more DBs than we have.
     *    当前数据库的数量小于 REDIS_DBCRON_DBS_PER_CALL
     * 2) If last time we hit the time limit, we want to scan all DBs
     * in this iteration, as there is work to do in some DB and we don't want
     * expired keys to use memory for too much time. 
     *     如果上次处理遇到了时间上限，那么这次需要对所有数据库进行扫描，
     *     这可以避免过多的过期键占用空间
     */
    if (dbs_per_call > server.dbnum || timelimit_exit)
        dbs_per_call = server.dbnum;

    /* We can use at max ACTIVE_EXPIRE_CYCLE_SLOW_TIME_PERC percentage of CPU time
     * per iteration. Since this function gets called with a frequency of
     * server.hz times per second, the following is the max amount of
     * microseconds we can spend in this function. */
    // 函数处理的微秒时间上限
    // ACTIVE_EXPIRE_CYCLE_SLOW_TIME_PERC 默认为 25 ，也即是 25 % 的 CPU 时间
    timelimit = 1000000*ACTIVE_EXPIRE_CYCLE_SLOW_TIME_PERC/server.hz/100;
    timelimit_exit = 0;
    if (timelimit <= 0) timelimit = 1;

    // 如果是运行在快速模式之下
    // 那么最多只能运行 FAST_DURATION 微秒 
    // 默认值为 1000 （微秒）
    if (type == ACTIVE_EXPIRE_CYCLE_FAST)
        timelimit = ACTIVE_EXPIRE_CYCLE_FAST_DURATION; /* in microseconds. */

    // 遍历数据库
    for (j = 0; j < dbs_per_call; j++) {
        int expired;
        // 指向要处理的数据库
        redisDb *db = server.db+(current_db % server.dbnum);

        /* Increment the DB now so we are sure if we run out of time
         * in the current DB we'll restart from the next. This allows to
         * distribute the time evenly across DBs. */
        // 为 DB 计数器加一，如果进入 do 循环之后因为超时而跳出
        // 那么下次会直接从下个 DB 开始处理
        current_db++;

        /* Continue to expire if at the end of the cycle more than 25%
         * of the keys were expired. */
        do {
            unsigned long num, slots;
            long long now, ttl_sum;
            int ttl_samples;

            /* If there is nothing to expire try next DB ASAP. */
            // 获取数据库中带过期时间的键的数量
            // 如果该数量为 0 ，直接跳过这个数据库
            if ((num = dictSize(db->expires)) == 0) {
                db->avg_ttl = 0;
                break;
            }
            // 获取数据库中键值对的数量
            slots = dictSlots(db->expires);
            // 当前时间
            now = mstime();

            /* When there are less than 1% filled slots getting random
             * keys is expensive, so stop here waiting for better times...
             * The dictionary will be resized asap. */
            // 这个数据库的使用率低于 1% ，扫描起来太费力了（大部分都会 MISS）
            // 跳过，等待字典收缩程序运行
            if (num && slots > DICT_HT_INITIAL_SIZE &&
                (num*100/slots < 1)) break;

            /* The main collection cycle. Sample random keys among keys
             * with an expire set, checking for expired ones. 
             *
             * 样本计数器
             */
            // 已处理过期键计数器
            expired = 0;
            // 键的总 TTL 计数器
            ttl_sum = 0;
            // 总共处理的键计数器
            ttl_samples = 0;

            // 每次最多只能检查 LOOKUPS_PER_LOOP 个键
            if (num > ACTIVE_EXPIRE_CYCLE_LOOKUPS_PER_LOOP)
                num = ACTIVE_EXPIRE_CYCLE_LOOKUPS_PER_LOOP;

            // 开始遍历数据库
            while (num--) {
                dictEntry *de;
                long long ttl;

                // 从 expires 中随机取出一个带过期时间的键
                if ((de = dictGetRandomKey(db->expires)) == NULL) break;
                // 计算 TTL
                ttl = dictGetSignedIntegerVal(de)-now;
                // 如果键已经过期，那么删除它，并将 expired 计数器增一
                if (activeExpireCycleTryExpire(db,de,now)) expired++;
                if (ttl < 0) ttl = 0;
                // 累积键的 TTL
                ttl_sum += ttl;
                // 累积处理键的个数
                ttl_samples++;
            }

            /* Update the average TTL stats for this database. */
            // 为这个数据库更新平均 TTL 统计数据
            if (ttl_samples) {
                // 计算当前平均值
                long long avg_ttl = ttl_sum/ttl_samples;
                
                // 如果这是第一次设置数据库平均 TTL ，那么进行初始化
                if (db->avg_ttl == 0) db->avg_ttl = avg_ttl;
                /* Smooth the value averaging with the previous one. */
                // 取数据库的上次平均 TTL 和今次平均 TTL 的平均值
                db->avg_ttl = (db->avg_ttl+avg_ttl)/2;
            }

            /* We can't block forever here even if there are many keys to
             * expire. So after a given amount of milliseconds return to the
             * caller waiting for the other active expire cycle. */
            // 我们不能用太长时间处理过期键，
            // 所以这个函数执行一定时间之后就要返回

            // 更新遍历次数
            iteration++;

            // 每遍历 16 次执行一次
            if ((iteration & 0xf) == 0 && /* check once every 16 iterations. */
                (ustime()-start) > timelimit)
            {
                // 如果遍历次数正好是 16 的倍数
                // 并且遍历的时间超过了 timelimit
                // 那么断开 timelimit_exit
                timelimit_exit = 1;
            }

            // 已经超时了，返回
            if (timelimit_exit) return;

            /* We don't repeat the cycle if there are less than 25% of keys
             * found expired in the current DB. */
            // 如果已删除的过期键占当前总数据库带过期时间的键数量的 25 %
            // 那么不再遍历
        } while (expired > ACTIVE_EXPIRE_CYCLE_LOOKUPS_PER_LOOP/4);
    }
}

// 更新 LRU 时钟
void updateLRUClock(void) {
    server.lruclock = (server.unixtime/REDIS_LRU_CLOCK_RESOLUTION) &
                                                REDIS_LRU_CLOCK_MAX;
}


/* Add a sample to the operations per second array of samples. */
// 将服务器的命令执行次数记录到抽样数组中
void trackOperationsPerSecond(void) {

    // 计算两次抽样之间的时间长度，毫秒格式
    long long t = mstime() - server.ops_sec_last_sample_time;

    // 计算两次抽样之间，执行了多少个命令
    long long ops = server.stat_numcommands - server.ops_sec_last_sample_ops;

    long long ops_sec;

    // 计算距离上一次抽样之后，每秒执行命令的数量
    ops_sec = t > 0 ? (ops*1000/t) : 0;

    // 将计算出的执行命令数量保存到抽样数组
    server.ops_sec_samples[server.ops_sec_idx] = ops_sec;
    // 更新抽样数组的索引
    server.ops_sec_idx = (server.ops_sec_idx+1) % REDIS_OPS_SEC_SAMPLES;
    // 更新最后一次抽样的时间
    server.ops_sec_last_sample_time = mstime();
    // 更新最后一次抽样时的执行命令数量
    server.ops_sec_last_sample_ops = server.stat_numcommands;
}

/* Return the mean of all the samples. */
// 根据所有取样信息，计算服务器最近一秒执行命令数的平均值
long long getOperationsPerSecond(void) {
    int j;
    long long sum = 0;

    // 计算所有取样值的总和
    for (j = 0; j < REDIS_OPS_SEC_SAMPLES; j++)
        sum += server.ops_sec_samples[j];

    // 计算取样的平均值
    return sum / REDIS_OPS_SEC_SAMPLES;
}

/* Check for timeouts. Returns non-zero if the client was terminated */
// 检查客户端是否已经超时，如果超时就关闭客户端，并返回 1 ；
// 否则返回 0 。
int clientsCronHandleTimeout(redisClient *c) {

    // 获取当前时间
    time_t now = server.unixtime;

    // 服务器设置了 maxidletime 时间
    if (server.maxidletime &&
        // 不检查作为从服务器的客户端
        !(c->flags & REDIS_SLAVE) &&    /* no timeout for slaves */
        // 不检查作为主服务器的客户端
        !(c->flags & REDIS_MASTER) &&   /* no timeout for masters */
        // 不检查被阻塞的客户端
        !(c->flags & REDIS_BLOCKED) &&  /* no timeout for BLPOP */
        // 不检查订阅了频道的客户端
        dictSize(c->pubsub_channels) == 0 && /* no timeout for pubsub */
        // 不检查订阅了模式的客户端
        listLength(c->pubsub_patterns) == 0 &&
        // 客户端最后一次与服务器通讯的时间已经超过了 maxidletime 时间
        (now - c->lastinteraction > server.maxidletime))
    {
        redisLog(REDIS_VERBOSE,"Closing idle client");
        // 关闭超时客户端
        freeClient(c);
        return 1;
    } else if (c->flags & REDIS_BLOCKED) {

        /* Blocked OPS timeout is handled with milliseconds resolution.
         * However note that the actual resolution is limited by
         * server.hz. */
        // 获取最新的系统时间
        mstime_t now_ms = mstime();

        // 检查被 BLPOP 等命令阻塞的客户端的阻塞时间是否已经到达
        // 如果是的话，取消客户端的阻塞
        if (c->bpop.timeout != 0 && c->bpop.timeout < now_ms) {
            // 向客户端返回空回复
            replyToBlockedClientTimedOut(c);
            // 取消客户端的阻塞状态
            unblockClient(c);
        }
    }

    // 客户度没有被关闭
    return 0;
}

/* The client query buffer is an sds.c string that can end with a lot of
 * free space not used, this function reclaims space if needed.
 *
 * 根据情况，缩小查询缓冲区的大小。
 *
 * The function always returns 0 as it never terminates the client. 
 *
 * 函数总是返回 0 ，因为它不会中止客户端。
 */
int clientsCronResizeQueryBuffer(redisClient *c) {
    size_t querybuf_size = sdsAllocSize(c->querybuf);
    time_t idletime = server.unixtime - c->lastinteraction;

    /* There are two conditions to resize the query buffer:
     *
     * 符合以下两个条件的话，执行大小调整：
     *
     * 1) Query buffer is > BIG_ARG and too big for latest peak.
     *    查询缓冲区的大小大于 BIG_ARG 以及 querybuf_peak
     *
     * 2) Client is inactive and the buffer is bigger than 1k. 
     *    客户端不活跃，并且缓冲区大于 1k 。
     */
    if (((querybuf_size > REDIS_MBULK_BIG_ARG) &&
         (querybuf_size/(c->querybuf_peak+1)) > 2) ||
         (querybuf_size > 1024 && idletime > 2))
    {
        /* Only resize the query buffer if it is actually wasting space. */
        if (sdsavail(c->querybuf) > 1024) {
            c->querybuf = sdsRemoveFreeSpace(c->querybuf);
        }
    }

    /* Reset the peak again to capture the peak memory usage in the next
     * cycle. */
    // 重置峰值
    c->querybuf_peak = 0;

    return 0;
}

void clientsCron(void) {
    /* Make sure to process at least 1/(server.hz*10) of clients per call.
     *
     * 这个函数每次执行都会处理至少 1/server.hz*10 个客户端。
     *
     * Since this function is called server.hz times per second we are sure that
     * in the worst case we process all the clients in 10 seconds.
     *
     * 因为这个函数每秒钟会调用 server.hz 次，
     * 所以在最坏情况下，服务器需要使用 10 秒钟来遍历所有客户端。
     *
     * In normal conditions (a reasonable number of clients) we process
     * all the clients in a shorter time. 
     *
     * 在一般情况下，遍历所有客户端所需的时间会比实际中短很多。
     */

    // 客户端数量
    int numclients = listLength(server.clients);

    // 要处理的客户端数量
    int iterations = numclients/(server.hz*10);

    // 至少要处理 50 个客户端
    if (iterations < 50)
        iterations = (numclients < 50) ? numclients : 50;

    while(listLength(server.clients) && iterations--) {
        redisClient *c;
        listNode *head;

        /* Rotate the list, take the current head, process.
         * This way if the client must be removed from the list it's the
         * first element and we don't incur into O(N) computation. */
        // 翻转列表，然后取出表头元素，这样一来上一个被处理的客户端会被放到表头
        // 另外，如果程序要删除当前客户端，那么只要删除表头元素就可以了
        listRotate(server.clients);
        head = listFirst(server.clients);
        c = listNodeValue(head);
        /* The following functions do different service checks on the client.
         * The protocol is that they return non-zero if the client was
         * terminated. */
        // 检查客户端，并在客户端超时时关闭它
        if (clientsCronHandleTimeout(c)) continue;
        // 根据情况，缩小客户端查询缓冲区的大小
        if (clientsCronResizeQueryBuffer(c)) continue;
    }
}

/* This function handles 'background' operations we are required to do
 * incrementally in Redis databases, such as active key expiring, resizing,
 * rehashing. */
// 对数据库执行删除过期键，调整大小，以及主动和渐进式 rehash
void databasesCron(void) {

    // 函数先从数据库中删除过期键，然后再对数据库的大小进行修改

    /* Expire keys by random sampling. Not required for slaves
     * as master will synthesize DELs for us. */
    // 如果服务器不是从服务器，那么执行主动过期键清除
    if (server.active_expire_enabled && server.masterhost == NULL)
        // 清除模式为 CYCLE_SLOW ，这个模式会尽量多清除过期键
        activeExpireCycle(ACTIVE_EXPIRE_CYCLE_SLOW);

    /* Perform hash tables rehashing if needed, but only if there are no
     * other processes saving the DB on disk. Otherwise rehashing is bad
     * as will cause a lot of copy-on-write of memory pages. */
    // 在没有 BGSAVE 或者 BGREWRITEAOF 执行时，对哈希表进行 rehash
    if (server.rdb_child_pid == -1 && server.aof_child_pid == -1) {
        /* We use global counters so if we stop the computation at a given
         * DB we'll be able to start from the successive in the next
         * cron loop iteration. */
        static unsigned int resize_db = 0;
        static unsigned int rehash_db = 0;
        unsigned int dbs_per_call = REDIS_DBCRON_DBS_PER_CALL;
        unsigned int j;

        /* Don't test more DBs than we have. */
        // 设定要测试的数据库数量
        if (dbs_per_call > server.dbnum) dbs_per_call = server.dbnum;

        /* Resize */
        // 调整字典的大小
        for (j = 0; j < dbs_per_call; j++) {
            tryResizeHashTables(resize_db % server.dbnum);
            resize_db++;
        }

        /* Rehash */
        // 对字典进行渐进式 rehash
        if (server.activerehashing) {
            for (j = 0; j < dbs_per_call; j++) {
                int work_done = incrementallyRehash(rehash_db % server.dbnum);
                rehash_db++;
                if (work_done) {
                    /* If the function did some work, stop here, we'll do
                     * more at the next cron loop. */
                    break;
                }
            }
        }
    }
}

/* This is our timer interrupt, called server.hz times per second.
 *
 * 这是 Redis 的时间中断器，每秒调用 server.hz 次。
 *
 * Here is where we do a number of things that need to be done asynchronously.
 * For instance:
 *
 * 以下是需要异步执行的操作：
 *
 * - Active expired keys collection (it is also performed in a lazy way on
 *   lookup).
 *   主动清除过期键。
 *
 * - Software watchdog.
 *   更新软件 watchdog 的信息。
 *
 * - Update some statistic.
 *   更新统计信息。
 *
 * - Incremental rehashing of the DBs hash tables.
 *   对数据库进行渐增式 Rehash
 *
 * - Triggering BGSAVE / AOF rewrite, and handling of terminated children.
 *   触发 BGSAVE 或者 AOF 重写，并处理之后由 BGSAVE 和 AOF 重写引发的子进程停止。
 *
 * - Clients timeout of different kinds.
 *   处理客户端超时。
 *
 * - Replication reconnection.
 *   复制重连
 *
 * - Many more...
 *   等等。。。
 *
 * Everything directly called here will be called server.hz times per second,
 * so in order to throttle execution of things we want to do less frequently
 * a macro is used: run_with_period(milliseconds) { .... }
 *
 * 因为 serverCron 函数中的所有代码都会每秒调用 server.hz 次，
 * 为了对部分代码的调用次数进行限制，
 * 使用了一个宏 run_with_period(milliseconds) { ... } ，
 * 这个宏可以将被包含代码的执行次数降低为每 milliseconds 执行一次。
 */

int serverCron(struct aeEventLoop *eventLoop, long long id, void *clientData) {
    int j;
    REDIS_NOTUSED(eventLoop);
    REDIS_NOTUSED(id);
    REDIS_NOTUSED(clientData);

    /* Software watchdog: deliver the SIGALRM that will reach the signal
     * handler if we don't return here fast enough. */
    if (server.watchdog_period) watchdogScheduleSignal(server.watchdog_period);

    /* We take a cached value of the unix time in the global state because
     * with virtual memory and aging there is to store the current time
     * in objects at every object access, and accuracy is not needed.
     * To access a global var is faster than calling time(NULL) */
    // 缓存起系统时间，减少执行系统调用的次数
    // 秒格式的 UNIX 时间
    server.unixtime = time(NULL);
    // 毫秒格式的时间
    server.mstime = mstime();

    // 记录服务器执行命令的次数
    run_with_period(100) trackOperationsPerSecond();

    /* We have just 22 bits per object for LRU information.
     * So we use an (eventually wrapping) LRU clock with 10 seconds resolution.
     * 2^22 bits with 10 seconds resolution is more or less 1.5 years.
     *
     * 因为对象的 LRU 长度只有 22 位，所以我们使用 10 秒精度的 LRU 时钟，
     * 这样即使只有 22 位，也可以保存大约 1.5 年的时间信息。
     *
     * Note that even if this will wrap after 1.5 years it's not a problem,
     * everything will still work but just some object will appear younger
     * to Redis. But for this to happen a given object should never be touched
     * for 1.5 years.
     *
     * 即使服务器的时间最终比 1.5 年长也无所谓，
     * 对象系统仍会正常运作，不过一些对象可能会比服务器本身的时钟更年轻。
     * 不过这要这个对象在 1.5 年内都没有被访问过，才会出现这种现象。
     *
     * Note that you can change the resolution altering the
     * REDIS_LRU_CLOCK_RESOLUTION define.
     *
     * LRU 时间的精度可以通过修改 REDIS_LRU_CLOCK_RESOLUTION 常量来改变。
     */
    updateLRUClock();

    /* Record the max memory used since the server was started. */
    // 记录服务器的内存峰值
    if (zmalloc_used_memory() > server.stat_peak_memory)
        server.stat_peak_memory = zmalloc_used_memory();

    /* We received a SIGTERM, shutting down here in a safe way, as it is
     * not ok doing so inside the signal handler. */
    // 服务器进程收到 SIGTERM 信号，关闭服务器
    if (server.shutdown_asap) {

        // 尝试关闭服务器
        if (prepareForShutdown(0) == REDIS_OK) exit(0);

        // 如果关闭失败，那么打印 LOG ，并移除关闭标识
        redisLog(REDIS_WARNING,"SIGTERM received but errors trying to shut down the server, check the logs for more information");
        server.shutdown_asap = 0;
    }

    /* Show some info about non-empty databases */
    // 打印数据库的键值对信息
    run_with_period(5000) {
        for (j = 0; j < server.dbnum; j++) {
            long long size, used, vkeys;

            // 可用键值对的数量
            size = dictSlots(server.db[j].dict);
            // 已用键值对的数量
            used = dictSize(server.db[j].dict);
            // 带有过期时间的键值对数量
            vkeys = dictSize(server.db[j].expires);

            // 用 LOG 打印数量
            if (used || vkeys) {
                redisLog(REDIS_VERBOSE,"DB %d: %lld keys (%lld volatile) in %lld slots HT.",j,used,vkeys,size);
                /* dictPrintStats(server.dict); */
            }
        }
    }

    /* Show information about connected clients */
    // 如果服务器没有运行在 SENTINEL 模式下，那么打印客户端的连接信息
    if (!server.sentinel_mode) {
        run_with_period(5000) {
            redisLog(REDIS_VERBOSE,
                "%lu clients connected (%lu slaves), %zu bytes in use",
                listLength(server.clients)-listLength(server.slaves),
                listLength(server.slaves),
                zmalloc_used_memory());
        }
    }

    /* We need to do a few operations on clients asynchronously. */
    // 检查客户端，关闭超时客户端，并释放客户端多余的缓冲区
    clientsCron();

    /* Handle background operations on Redis databases. */
    // 对数据库执行各种操作
    databasesCron();

    /* Start a scheduled AOF rewrite if this was requested by the user while
     * a BGSAVE was in progress. */
    // 如果 BGSAVE 和 BGREWRITEAOF 都没有在执行
    // 并且有一个 BGREWRITEAOF 在等待，那么执行 BGREWRITEAOF
    if (server.rdb_child_pid == -1 && server.aof_child_pid == -1 &&
        server.aof_rewrite_scheduled)
    {
        rewriteAppendOnlyFileBackground();
    }

    /* Check if a background saving or AOF rewrite in progress terminated. */
    // 检查 BGSAVE 或者 BGREWRITEAOF 是否已经执行完毕
    if (server.rdb_child_pid != -1 || server.aof_child_pid != -1) {
        int statloc;
        pid_t pid;

        // 接收子进程发来的信号，非阻塞
        if ((pid = wait3(&statloc,WNOHANG,NULL)) != 0) {
            int exitcode = WEXITSTATUS(statloc);
            int bysignal = 0;
            
            if (WIFSIGNALED(statloc)) bysignal = WTERMSIG(statloc);

            // BGSAVE 执行完毕
            if (pid == server.rdb_child_pid) {
                backgroundSaveDoneHandler(exitcode,bysignal);

            // BGREWRITEAOF 执行完毕
            } else if (pid == server.aof_child_pid) {
                backgroundRewriteDoneHandler(exitcode,bysignal);

            } else {
                redisLog(REDIS_WARNING,
                    "Warning, detected child with unmatched pid: %ld",
                    (long)pid);
            }
            updateDictResizePolicy();
        }
    } else {

        /* If there is not a background saving/rewrite in progress check if
         * we have to save/rewrite now */
        // 既然没有 BGSAVE 或者 BGREWRITEAOF 在执行，那么检查是否需要执行它们

        // 遍历所有保存条件，看是否需要执行 BGSAVE 命令
         for (j = 0; j < server.saveparamslen; j++) {
            struct saveparam *sp = server.saveparams+j;

            /* Save if we reached the given amount of changes,
             * the given amount of seconds, and if the latest bgsave was
             * successful or if, in case of an error, at least
             * REDIS_BGSAVE_RETRY_DELAY seconds already elapsed. */
            // 检查是否有某个保存条件已经满足了
            if (server.dirty >= sp->changes &&
                server.unixtime-server.lastsave > sp->seconds &&
                (server.unixtime-server.lastbgsave_try >
                 REDIS_BGSAVE_RETRY_DELAY ||
                 server.lastbgsave_status == REDIS_OK))
            {
                redisLog(REDIS_NOTICE,"%d changes in %d seconds. Saving...",
                    sp->changes, (int)sp->seconds);
                // 执行 BGSAVE
                rdbSaveBackground(server.rdb_filename);
                break;
            }
         }

         /* Trigger an AOF rewrite if needed */
        // 出发 BGREWRITEAOF
         if (server.rdb_child_pid == -1 &&
             server.aof_child_pid == -1 &&
             server.aof_rewrite_perc &&
             // AOF 文件的当前大小大于执行 BGREWRITEAOF 所需的最小大小
             server.aof_current_size > server.aof_rewrite_min_size)
         {
            // 上一次完成 AOF 写入之后，AOF 文件的大小
            long long base = server.aof_rewrite_base_size ?
                            server.aof_rewrite_base_size : 1;

            // AOF 文件当前的体积相对于 base 的体积的百分比
            long long growth = (server.aof_current_size*100/base) - 100;

            // 如果增长体积的百分比超过了 growth ，那么执行 BGREWRITEAOF
            if (growth >= server.aof_rewrite_perc) {
                redisLog(REDIS_NOTICE,"Starting automatic rewriting of AOF on %lld%% growth",growth);
                // 执行 BGREWRITEAOF
                rewriteAppendOnlyFileBackground();
            }
         }
    }


    /* If we postponed an AOF buffer flush, let's try to do it every time the
     * cron function is called. */
    // 根据 AOF 政策，
    // 考虑是否需要将 AOF 缓冲区中的内容写入到 AOF 文件中
    if (server.aof_flush_postponed_start) flushAppendOnlyFile(0);

    /* Close clients that need to be closed asynchronous */
    // 关闭那些需要异步关闭的客户端
    freeClientsInAsyncFreeQueue();

    /* Replication cron function -- used to reconnect to master and
     * to detect transfer failures. */
    // 复制函数
    // 重连接主服务器、向主服务器发送 ACK 、判断数据发送失败情况、断开本服务器超时的从服务器，等等
    run_with_period(1000) replicationCron();

    /* Run the Redis Cluster cron. */
    // 如果服务器运行在集群模式下，那么执行集群操作
    run_with_period(100) {
        if (server.cluster_enabled) clusterCron();
    }

    /* Run the Sentinel timer if we are in sentinel mode. */
    // 如果服务器运行在 sentinel 模式下，那么执行 SENTINEL 的主函数
    run_with_period(100) {
        if (server.sentinel_mode) sentinelTimer();
    }

    /* Cleanup expired MIGRATE cached sockets. */
    // 集群。。。TODO
    run_with_period(1000) {
        migrateCloseTimedoutSockets();
    }

    // 增加 loop 计数器
    server.cronloops++;

    return 1000/server.hz;
}

/* This function gets called every time Redis is entering the
 * main loop of the event driven library, that is, before to sleep
 * for ready file descriptors. */
// 每次处理事件之前执行
void beforeSleep(struct aeEventLoop *eventLoop) {
    REDIS_NOTUSED(eventLoop);

    /* Run a fast expire cycle (the called function will return
     * ASAP if a fast cycle is not needed). */
    // 执行一次快速的主动过期检查
    if (server.active_expire_enabled && server.masterhost == NULL)
        activeExpireCycle(ACTIVE_EXPIRE_CYCLE_FAST);

    /* Send all the slaves an ACK request if at least one client blocked
     * during the previous event loop iteration. */
    if (server.get_ack_from_slaves) {
        robj *argv[3];

        argv[0] = createStringObject("REPLCONF",8);
        argv[1] = createStringObject("GETACK",6);
        argv[2] = createStringObject("*",1); /* Not used argument. */
        replicationFeedSlaves(server.slaves, server.slaveseldb, argv, 3);
        decrRefCount(argv[0]);
        decrRefCount(argv[1]);
        decrRefCount(argv[2]);
        server.get_ack_from_slaves = 0;
    }

    /* Unblock all the clients blocked for synchronous replication
     * in WAIT. */
    if (listLength(server.clients_waiting_acks))
        processClientsWaitingReplicas();

    /* Try to process pending commands for clients that were just unblocked. */
    if (listLength(server.unblocked_clients))
        processUnblockedClients();

    /* Write the AOF buffer on disk */
    // 将 AOF 缓冲区的内容写入到 AOF 文件
    flushAppendOnlyFile(0);

    /* Call the Redis Cluster before sleep function. */
    // 在进入下个事件循环前，执行一些集群收尾工作
    if (server.cluster_enabled) clusterBeforeSleep();
}

/* =========================== Server initialization ======================== */

void createSharedObjects(void) {
    int j;

    // 常用回复
    shared.crlf = createObject(REDIS_STRING,sdsnew("\r\n"));
    shared.ok = createObject(REDIS_STRING,sdsnew("+OK\r\n"));
    shared.err = createObject(REDIS_STRING,sdsnew("-ERR\r\n"));
    shared.emptybulk = createObject(REDIS_STRING,sdsnew("$0\r\n\r\n"));
    shared.czero = createObject(REDIS_STRING,sdsnew(":0\r\n"));
    shared.cone = createObject(REDIS_STRING,sdsnew(":1\r\n"));
    shared.cnegone = createObject(REDIS_STRING,sdsnew(":-1\r\n"));
    shared.nullbulk = createObject(REDIS_STRING,sdsnew("$-1\r\n"));
    shared.nullmultibulk = createObject(REDIS_STRING,sdsnew("*-1\r\n"));
    shared.emptymultibulk = createObject(REDIS_STRING,sdsnew("*0\r\n"));
    shared.pong = createObject(REDIS_STRING,sdsnew("+PONG\r\n"));
    shared.queued = createObject(REDIS_STRING,sdsnew("+QUEUED\r\n"));
    shared.emptyscan = createObject(REDIS_STRING,sdsnew("*2\r\n$1\r\n0\r\n*0\r\n"));
    // 常用错误回复
    shared.wrongtypeerr = createObject(REDIS_STRING,sdsnew(
        "-WRONGTYPE Operation against a key holding the wrong kind of value\r\n"));
    shared.nokeyerr = createObject(REDIS_STRING,sdsnew(
        "-ERR no such key\r\n"));
    shared.syntaxerr = createObject(REDIS_STRING,sdsnew(
        "-ERR syntax error\r\n"));
    shared.sameobjecterr = createObject(REDIS_STRING,sdsnew(
        "-ERR source and destination objects are the same\r\n"));
    shared.outofrangeerr = createObject(REDIS_STRING,sdsnew(
        "-ERR index out of range\r\n"));
    shared.noscripterr = createObject(REDIS_STRING,sdsnew(
        "-NOSCRIPT No matching script. Please use EVAL.\r\n"));
    shared.loadingerr = createObject(REDIS_STRING,sdsnew(
        "-LOADING Redis is loading the dataset in memory\r\n"));
    shared.slowscripterr = createObject(REDIS_STRING,sdsnew(
        "-BUSY Redis is busy running a script. You can only call SCRIPT KILL or SHUTDOWN NOSAVE.\r\n"));
    shared.masterdownerr = createObject(REDIS_STRING,sdsnew(
        "-MASTERDOWN Link with MASTER is down and slave-serve-stale-data is set to 'no'.\r\n"));
    shared.bgsaveerr = createObject(REDIS_STRING,sdsnew(
        "-MISCONF Redis is configured to save RDB snapshots, but is currently not able to persist on disk. Commands that may modify the data set are disabled. Please check Redis logs for details about the error.\r\n"));
    shared.roslaveerr = createObject(REDIS_STRING,sdsnew(
        "-READONLY You can't write against a read only slave.\r\n"));
    shared.noautherr = createObject(REDIS_STRING,sdsnew(
        "-NOAUTH Authentication required.\r\n"));
    shared.oomerr = createObject(REDIS_STRING,sdsnew(
        "-OOM command not allowed when used memory > 'maxmemory'.\r\n"));
    shared.execaborterr = createObject(REDIS_STRING,sdsnew(
        "-EXECABORT Transaction discarded because of previous errors.\r\n"));
    shared.noreplicaserr = createObject(REDIS_STRING,sdsnew(
        "-NOREPLICAS Not enough good slaves to write.\r\n"));

    // 常用字符
    shared.space = createObject(REDIS_STRING,sdsnew(" "));
    shared.colon = createObject(REDIS_STRING,sdsnew(":"));
    shared.plus = createObject(REDIS_STRING,sdsnew("+"));

    // 常用 SELECT 命令
    for (j = 0; j < REDIS_SHARED_SELECT_CMDS; j++) {
        char dictid_str[64];
        int dictid_len;

        dictid_len = ll2string(dictid_str,sizeof(dictid_str),j);
        shared.select[j] = createObject(REDIS_STRING,
            sdscatprintf(sdsempty(),
                "*2\r\n$6\r\nSELECT\r\n$%d\r\n%s\r\n",
                dictid_len, dictid_str));
    }

    // 发布与订阅的有关回复
    shared.messagebulk = createStringObject("$7\r\nmessage\r\n",13);
    shared.pmessagebulk = createStringObject("$8\r\npmessage\r\n",14);
    shared.subscribebulk = createStringObject("$9\r\nsubscribe\r\n",15);
    shared.unsubscribebulk = createStringObject("$11\r\nunsubscribe\r\n",18);
    shared.psubscribebulk = createStringObject("$10\r\npsubscribe\r\n",17);
    shared.punsubscribebulk = createStringObject("$12\r\npunsubscribe\r\n",19);

    // 常用命令
    shared.del = createStringObject("DEL",3);
    shared.rpop = createStringObject("RPOP",4);
    shared.lpop = createStringObject("LPOP",4);
    shared.lpush = createStringObject("LPUSH",5);

    // 常用整数
    for (j = 0; j < REDIS_SHARED_INTEGERS; j++) {
        shared.integers[j] = createObject(REDIS_STRING,(void*)(long)j);
        shared.integers[j]->encoding = REDIS_ENCODING_INT;
    }

    // 常用长度 bulk 或者 multi bulk 回复
    for (j = 0; j < REDIS_SHARED_BULKHDR_LEN; j++) {
        shared.mbulkhdr[j] = createObject(REDIS_STRING,
            sdscatprintf(sdsempty(),"*%d\r\n",j));
        shared.bulkhdr[j] = createObject(REDIS_STRING,
            sdscatprintf(sdsempty(),"$%d\r\n",j));
    }
}

void initServerConfig() {
    int j;

    // 服务器状态

    // 设置服务器的运行 ID
    getRandomHexChars(server.runid,REDIS_RUN_ID_SIZE);
    // 设置默认配置文件路径
    server.configfile = NULL;
    // 设置默认服务器频率
    server.hz = REDIS_DEFAULT_HZ;
    // 为运行 ID 加上结尾字符
    server.runid[REDIS_RUN_ID_SIZE] = '\0';
    // 设置服务器的运行架构
    server.arch_bits = (sizeof(long) == 8) ? 64 : 32;
    // 设置默认服务器端口号
    server.port = REDIS_SERVERPORT;
    server.bindaddr_count = 0;
    server.unixsocket = NULL;
    server.unixsocketperm = REDIS_DEFAULT_UNIX_SOCKET_PERM;
    server.ipfd_count = 0;
    server.sofd = -1;
    server.dbnum = REDIS_DEFAULT_DBNUM;
    server.verbosity = REDIS_DEFAULT_VERBOSITY;
    server.maxidletime = REDIS_MAXIDLETIME;
    server.tcpkeepalive = REDIS_DEFAULT_TCP_KEEPALIVE;
    server.active_expire_enabled = 1;
    server.client_max_querybuf_len = REDIS_MAX_QUERYBUF_LEN;
    server.saveparams = NULL;
    server.loading = 0;
    server.logfile = zstrdup(REDIS_DEFAULT_LOGFILE);
    server.syslog_enabled = REDIS_DEFAULT_SYSLOG_ENABLED;
    server.syslog_ident = zstrdup(REDIS_DEFAULT_SYSLOG_IDENT);
    server.syslog_facility = LOG_LOCAL0;
    server.daemonize = REDIS_DEFAULT_DAEMONIZE;
    server.aof_state = REDIS_AOF_OFF;
    server.aof_fsync = REDIS_DEFAULT_AOF_FSYNC;
    server.aof_no_fsync_on_rewrite = REDIS_DEFAULT_AOF_NO_FSYNC_ON_REWRITE;
    server.aof_rewrite_perc = REDIS_AOF_REWRITE_PERC;
    server.aof_rewrite_min_size = REDIS_AOF_REWRITE_MIN_SIZE;
    server.aof_rewrite_base_size = 0;
    server.aof_rewrite_scheduled = 0;
    server.aof_last_fsync = time(NULL);
    server.aof_rewrite_time_last = -1;
    server.aof_rewrite_time_start = -1;
    server.aof_lastbgrewrite_status = REDIS_OK;
    server.aof_delayed_fsync = 0;
    server.aof_fd = -1;
    server.aof_selected_db = -1; /* Make sure the first time will not match */
    server.aof_flush_postponed_start = 0;
    server.aof_rewrite_incremental_fsync = REDIS_DEFAULT_AOF_REWRITE_INCREMENTAL_FSYNC;
    server.pidfile = zstrdup(REDIS_DEFAULT_PID_FILE);
    server.rdb_filename = zstrdup(REDIS_DEFAULT_RDB_FILENAME);
    server.aof_filename = zstrdup(REDIS_DEFAULT_AOF_FILENAME);
    server.requirepass = NULL;
    server.rdb_compression = REDIS_DEFAULT_RDB_COMPRESSION;
    server.rdb_checksum = REDIS_DEFAULT_RDB_CHECKSUM;
    server.stop_writes_on_bgsave_err = REDIS_DEFAULT_STOP_WRITES_ON_BGSAVE_ERROR;
    server.activerehashing = REDIS_DEFAULT_ACTIVE_REHASHING;
    server.notify_keyspace_events = 0;
    server.maxclients = REDIS_MAX_CLIENTS;
    server.bpop_blocked_clients = 0;
    server.maxmemory = REDIS_DEFAULT_MAXMEMORY;
    server.maxmemory_policy = REDIS_DEFAULT_MAXMEMORY_POLICY;
    server.maxmemory_samples = REDIS_DEFAULT_MAXMEMORY_SAMPLES;
    server.hash_max_ziplist_entries = REDIS_HASH_MAX_ZIPLIST_ENTRIES;
    server.hash_max_ziplist_value = REDIS_HASH_MAX_ZIPLIST_VALUE;
    server.list_max_ziplist_entries = REDIS_LIST_MAX_ZIPLIST_ENTRIES;
    server.list_max_ziplist_value = REDIS_LIST_MAX_ZIPLIST_VALUE;
    server.set_max_intset_entries = REDIS_SET_MAX_INTSET_ENTRIES;
    server.zset_max_ziplist_entries = REDIS_ZSET_MAX_ZIPLIST_ENTRIES;
    server.zset_max_ziplist_value = REDIS_ZSET_MAX_ZIPLIST_VALUE;
    server.shutdown_asap = 0;
    server.repl_ping_slave_period = REDIS_REPL_PING_SLAVE_PERIOD;
    server.repl_timeout = REDIS_REPL_TIMEOUT;
    server.repl_min_slaves_to_write = REDIS_DEFAULT_MIN_SLAVES_TO_WRITE;
    server.repl_min_slaves_max_lag = REDIS_DEFAULT_MIN_SLAVES_MAX_LAG;
    server.cluster_enabled = 0;
    server.cluster_node_timeout = REDIS_CLUSTER_DEFAULT_NODE_TIMEOUT;
    server.cluster_configfile = zstrdup(REDIS_DEFAULT_CLUSTER_CONFIG_FILE);
    server.lua_caller = NULL;
    server.lua_time_limit = REDIS_LUA_TIME_LIMIT;
    server.lua_client = NULL;
    server.lua_timedout = 0;
    server.migrate_cached_sockets = dictCreate(&migrateCacheDictType,NULL);
    server.loading_process_events_interval_bytes = (1024*1024*2);

    // 初始化 LRU 时间
    updateLRUClock();

    // 初始化并设置保存条件
    resetServerSaveParams();

    appendServerSaveParams(60*60,1);  /* save after 1 hour and 1 change */
    appendServerSaveParams(300,100);  /* save after 5 minutes and 100 changes */
    appendServerSaveParams(60,10000); /* save after 1 minute and 10000 changes */

    /* Replication related */
    // 初始化和复制相关的状态
    server.masterauth = NULL;
    server.masterhost = NULL;
    server.masterport = 6379;
    server.master = NULL;
    server.cached_master = NULL;
    server.repl_master_initial_offset = -1;
    server.repl_state = REDIS_REPL_NONE;
    server.repl_syncio_timeout = REDIS_REPL_SYNCIO_TIMEOUT;
    server.repl_serve_stale_data = REDIS_DEFAULT_SLAVE_SERVE_STALE_DATA;
    server.repl_slave_ro = REDIS_DEFAULT_SLAVE_READ_ONLY;
    server.repl_down_since = 0; /* Never connected, repl is down since EVER. */
    server.repl_disable_tcp_nodelay = REDIS_DEFAULT_REPL_DISABLE_TCP_NODELAY;
    server.slave_priority = REDIS_DEFAULT_SLAVE_PRIORITY;
    server.master_repl_offset = 0;

    /* Replication partial resync backlog */
    // 初始化 PSYNC 命令所使用的 backlog
    server.repl_backlog = NULL;
    server.repl_backlog_size = REDIS_DEFAULT_REPL_BACKLOG_SIZE;
    server.repl_backlog_histlen = 0;
    server.repl_backlog_idx = 0;
    server.repl_backlog_off = 0;
    server.repl_backlog_time_limit = REDIS_DEFAULT_REPL_BACKLOG_TIME_LIMIT;
    server.repl_no_slaves_since = time(NULL);

    /* Client output buffer limits */
    // 设置客户端的输出缓冲区限制
    for (j = 0; j < REDIS_CLIENT_LIMIT_NUM_CLASSES; j++)
        server.client_obuf_limits[j] = clientBufferLimitsDefaults[j];

    /* Double constants initialization */
    // 初始化浮点常量
    R_Zero = 0.0;
    R_PosInf = 1.0/R_Zero;
    R_NegInf = -1.0/R_Zero;
    R_Nan = R_Zero/R_Zero;

    /* Command table -- we initiialize it here as it is part of the
     * initial configuration, since command names may be changed via
     * redis.conf using the rename-command directive. */
    // 初始化命令表
    // 在这里初始化是因为接下来读取 .conf 文件时可能会用到这些命令
    server.commands = dictCreate(&commandTableDictType,NULL);
    server.orig_commands = dictCreate(&commandTableDictType,NULL);
    populateCommandTable();
    server.delCommand = lookupCommandByCString("del");
    server.multiCommand = lookupCommandByCString("multi");
    server.lpushCommand = lookupCommandByCString("lpush");
    server.lpopCommand = lookupCommandByCString("lpop");
    server.rpopCommand = lookupCommandByCString("rpop");
    
    /* Slow log */
    // 初始化慢查询日志
    server.slowlog_log_slower_than = REDIS_SLOWLOG_LOG_SLOWER_THAN;
    server.slowlog_max_len = REDIS_SLOWLOG_MAX_LEN;

    /* Debugging */
    // 初始化调试项
    server.assert_failed = "<no assertion failed>";
    server.assert_file = "<no file>";
    server.assert_line = 0;
    server.bug_report_start = 0;
    server.watchdog_period = 0;
}

/* This function will try to raise the max number of open files accordingly to
 * the configured max number of clients. It will also account for 32 additional
 * file descriptors as we need a few more for persistence, listening
 * sockets, log files and so forth.
 *
 * If it will not be possible to set the limit accordingly to the configured
 * max number of clients, the function will do the reverse setting
 * server.maxclients to the value that we can actually handle. */
void adjustOpenFilesLimit(void) {
    rlim_t maxfiles = server.maxclients+32;
    struct rlimit limit;

    if (getrlimit(RLIMIT_NOFILE,&limit) == -1) {
        redisLog(REDIS_WARNING,"Unable to obtain the current NOFILE limit (%s), assuming 1024 and setting the max clients configuration accordingly.",
            strerror(errno));
        server.maxclients = 1024-32;
    } else {
        rlim_t oldlimit = limit.rlim_cur;

        /* Set the max number of files if the current limit is not enough
         * for our needs. */
        if (oldlimit < maxfiles) {
            rlim_t f;
            
            f = maxfiles;
            while(f > oldlimit) {
                limit.rlim_cur = f;
                limit.rlim_max = f;
                if (setrlimit(RLIMIT_NOFILE,&limit) != -1) break;
                f -= 128;
            }
            if (f < oldlimit) f = oldlimit;
            if (f != maxfiles) {
                server.maxclients = f-32;
                redisLog(REDIS_WARNING,"Unable to set the max number of files limit to %d (%s), setting the max clients configuration to %d.",
                    (int) maxfiles, strerror(errno), (int) server.maxclients);
            } else {
                redisLog(REDIS_NOTICE,"Max number of open files set to %d",
                    (int) maxfiles);
            }
        }
    }
}

/* Initialize a set of file descriptors to listen to the specified 'port'
 * binding the addresses specified in the Redis server configuration.
 *
 * The listening file descriptors are stored in the integer array 'fds'
 * and their number is set in '*count'.
 *
 * The addresses to bind are specified in the global server.bindaddr array
 * and their number is server.bindaddr_count. If the server configuration
 * contains no specific addresses to bind, this function will try to
 * bind * (all addresses) for both the IPv4 and IPv6 protocols.
 *
 * On success the function returns REDIS_OK.
 *
 * On error the function returns REDIS_ERR. For the function to be on
 * error, at least one of the server.bindaddr addresses was
 * impossible to bind, or no bind addresses were specified in the server
 * configuration but the function is not able to bind * for at least
 * one of the IPv4 or IPv6 protocols. */
int listenToPort(int port, int *fds, int *count) {
    int j;

    /* Force binding of 0.0.0.0 if no bind address is specified, always
     * entering the loop if j == 0. */
    if (server.bindaddr_count == 0) server.bindaddr[0] = NULL;
    for (j = 0; j < server.bindaddr_count || j == 0; j++) {
        if (server.bindaddr[j] == NULL) {
            /* Bind * for both IPv6 and IPv4, we enter here only if
             * server.bindaddr_count == 0. */
            fds[*count] = anetTcp6Server(server.neterr,port,NULL);
            if (fds[*count] != ANET_ERR) (*count)++;
            fds[*count] = anetTcpServer(server.neterr,port,NULL);
            if (fds[*count] != ANET_ERR) (*count)++;
            /* Exit the loop if we were able to bind * on IPv4 or IPv6,
             * otherwise fds[*count] will be ANET_ERR and we'll print an
             * error and return to the caller with an error. */
            if (*count) break;
        } else if (strchr(server.bindaddr[j],':')) {
            /* Bind IPv6 address. */
            fds[*count] = anetTcp6Server(server.neterr,port,server.bindaddr[j]);
        } else {
            /* Bind IPv4 address. */
            fds[*count] = anetTcpServer(server.neterr,port,server.bindaddr[j]);
        }
        if (fds[*count] == ANET_ERR) {
            redisLog(REDIS_WARNING,
                "Creating Server TCP listening socket %s:%d: %s",
                server.bindaddr[j] ? server.bindaddr[j] : "*",
                server.port, server.neterr);
            return REDIS_ERR;
        }
        (*count)++;
    }
    return REDIS_OK;
}

void initServer() {
    int j;

    // 设置信号处理函数
    signal(SIGHUP, SIG_IGN);
    signal(SIGPIPE, SIG_IGN);
    setupSignalHandlers();

    // 设置 syslog
    if (server.syslog_enabled) {
        openlog(server.syslog_ident, LOG_PID | LOG_NDELAY | LOG_NOWAIT,
            server.syslog_facility);
    }

    // 初始化并创建数据结构
    server.current_client = NULL;
    server.clients = listCreate();
    server.clients_to_close = listCreate();
    server.slaves = listCreate();
    server.monitors = listCreate();
    server.slaveseldb = -1; /* Force to emit the first SELECT command. */
    server.unblocked_clients = listCreate();
    server.ready_keys = listCreate();
    server.clients_waiting_acks = listCreate();
    server.get_ack_from_slaves = 0;

    // 创建共享对象
    createSharedObjects();
    adjustOpenFilesLimit();
    server.el = aeCreateEventLoop(server.maxclients+REDIS_EVENTLOOP_FDSET_INCR);
    server.db = zmalloc(sizeof(redisDb)*server.dbnum);

    /* Open the TCP listening socket for the user commands. */
<<<<<<< HEAD
    // 打开 TCP 监听端口，用于等待客户端的命令请求
    if (listenToPort(server.port,server.ipfd,&server.ipfd_count) == REDIS_ERR)
=======
    if (server.port != 0 &&
        listenToPort(server.port,server.ipfd,&server.ipfd_count) == REDIS_ERR)
>>>>>>> e7893842
        exit(1);

    /* Open the listening Unix domain socket. */
    // 打开 UNIX 本地端口
    if (server.unixsocket != NULL) {
        unlink(server.unixsocket); /* don't care if this fails */
        server.sofd = anetUnixServer(server.neterr,server.unixsocket,server.unixsocketperm);
        if (server.sofd == ANET_ERR) {
            redisLog(REDIS_WARNING, "Opening socket: %s", server.neterr);
            exit(1);
        }
    }

    /* Abort if there are no listening sockets at all. */
    if (server.ipfd_count == 0 && server.sofd < 0) {
        redisLog(REDIS_WARNING, "Configured to not listen anywhere, exiting.");
        exit(1);
    }

    /* Create the Redis databases, and initialize other internal state. */
    // 创建并初始化数据库结构
    for (j = 0; j < server.dbnum; j++) {
        server.db[j].dict = dictCreate(&dbDictType,NULL);
        server.db[j].expires = dictCreate(&keyptrDictType,NULL);
        server.db[j].blocking_keys = dictCreate(&keylistDictType,NULL);
        server.db[j].ready_keys = dictCreate(&setDictType,NULL);
        server.db[j].watched_keys = dictCreate(&keylistDictType,NULL);
        server.db[j].id = j;
        server.db[j].avg_ttl = 0;
    }

    // 创建 PUBSUB 相关结构
    server.pubsub_channels = dictCreate(&keylistDictType,NULL);
    server.pubsub_patterns = listCreate();
    listSetFreeMethod(server.pubsub_patterns,freePubsubPattern);
    listSetMatchMethod(server.pubsub_patterns,listMatchPubsubPattern);

    server.cronloops = 0;
    server.rdb_child_pid = -1;
    server.aof_child_pid = -1;
    aofRewriteBufferReset();
    server.aof_buf = sdsempty();
    server.lastsave = time(NULL); /* At startup we consider the DB saved. */
    server.lastbgsave_try = 0;    /* At startup we never tried to BGSAVE. */
    server.rdb_save_time_last = -1;
    server.rdb_save_time_start = -1;
    server.dirty = 0;
    server.stat_numcommands = 0;
    server.stat_numconnections = 0;
    server.stat_expiredkeys = 0;
    server.stat_evictedkeys = 0;
    server.stat_starttime = time(NULL);
    server.stat_keyspace_misses = 0;
    server.stat_keyspace_hits = 0;
    server.stat_peak_memory = 0;
    server.stat_fork_time = 0;
    server.stat_rejected_conn = 0;
    server.stat_sync_full = 0;
    server.stat_sync_partial_ok = 0;
    server.stat_sync_partial_err = 0;
    memset(server.ops_sec_samples,0,sizeof(server.ops_sec_samples));
    server.ops_sec_idx = 0;
    server.ops_sec_last_sample_time = mstime();
    server.ops_sec_last_sample_ops = 0;
    server.unixtime = time(NULL);
    server.mstime = mstime();
    server.lastbgsave_status = REDIS_OK;
    server.repl_good_slaves_count = 0;

    /* Create the serverCron() time event, that's our main way to process
     * background operations. */
    // 为 serverCron() 创建时间事件
    if(aeCreateTimeEvent(server.el, 1, serverCron, NULL, NULL) == AE_ERR) {
        redisPanic("Can't create the serverCron time event.");
        exit(1);
    }

    /* Create an event handler for accepting new connections in TCP and Unix
     * domain sockets. */
    // 为 TCP 连接关联连接应答（accept）处理器
    // 用于接受并应答客户端的 connect() 调用
    for (j = 0; j < server.ipfd_count; j++) {
        if (aeCreateFileEvent(server.el, server.ipfd[j], AE_READABLE,
            acceptTcpHandler,NULL) == AE_ERR)
            {
                redisPanic(
                    "Unrecoverable error creating server.ipfd file event.");
            }
    }

    // 为本地套接字关联应答处理器
    if (server.sofd > 0 && aeCreateFileEvent(server.el,server.sofd,AE_READABLE,
        acceptUnixHandler,NULL) == AE_ERR) redisPanic("Unrecoverable error creating server.sofd file event.");

    /* Open the AOF file if needed. */
    // 如果 AOF 持久化功能已经打开，那么打开或创建一个 AOF 文件
    if (server.aof_state == REDIS_AOF_ON) {
        server.aof_fd = open(server.aof_filename,
                               O_WRONLY|O_APPEND|O_CREAT,0644);
        if (server.aof_fd == -1) {
            redisLog(REDIS_WARNING, "Can't open the append-only file: %s",
                strerror(errno));
            exit(1);
        }
    }

    /* 32 bit instances are limited to 4GB of address space, so if there is
     * no explicit limit in the user provided configuration we set a limit
     * at 3 GB using maxmemory with 'noeviction' policy'. This avoids
     * useless crashes of the Redis instance for out of memory. */
    // 对于 32 位实例来说，默认将最大可用内存限制在 3 GB
    if (server.arch_bits == 32 && server.maxmemory == 0) {
        redisLog(REDIS_WARNING,"Warning: 32 bit instance detected but no memory limit set. Setting 3 GB maxmemory limit with 'noeviction' policy now.");
        server.maxmemory = 3072LL*(1024*1024); /* 3 GB */
        server.maxmemory_policy = REDIS_MAXMEMORY_NO_EVICTION;
    }

    // 如果服务器以 cluster 模式打开，那么初始化 cluster
    if (server.cluster_enabled) clusterInit();

    // 初始化复制功能有关的脚本缓存
    replicationScriptCacheInit();

    // 初始化脚本系统
    scriptingInit();

    // 初始化慢查询功能
    slowlogInit();

    // 初始化 BIO 系统
    bioInit();
}

/* Populates the Redis Command Table starting from the hard coded list
 * we have on top of redis.c file. 
 *
 * 根据 redis.c 文件顶部的命令列表，创建命令表
 */
void populateCommandTable(void) {
    int j;

    // 命令的数量
    int numcommands = sizeof(redisCommandTable)/sizeof(struct redisCommand);

    for (j = 0; j < numcommands; j++) {
        
        // 指定命令
        struct redisCommand *c = redisCommandTable+j;

        // 取出字符串 FLAG
        char *f = c->sflags;

        int retval1, retval2;

        // 根据字符串 FLAG 生成实际 FLAG
        while(*f != '\0') {
            switch(*f) {
            case 'w': c->flags |= REDIS_CMD_WRITE; break;
            case 'r': c->flags |= REDIS_CMD_READONLY; break;
            case 'm': c->flags |= REDIS_CMD_DENYOOM; break;
            case 'a': c->flags |= REDIS_CMD_ADMIN; break;
            case 'p': c->flags |= REDIS_CMD_PUBSUB; break;
            case 's': c->flags |= REDIS_CMD_NOSCRIPT; break;
            case 'R': c->flags |= REDIS_CMD_RANDOM; break;
            case 'S': c->flags |= REDIS_CMD_SORT_FOR_SCRIPT; break;
            case 'l': c->flags |= REDIS_CMD_LOADING; break;
            case 't': c->flags |= REDIS_CMD_STALE; break;
            case 'M': c->flags |= REDIS_CMD_SKIP_MONITOR; break;
            case 'k': c->flags |= REDIS_CMD_ASKING; break;
            default: redisPanic("Unsupported command flag"); break;
            }
            f++;
        }

        // 将命令关联到命令表
        retval1 = dictAdd(server.commands, sdsnew(c->name), c);

        /* Populate an additional dictionary that will be unaffected
         * by rename-command statements in redis.conf. 
         *
         * 将命令也关联到原始命令表
         *
         * 原始命令表不会受 redis.conf 中命令改名的影响
         */
        retval2 = dictAdd(server.orig_commands, sdsnew(c->name), c);

        redisAssert(retval1 == DICT_OK && retval2 == DICT_OK);
    }
}

/*
 * 重置命令表中的统计信息
 */
void resetCommandTableStats(void) {
    int numcommands = sizeof(redisCommandTable)/sizeof(struct redisCommand);
    int j;

    for (j = 0; j < numcommands; j++) {
        struct redisCommand *c = redisCommandTable+j;

        // 清零时间
        c->microseconds = 0;

        // 清零调用次数
        c->calls = 0;
    }
}

/* ========================== Redis OP Array API ============================ */

void redisOpArrayInit(redisOpArray *oa) {
    oa->ops = NULL;
    oa->numops = 0;
}

int redisOpArrayAppend(redisOpArray *oa, struct redisCommand *cmd, int dbid,
                       robj **argv, int argc, int target)
{
    redisOp *op;

    oa->ops = zrealloc(oa->ops,sizeof(redisOp)*(oa->numops+1));
    op = oa->ops+oa->numops;
    op->cmd = cmd;
    op->dbid = dbid;
    op->argv = argv;
    op->argc = argc;
    op->target = target;
    oa->numops++;
    return oa->numops;
}

void redisOpArrayFree(redisOpArray *oa) {
    while(oa->numops) {
        int j;
        redisOp *op;

        oa->numops--;
        op = oa->ops+oa->numops;
        for (j = 0; j < op->argc; j++)
            decrRefCount(op->argv[j]);
        zfree(op->argv);
    }
    zfree(oa->ops);
}

/* ====================== Commands lookup and execution ===================== */

/*
 * 根据给定命令名字（SDS），查找命令
 */
struct redisCommand *lookupCommand(sds name) {
    return dictFetchValue(server.commands, name);
}

/*
 * 根据给定命令名字（C 字符串），查找命令
 */
struct redisCommand *lookupCommandByCString(char *s) {
    struct redisCommand *cmd;
    sds name = sdsnew(s);

    cmd = dictFetchValue(server.commands, name);
    sdsfree(name);
    return cmd;
}

/* Lookup the command in the current table, if not found also check in
 * the original table containing the original command names unaffected by
 * redis.conf rename-command statement.
 *
 * 从当前命令表 server.commands 中查找给定名字，
 * 如果没找到的话，就尝试从 server.orig_commands 中查找未被改名的原始名字
 * 原始表中的命令名不受 redis.conf 中命令改名的影响
 *
 * This is used by functions rewriting the argument vector such as
 * rewriteClientCommandVector() in order to set client->cmd pointer
 * correctly even if the command was renamed. 
 *
 * 这个函数可以在命令被更名之后，仍然在重写命令时得出正确的名字。
 */
struct redisCommand *lookupCommandOrOriginal(sds name) {

    // 查找当前表
    struct redisCommand *cmd = dictFetchValue(server.commands, name);

    // 如果有需要的话，查找原始表
    if (!cmd) cmd = dictFetchValue(server.orig_commands,name);

    return cmd;
}

/* Propagate the specified command (in the context of the specified database id)
 * to AOF and Slaves.
 *
 * 将指定命令（以及执行该命令的上下文，比如数据库 id 等信息）传播到 AOF 和 slave 。
 *
 * flags are an xor between:
 * FLAG 可以是以下标识的 xor ：
 *
 * + REDIS_PROPAGATE_NONE (no propagation of command at all)
 *   不传播
 *
 * + REDIS_PROPAGATE_AOF (propagate into the AOF file if is enabled)
 *   传播到 AOF
 *
 * + REDIS_PROPAGATE_REPL (propagate into the replication link)
 *   传播到 slave
 */
void propagate(struct redisCommand *cmd, int dbid, robj **argv, int argc,
               int flags)
{
    // 传播到 AOF
    if (server.aof_state != REDIS_AOF_OFF && flags & REDIS_PROPAGATE_AOF)
        feedAppendOnlyFile(cmd,dbid,argv,argc);

    // 传播到 slave
    if (flags & REDIS_PROPAGATE_REPL)
        replicationFeedSlaves(server.slaves,dbid,argv,argc);
}

/* Used inside commands to schedule the propagation of additional commands
 * after the current command is propagated to AOF / Replication. */
void alsoPropagate(struct redisCommand *cmd, int dbid, robj **argv, int argc,
                   int target)
{
    redisOpArrayAppend(&server.also_propagate,cmd,dbid,argv,argc,target);
}

/* It is possible to call the function forceCommandPropagation() inside a
 * Redis command implementaiton in order to to force the propagation of a
 * specific command execution into AOF / Replication. */
void forceCommandPropagation(redisClient *c, int flags) {
    if (flags & REDIS_PROPAGATE_REPL) c->flags |= REDIS_FORCE_REPL;
    if (flags & REDIS_PROPAGATE_AOF) c->flags |= REDIS_FORCE_AOF;
}

/* Call() is the core of Redis execution of a command */
// 调用命令的实现函数，执行命令
void call(redisClient *c, int flags) {
    // start 记录命令开始执行的时间
    long long dirty, start = ustime(), duration;
    // 记录命令开始执行前的 FLAG
    int client_old_flags = c->flags;

    /* Sent the command to clients in MONITOR mode, only if the commands are
     * not generated from reading an AOF. */
    // 如果可以的话，将命令发送到 MONITOR
    if (listLength(server.monitors) &&
        !server.loading &&
        !(c->cmd->flags & REDIS_CMD_SKIP_MONITOR))
    {
        replicationFeedMonitors(c,server.monitors,c->db->id,c->argv,c->argc);
    }

    /* Call the command. */
    c->flags &= ~(REDIS_FORCE_AOF|REDIS_FORCE_REPL);
    redisOpArrayInit(&server.also_propagate);
    // 保留旧 dirty 计数器值
    dirty = server.dirty;
    // 执行实现函数
    c->cmd->proc(c);
    // 计算命令执行之后的 dirty 值
    dirty = server.dirty-dirty;
    // 计算命令执行耗费的时间
    duration = ustime()-start;

    /* When EVAL is called loading the AOF we don't want commands called
     * from Lua to go into the slowlog or to populate statistics. */
    // 不将从 Lua 中发出的命令放入 SLOWLOG ，也不进行统计
    if (server.loading && c->flags & REDIS_LUA_CLIENT)
        flags &= ~(REDIS_CALL_SLOWLOG | REDIS_CALL_STATS);

    /* If the caller is Lua, we want to force the EVAL caller to propagate
     * the script if the command flag or client flag are forcing the
     * propagation. */
    // 如果调用者是 Lua ，那么根据命令 FLAG 和客户端 FLAG
    // 打开传播（propagate)标志
    if (c->flags & REDIS_LUA_CLIENT && server.lua_caller) {
        if (c->flags & REDIS_FORCE_REPL)
            server.lua_caller->flags |= REDIS_FORCE_REPL;
        if (c->flags & REDIS_FORCE_AOF)
            server.lua_caller->flags |= REDIS_FORCE_AOF;
    }

    /* Log the command into the Slow log if needed, and populate the
     * per-command statistics that we show in INFO commandstats. */
    // 如果有需要，将命令放到 SLOWLOG 里面
    if (flags & REDIS_CALL_SLOWLOG && c->cmd->proc != execCommand)
        slowlogPushEntryIfNeeded(c->argv,c->argc,duration);
    // 更新命令的统计信息
    if (flags & REDIS_CALL_STATS) {
        c->cmd->microseconds += duration;
        c->cmd->calls++;
    }

    /* Propagate the command into the AOF and replication link */
    // 将命令复制到 AOF 和 slave 节点
    if (flags & REDIS_CALL_PROPAGATE) {
        int flags = REDIS_PROPAGATE_NONE;

        // 强制 REPL 传播
        if (c->flags & REDIS_FORCE_REPL) flags |= REDIS_PROPAGATE_REPL;

        // 强制 AOF 传播
        if (c->flags & REDIS_FORCE_AOF) flags |= REDIS_PROPAGATE_AOF;

        // 如果数据库有被修改，那么启用 REPL 和 AOF 传播
        if (dirty)
            flags |= (REDIS_PROPAGATE_REPL | REDIS_PROPAGATE_AOF);

        if (flags != REDIS_PROPAGATE_NONE)
            propagate(c->cmd,c->db->id,c->argv,c->argc,flags);
    }

    /* Restore the old FORCE_AOF/REPL flags, since call can be executed
     * recursively. */
    // 将客户端的 FLAG 恢复到命令执行之前
    // 因为 call 可能会递归执行
    c->flags &= ~(REDIS_FORCE_AOF|REDIS_FORCE_REPL);
    c->flags |= client_old_flags & (REDIS_FORCE_AOF|REDIS_FORCE_REPL);

    /* Handle the alsoPropagate() API to handle commands that want to propagate
     * multiple separated commands. */
    // 传播额外的命令
    if (server.also_propagate.numops) {
        int j;
        redisOp *rop;

        for (j = 0; j < server.also_propagate.numops; j++) {
            rop = &server.also_propagate.ops[j];
            propagate(rop->cmd, rop->dbid, rop->argv, rop->argc, rop->target);
        }
        redisOpArrayFree(&server.also_propagate);
    }
    server.stat_numcommands++;
}

/* If this function gets called we already read a whole
 * command, arguments are in the client argv/argc fields.
 * processCommand() execute the command or prepare the
 * server for a bulk read from the client.
 *
 * 这个函数执行时，我们已经读入了一个完整的命令到客户端，
 * 这个函数负责执行这个命令，
 * 或者服务器准备从客户端中进行一次读取。
 *
 * If 1 is returned the client is still alive and valid and
 * other operations can be performed by the caller. Otherwise
 * if 0 is returned the client was destroyed (i.e. after QUIT). 
 *
 * 如果这个函数返回 1 ，那么表示客户端在执行命令之后仍然存在，
 * 调用者可以继续执行其他操作。
 * 否则，如果这个函数返回 0 ，那么表示客户端已经被销毁。
 */
int processCommand(redisClient *c) {
    /* The QUIT command is handled separately. Normal command procs will
     * go through checking for replication and QUIT will cause trouble
     * when FORCE_REPLICATION is enabled and would be implemented in
     * a regular command proc. */
    // 特别处理 quit 命令
    if (!strcasecmp(c->argv[0]->ptr,"quit")) {
        addReply(c,shared.ok);
        c->flags |= REDIS_CLOSE_AFTER_REPLY;
        return REDIS_ERR;
    }

    /* Now lookup the command and check ASAP about trivial error conditions
     * such as wrong arity, bad command name and so forth. */
    // 查找命令，并进行命令合法性检查，以及命令参数个数检查
    c->cmd = c->lastcmd = lookupCommand(c->argv[0]->ptr);
    if (!c->cmd) {
        // 没找到指定的命令
        flagTransaction(c);
        addReplyErrorFormat(c,"unknown command '%s'",
            (char*)c->argv[0]->ptr);
        return REDIS_OK;
    } else if ((c->cmd->arity > 0 && c->cmd->arity != c->argc) ||
               (c->argc < -c->cmd->arity)) {
        // 参数个数错误
        flagTransaction(c);
        addReplyErrorFormat(c,"wrong number of arguments for '%s' command",
            c->cmd->name);
        return REDIS_OK;
    }

    /* Check if the user is authenticated */
    // 检查认证信息
    if (server.requirepass && !c->authenticated && c->cmd->proc != authCommand)
    {
        flagTransaction(c);
        addReply(c,shared.noautherr);
        return REDIS_OK;
    }

    /* If cluster is enabled perform the cluster redirection here.
     *
     * 如果开启了集群模式，那么在这里进行转向操作。
     *
     * However we don't perform the redirection if:
     *
     * 不过，如果有以下情况出现，那么节点不进行转向：
     *
     * 1) The sender of this command is our master.
     *    命令的发送者是本节点的主节点
     *
     * 2) The command has no key arguments. 
     *    命令没有 key 参数
     */
    if (server.cluster_enabled &&
        !(c->flags & REDIS_MASTER) &&
        !(c->cmd->getkeys_proc == NULL && c->cmd->firstkey == 0))
    {
        int hashslot;

        // 集群已下线
        if (server.cluster->state != REDIS_CLUSTER_OK) {
            addReplySds(c,sdsnew("-CLUSTERDOWN The cluster is down. Use CLUSTER INFO for more information\r\n"));
            return REDIS_OK;

        // 集群运作正常
        } else {

            // 记录转向是 ASK 还是 MOVED
            int ask;

            clusterNode *n = getNodeByQuery(c,c->cmd,c->argv,c->argc,&hashslot,&ask);

            // 不能执行多键处理命令
            if (n == NULL) {
                addReplyError(c,"Multi keys request invalid in cluster");
                return REDIS_OK;

            // 命令针对的槽和键不是本节点处理的，进行转向
            } else if (n != server.cluster->myself) {

                // -<ASK or MOVED> <slot> <ip>:<port>
                // 例如 -ASK 10086 127.0.0.1:12345
                addReplySds(c,sdscatprintf(sdsempty(),
                    "-%s %d %s:%d\r\n", ask ? "ASK" : "MOVED",
                    hashslot,n->ip,n->port));

                return REDIS_OK;
            }

            // 如果执行到这里，说明键 key 所在的槽由本节点处理
            // 或者客户端执行的是无参数命令
        }
    }

    /* Handle the maxmemory directive.
     *
     * First we try to free some memory if possible (if there are volatile
     * keys in the dataset). If there are not the only thing we can do
     * is returning an error. */
    // 如果设置了最大内存，那么检查内存是否超过限制，并做相应的操作
    if (server.maxmemory) {
        // 如果内存已超过限制，那么尝试通过删除过期键来释放内存
        int retval = freeMemoryIfNeeded();
        // 如果即将要执行的命令可能占用大量内存（REDIS_CMD_DENYOOM）
        // 并且前面的内存释放失败的话
        // 那么向客户端返回内存错误
        if ((c->cmd->flags & REDIS_CMD_DENYOOM) && retval == REDIS_ERR) {
            flagTransaction(c);
            addReply(c, shared.oomerr);
            return REDIS_OK;
        }
    }

    /* Don't accept write commands if there are problems persisting on disk
     * and if this is a master instance. */
    // 如果这是一个主服务器，并且这个服务器之前执行 BGSAVE 时发生了错误
    // 那么不执行写命令
    if (server.stop_writes_on_bgsave_err &&
        server.saveparamslen > 0
        && server.lastbgsave_status == REDIS_ERR &&
        server.masterhost != NULL &&
        (c->cmd->flags & REDIS_CMD_WRITE ||
         c->cmd->proc == pingCommand))
    {
        flagTransaction(c);
        addReply(c, shared.bgsaveerr);
        return REDIS_OK;
    }

    /* Don't accept write commands if there are not enough good slaves and
     * user configured the min-slaves-to-write option. */
    // 如果服务器没有足够多的状态良好服务器
    // 并且 min-slaves-to-write 选项已打开
    if (server.repl_min_slaves_to_write &&
        server.repl_min_slaves_max_lag &&
        c->cmd->flags & REDIS_CMD_WRITE &&
        server.repl_good_slaves_count < server.repl_min_slaves_to_write)
    {
        flagTransaction(c);
        addReply(c, shared.noreplicaserr);
        return REDIS_OK;
    }

    /* Don't accept write commands if this is a read only slave. But
     * accept write commands if this is our master. */
    // 如果这个服务器是一个只读 slave 的话，那么拒绝执行写命令
    if (server.masterhost && server.repl_slave_ro &&
        !(c->flags & REDIS_MASTER) &&
        c->cmd->flags & REDIS_CMD_WRITE)
    {
        addReply(c, shared.roslaveerr);
        return REDIS_OK;
    }

    /* Only allow SUBSCRIBE and UNSUBSCRIBE in the context of Pub/Sub */
    // 在订阅于发布模式的上下文中，只能执行订阅和退订相关的命令
    if ((dictSize(c->pubsub_channels) > 0 || listLength(c->pubsub_patterns) > 0)
        &&
        c->cmd->proc != subscribeCommand &&
        c->cmd->proc != unsubscribeCommand &&
        c->cmd->proc != psubscribeCommand &&
        c->cmd->proc != punsubscribeCommand) {
        addReplyError(c,"only (P)SUBSCRIBE / (P)UNSUBSCRIBE / QUIT allowed in this context");
        return REDIS_OK;
    }

    /* Only allow INFO and SLAVEOF when slave-serve-stale-data is no and
     * we are a slave with a broken link with master. */
    if (server.masterhost && server.repl_state != REDIS_REPL_CONNECTED &&
        server.repl_serve_stale_data == 0 &&
        !(c->cmd->flags & REDIS_CMD_STALE))
    {
        flagTransaction(c);
        addReply(c, shared.masterdownerr);
        return REDIS_OK;
    }

    /* Loading DB? Return an error if the command has not the
     * REDIS_CMD_LOADING flag. */
    // 如果服务器正在载入数据到数据库，那么只执行带有 REDIS_CMD_LOADING
    // 标识的命令，否则将出错
    if (server.loading && !(c->cmd->flags & REDIS_CMD_LOADING)) {
        addReply(c, shared.loadingerr);
        return REDIS_OK;
    }

    /* Lua script too slow? Only allow a limited number of commands. */
    // Lua 脚本超时，只允许执行限定的操作，比如 SHUTDOWN 和 SCRIPT KILL
    if (server.lua_timedout &&
          c->cmd->proc != authCommand &&
          c->cmd->proc != replconfCommand &&
        !(c->cmd->proc == shutdownCommand &&
          c->argc == 2 &&
          tolower(((char*)c->argv[1]->ptr)[0]) == 'n') &&
        !(c->cmd->proc == scriptCommand &&
          c->argc == 2 &&
          tolower(((char*)c->argv[1]->ptr)[0]) == 'k'))
    {
        flagTransaction(c);
        addReply(c, shared.slowscripterr);
        return REDIS_OK;
    }

    /* Exec the command */
    if (c->flags & REDIS_MULTI &&
        c->cmd->proc != execCommand && c->cmd->proc != discardCommand &&
        c->cmd->proc != multiCommand && c->cmd->proc != watchCommand)
    {
        // 在事务上下文中
        // 除 EXEC 、 DISCARD 、 MULTI 和 WATCH 命令之外
        // 其他所有命令都会被入队到事务队列中
        queueMultiCommand(c);
        addReply(c,shared.queued);
    } else {
        // 执行命令
        call(c,REDIS_CALL_FULL);

        c->woff = server.master_repl_offset;
        // 处理那些解除了阻塞的键
        if (listLength(server.ready_keys))
            handleClientsBlockedOnLists();
    }

    return REDIS_OK;
}

/*================================== Shutdown =============================== */

/* Close listening sockets. Also unlink the unix domain socket if
 * unlink_unix_socket is non-zero. */
// 关闭监听套接字
void closeListeningSockets(int unlink_unix_socket) {
    int j;

    for (j = 0; j < server.ipfd_count; j++) close(server.ipfd[j]);

    if (server.sofd != -1) close(server.sofd);

    if (server.cluster_enabled)
        for (j = 0; j < server.cfd_count; j++) close(server.cfd[j]);

    if (unlink_unix_socket && server.unixsocket) {
        redisLog(REDIS_NOTICE,"Removing the unix socket file.");
        unlink(server.unixsocket); /* don't care if this fails */
    }
}

int prepareForShutdown(int flags) {
    int save = flags & REDIS_SHUTDOWN_SAVE;
    int nosave = flags & REDIS_SHUTDOWN_NOSAVE;

    redisLog(REDIS_WARNING,"User requested shutdown...");

    /* Kill the saving child if there is a background saving in progress.
       We want to avoid race conditions, for instance our saving child may
       overwrite the synchronous saving did by SHUTDOWN. */
    // 如果有 BGSAVE 正在执行，那么杀死子进程，避免竞争条件
    if (server.rdb_child_pid != -1) {
        redisLog(REDIS_WARNING,"There is a child saving an .rdb. Killing it!");
        kill(server.rdb_child_pid,SIGUSR1);
        rdbRemoveTempFile(server.rdb_child_pid);
    }

    // 同理，杀死正在执行 BGREWRITEAOF 的子进程
    if (server.aof_state != REDIS_AOF_OFF) {
        /* Kill the AOF saving child as the AOF we already have may be longer
         * but contains the full dataset anyway. */
        if (server.aof_child_pid != -1) {
            redisLog(REDIS_WARNING,
                "There is a child rewriting the AOF. Killing it!");
            kill(server.aof_child_pid,SIGUSR1);
        }
        /* Append only file: fsync() the AOF and exit */
        redisLog(REDIS_NOTICE,"Calling fsync() on the AOF file.");
        aof_fsync(server.aof_fd);
    }

    // 如果客户端执行的是 SHUTDOWN save ，或者 SAVE 功能被打开
    // 那么执行 SAVE 操作
    if ((server.saveparamslen > 0 && !nosave) || save) {
        redisLog(REDIS_NOTICE,"Saving the final RDB snapshot before exiting.");
        /* Snapshotting. Perform a SYNC SAVE and exit */
        if (rdbSave(server.rdb_filename) != REDIS_OK) {
            /* Ooops.. error saving! The best we can do is to continue
             * operating. Note that if there was a background saving process,
             * in the next cron() Redis will be notified that the background
             * saving aborted, handling special stuff like slaves pending for
             * synchronization... */
            redisLog(REDIS_WARNING,"Error trying to save the DB, can't exit.");
            return REDIS_ERR;
        }
    }

    // 移除 pidfile 文件
    if (server.daemonize) {
        redisLog(REDIS_NOTICE,"Removing the pid file.");
        unlink(server.pidfile);
    }

    /* Close the listening sockets. Apparently this allows faster restarts. */
    // 关闭监听套接字，这样在重启的时候会快一点
    closeListeningSockets(1);

    redisLog(REDIS_WARNING,"Redis is now ready to exit, bye bye...");

    return REDIS_OK;
}

/*================================== Commands =============================== */

/* Return zero if strings are the same, non-zero if they are not.
 * The comparison is performed in a way that prevents an attacker to obtain
 * information about the nature of the strings just monitoring the execution
 * time of the function.
 *
 * Note that limiting the comparison length to strings up to 512 bytes we
 * can avoid leaking any information about the password length and any
 * possible branch misprediction related leak.
 */
int time_independent_strcmp(char *a, char *b) {
    char bufa[REDIS_AUTHPASS_MAX_LEN], bufb[REDIS_AUTHPASS_MAX_LEN];
    /* The above two strlen perform len(a) + len(b) operations where either
     * a or b are fixed (our password) length, and the difference is only
     * relative to the length of the user provided string, so no information
     * leak is possible in the following two lines of code. */
    int alen = strlen(a);
    int blen = strlen(b);
    int j;
    int diff = 0;

    /* We can't compare strings longer than our static buffers.
     * Note that this will never pass the first test in practical circumstances
     * so there is no info leak. */
    if (alen > sizeof(bufa) || blen > sizeof(bufb)) return 1;

    memset(bufa,0,sizeof(bufa));        /* Constant time. */
    memset(bufb,0,sizeof(bufb));        /* Constant time. */
    /* Again the time of the following two copies is proportional to
     * len(a) + len(b) so no info is leaked. */
    memcpy(bufa,a,alen);
    memcpy(bufb,b,blen);

    /* Always compare all the chars in the two buffers without
     * conditional expressions. */
    for (j = 0; j < sizeof(bufa); j++) {
        diff |= (bufa[j] ^ bufb[j]);
    }
    /* Length must be equal as well. */
    diff |= alen ^ blen;
    return diff; /* If zero strings are the same. */
}

void authCommand(redisClient *c) {
    if (!server.requirepass) {
        addReplyError(c,"Client sent AUTH, but no password is set");
    } else if (!time_independent_strcmp(c->argv[1]->ptr, server.requirepass)) {
      c->authenticated = 1;
      addReply(c,shared.ok);
    } else {
      c->authenticated = 0;
      addReplyError(c,"invalid password");
    }
}

void pingCommand(redisClient *c) {
    addReply(c,shared.pong);
}

void echoCommand(redisClient *c) {
    addReplyBulk(c,c->argv[1]);
}

void timeCommand(redisClient *c) {
    struct timeval tv;

    /* gettimeofday() can only fail if &tv is a bad address so we
     * don't check for errors. */
    gettimeofday(&tv,NULL);
    addReplyMultiBulkLen(c,2);
    addReplyBulkLongLong(c,tv.tv_sec);
    addReplyBulkLongLong(c,tv.tv_usec);
}

/* Convert an amount of bytes into a human readable string in the form
 * of 100B, 2G, 100M, 4K, and so forth. */
void bytesToHuman(char *s, unsigned long long n) {
    double d;

    if (n < 1024) {
        /* Bytes */
        sprintf(s,"%lluB",n);
        return;
    } else if (n < (1024*1024)) {
        d = (double)n/(1024);
        sprintf(s,"%.2fK",d);
    } else if (n < (1024LL*1024*1024)) {
        d = (double)n/(1024*1024);
        sprintf(s,"%.2fM",d);
    } else if (n < (1024LL*1024*1024*1024)) {
        d = (double)n/(1024LL*1024*1024);
        sprintf(s,"%.2fG",d);
    }
}

/* Create the string returned by the INFO command. This is decoupled
 * by the INFO command itself as we need to report the same information
 * on memory corruption problems. */
sds genRedisInfoString(char *section) {
    sds info = sdsempty();
    time_t uptime = server.unixtime-server.stat_starttime;
    int j, numcommands;
    struct rusage self_ru, c_ru;
    unsigned long lol, bib;
    int allsections = 0, defsections = 0;
    int sections = 0;

    if (section) {
        allsections = strcasecmp(section,"all") == 0;
        defsections = strcasecmp(section,"default") == 0;
    }

    getrusage(RUSAGE_SELF, &self_ru);
    getrusage(RUSAGE_CHILDREN, &c_ru);
    getClientsMaxBuffers(&lol,&bib);

    /* Server */
    if (allsections || defsections || !strcasecmp(section,"server")) {
        struct utsname name;
        char *mode;

        if (server.cluster_enabled) mode = "cluster";
        else if (server.sentinel_mode) mode = "sentinel";
        else mode = "standalone";
    
        if (sections++) info = sdscat(info,"\r\n");
        uname(&name);
        info = sdscatprintf(info,
            "# Server\r\n"
            "redis_version:%s\r\n"
            "redis_git_sha1:%s\r\n"
            "redis_git_dirty:%d\r\n"
            "redis_build_id:%llx\r\n"
            "redis_mode:%s\r\n"
            "os:%s %s %s\r\n"
            "arch_bits:%d\r\n"
            "multiplexing_api:%s\r\n"
            "gcc_version:%d.%d.%d\r\n"
            "process_id:%ld\r\n"
            "run_id:%s\r\n"
            "tcp_port:%d\r\n"
            "uptime_in_seconds:%jd\r\n"
            "uptime_in_days:%jd\r\n"
            "hz:%d\r\n"
            "lru_clock:%ld\r\n"
            "config_file:%s\r\n",
            REDIS_VERSION,
            redisGitSHA1(),
            strtol(redisGitDirty(),NULL,10) > 0,
            (unsigned long long) redisBuildId(),
            mode,
            name.sysname, name.release, name.machine,
            server.arch_bits,
            aeGetApiName(),
#ifdef __GNUC__
            __GNUC__,__GNUC_MINOR__,__GNUC_PATCHLEVEL__,
#else
            0,0,0,
#endif
            (long) getpid(),
            server.runid,
            server.port,
            (intmax_t)uptime,
            (intmax_t)(uptime/(3600*24)),
            server.hz,
            (unsigned long) server.lruclock,
            server.configfile ? server.configfile : "");
    }

    /* Clients */
    if (allsections || defsections || !strcasecmp(section,"clients")) {
        if (sections++) info = sdscat(info,"\r\n");
        info = sdscatprintf(info,
            "# Clients\r\n"
            "connected_clients:%lu\r\n"
            "client_longest_output_list:%lu\r\n"
            "client_biggest_input_buf:%lu\r\n"
            "blocked_clients:%d\r\n",
            listLength(server.clients)-listLength(server.slaves),
            lol, bib,
            server.bpop_blocked_clients);
    }

    /* Memory */
    if (allsections || defsections || !strcasecmp(section,"memory")) {
        char hmem[64];
        char peak_hmem[64];

        bytesToHuman(hmem,zmalloc_used_memory());
        bytesToHuman(peak_hmem,server.stat_peak_memory);
        if (sections++) info = sdscat(info,"\r\n");
        info = sdscatprintf(info,
            "# Memory\r\n"
            "used_memory:%zu\r\n"
            "used_memory_human:%s\r\n"
            "used_memory_rss:%zu\r\n"
            "used_memory_peak:%zu\r\n"
            "used_memory_peak_human:%s\r\n"
            "used_memory_lua:%lld\r\n"
            "mem_fragmentation_ratio:%.2f\r\n"
            "mem_allocator:%s\r\n",
            zmalloc_used_memory(),
            hmem,
            zmalloc_get_rss(),
            server.stat_peak_memory,
            peak_hmem,
            ((long long)lua_gc(server.lua,LUA_GCCOUNT,0))*1024LL,
            zmalloc_get_fragmentation_ratio(),
            ZMALLOC_LIB
            );
    }

    /* Persistence */
    if (allsections || defsections || !strcasecmp(section,"persistence")) {
        if (sections++) info = sdscat(info,"\r\n");
        info = sdscatprintf(info,
            "# Persistence\r\n"
            "loading:%d\r\n"
            "rdb_changes_since_last_save:%lld\r\n"
            "rdb_bgsave_in_progress:%d\r\n"
            "rdb_last_save_time:%jd\r\n"
            "rdb_last_bgsave_status:%s\r\n"
            "rdb_last_bgsave_time_sec:%jd\r\n"
            "rdb_current_bgsave_time_sec:%jd\r\n"
            "aof_enabled:%d\r\n"
            "aof_rewrite_in_progress:%d\r\n"
            "aof_rewrite_scheduled:%d\r\n"
            "aof_last_rewrite_time_sec:%jd\r\n"
            "aof_current_rewrite_time_sec:%jd\r\n"
            "aof_last_bgrewrite_status:%s\r\n",
            server.loading,
            server.dirty,
            server.rdb_child_pid != -1,
            (intmax_t)server.lastsave,
            (server.lastbgsave_status == REDIS_OK) ? "ok" : "err",
            (intmax_t)server.rdb_save_time_last,
            (intmax_t)((server.rdb_child_pid == -1) ?
                -1 : time(NULL)-server.rdb_save_time_start),
            server.aof_state != REDIS_AOF_OFF,
            server.aof_child_pid != -1,
            server.aof_rewrite_scheduled,
            (intmax_t)server.aof_rewrite_time_last,
            (intmax_t)((server.aof_child_pid == -1) ?
                -1 : time(NULL)-server.aof_rewrite_time_start),
            (server.aof_lastbgrewrite_status == REDIS_OK) ? "ok" : "err");

        if (server.aof_state != REDIS_AOF_OFF) {
            info = sdscatprintf(info,
                "aof_current_size:%lld\r\n"
                "aof_base_size:%lld\r\n"
                "aof_pending_rewrite:%d\r\n"
                "aof_buffer_length:%zu\r\n"
                "aof_rewrite_buffer_length:%lu\r\n"
                "aof_pending_bio_fsync:%llu\r\n"
                "aof_delayed_fsync:%lu\r\n",
                (long long) server.aof_current_size,
                (long long) server.aof_rewrite_base_size,
                server.aof_rewrite_scheduled,
                sdslen(server.aof_buf),
                aofRewriteBufferSize(),
                bioPendingJobsOfType(REDIS_BIO_AOF_FSYNC),
                server.aof_delayed_fsync);
        }

        if (server.loading) {
            double perc;
            time_t eta, elapsed;
            off_t remaining_bytes = server.loading_total_bytes-
                                    server.loading_loaded_bytes;

            perc = ((double)server.loading_loaded_bytes /
                   server.loading_total_bytes) * 100;

            elapsed = server.unixtime-server.loading_start_time;
            if (elapsed == 0) {
                eta = 1; /* A fake 1 second figure if we don't have
                            enough info */
            } else {
                eta = (elapsed*remaining_bytes)/server.loading_loaded_bytes;
            }

            info = sdscatprintf(info,
                "loading_start_time:%jd\r\n"
                "loading_total_bytes:%llu\r\n"
                "loading_loaded_bytes:%llu\r\n"
                "loading_loaded_perc:%.2f\r\n"
                "loading_eta_seconds:%jd\r\n",
                (intmax_t) server.loading_start_time,
                (unsigned long long) server.loading_total_bytes,
                (unsigned long long) server.loading_loaded_bytes,
                perc,
                (intmax_t)eta
            );
        }
    }

    /* Stats */
    if (allsections || defsections || !strcasecmp(section,"stats")) {
        if (sections++) info = sdscat(info,"\r\n");
        info = sdscatprintf(info,
            "# Stats\r\n"
            "total_connections_received:%lld\r\n"
            "total_commands_processed:%lld\r\n"
            "instantaneous_ops_per_sec:%lld\r\n"
            "rejected_connections:%lld\r\n"
            "sync_full:%lld\r\n"
            "sync_partial_ok:%lld\r\n"
            "sync_partial_err:%lld\r\n"
            "expired_keys:%lld\r\n"
            "evicted_keys:%lld\r\n"
            "keyspace_hits:%lld\r\n"
            "keyspace_misses:%lld\r\n"
            "pubsub_channels:%ld\r\n"
            "pubsub_patterns:%lu\r\n"
            "latest_fork_usec:%lld\r\n"
            "migrate_cached_sockets:%ld\r\n",
            server.stat_numconnections,
            server.stat_numcommands,
            getOperationsPerSecond(),
            server.stat_rejected_conn,
            server.stat_sync_full,
            server.stat_sync_partial_ok,
            server.stat_sync_partial_err,
            server.stat_expiredkeys,
            server.stat_evictedkeys,
            server.stat_keyspace_hits,
            server.stat_keyspace_misses,
            dictSize(server.pubsub_channels),
            listLength(server.pubsub_patterns),
            server.stat_fork_time,
            dictSize(server.migrate_cached_sockets));
    }

    /* Replication */
    if (allsections || defsections || !strcasecmp(section,"replication")) {
        if (sections++) info = sdscat(info,"\r\n");
        info = sdscatprintf(info,
            "# Replication\r\n"
            "role:%s\r\n",
            server.masterhost == NULL ? "master" : "slave");
        if (server.masterhost) {
            long long slave_repl_offset = 1;

            if (server.master)
                slave_repl_offset = server.master->reploff;
            else if (server.cached_master)
                slave_repl_offset = server.cached_master->reploff;

            info = sdscatprintf(info,
                "master_host:%s\r\n"
                "master_port:%d\r\n"
                "master_link_status:%s\r\n"
                "master_last_io_seconds_ago:%d\r\n"
                "master_sync_in_progress:%d\r\n"
                "slave_repl_offset:%lld\r\n"
                ,server.masterhost,
                server.masterport,
                (server.repl_state == REDIS_REPL_CONNECTED) ?
                    "up" : "down",
                server.master ?
                ((int)(server.unixtime-server.master->lastinteraction)) : -1,
                server.repl_state == REDIS_REPL_TRANSFER,
                slave_repl_offset
            );

            if (server.repl_state == REDIS_REPL_TRANSFER) {
                info = sdscatprintf(info,
                    "master_sync_left_bytes:%lld\r\n"
                    "master_sync_last_io_seconds_ago:%d\r\n"
                    , (long long)
                        (server.repl_transfer_size - server.repl_transfer_read),
                    (int)(server.unixtime-server.repl_transfer_lastio)
                );
            }

            if (server.repl_state != REDIS_REPL_CONNECTED) {
                info = sdscatprintf(info,
                    "master_link_down_since_seconds:%jd\r\n",
                    (intmax_t)server.unixtime-server.repl_down_since);
            }
            info = sdscatprintf(info,
                "slave_priority:%d\r\n"
                "slave_read_only:%d\r\n",
                server.slave_priority,
                server.repl_slave_ro);
        }

        info = sdscatprintf(info,
            "connected_slaves:%lu\r\n",
            listLength(server.slaves));

        /* If min-slaves-to-write is active, write the number of slaves
         * currently considered 'good'. */
        if (server.repl_min_slaves_to_write &&
            server.repl_min_slaves_max_lag) {
            info = sdscatprintf(info,
                "min_slaves_good_slaves:%d\r\n",
                server.repl_good_slaves_count);
        }

        if (listLength(server.slaves)) {
            int slaveid = 0;
            listNode *ln;
            listIter li;

            listRewind(server.slaves,&li);
            while((ln = listNext(&li))) {
                redisClient *slave = listNodeValue(ln);
                char *state = NULL;
                char ip[REDIS_IP_STR_LEN];
                int port;
                long lag = 0;

                if (anetPeerToString(slave->fd,ip,sizeof(ip),&port) == -1) continue;
                switch(slave->replstate) {
                case REDIS_REPL_WAIT_BGSAVE_START:
                case REDIS_REPL_WAIT_BGSAVE_END:
                    state = "wait_bgsave";
                    break;
                case REDIS_REPL_SEND_BULK:
                    state = "send_bulk";
                    break;
                case REDIS_REPL_ONLINE:
                    state = "online";
                    break;
                }
                if (state == NULL) continue;
                if (slave->replstate == REDIS_REPL_ONLINE)
                    lag = time(NULL) - slave->repl_ack_time;

                info = sdscatprintf(info,
                    "slave%d:ip=%s,port=%d,state=%s,"
                    "offset=%lld,lag=%ld\r\n",
                    slaveid,ip,slave->slave_listening_port,state,
                    slave->repl_ack_off, lag);
                slaveid++;
            }
        }
        info = sdscatprintf(info,
            "master_repl_offset:%lld\r\n"
            "repl_backlog_active:%d\r\n"
            "repl_backlog_size:%lld\r\n"
            "repl_backlog_first_byte_offset:%lld\r\n"
            "repl_backlog_histlen:%lld\r\n",
            server.master_repl_offset,
            server.repl_backlog != NULL,
            server.repl_backlog_size,
            server.repl_backlog_off,
            server.repl_backlog_histlen);
    }

    /* CPU */
    if (allsections || defsections || !strcasecmp(section,"cpu")) {
        if (sections++) info = sdscat(info,"\r\n");
        info = sdscatprintf(info,
        "# CPU\r\n"
        "used_cpu_sys:%.2f\r\n"
        "used_cpu_user:%.2f\r\n"
        "used_cpu_sys_children:%.2f\r\n"
        "used_cpu_user_children:%.2f\r\n",
        (float)self_ru.ru_stime.tv_sec+(float)self_ru.ru_stime.tv_usec/1000000,
        (float)self_ru.ru_utime.tv_sec+(float)self_ru.ru_utime.tv_usec/1000000,
        (float)c_ru.ru_stime.tv_sec+(float)c_ru.ru_stime.tv_usec/1000000,
        (float)c_ru.ru_utime.tv_sec+(float)c_ru.ru_utime.tv_usec/1000000);
    }

    /* cmdtime */
    if (allsections || !strcasecmp(section,"commandstats")) {
        if (sections++) info = sdscat(info,"\r\n");
        info = sdscatprintf(info, "# Commandstats\r\n");
        numcommands = sizeof(redisCommandTable)/sizeof(struct redisCommand);
        for (j = 0; j < numcommands; j++) {
            struct redisCommand *c = redisCommandTable+j;

            if (!c->calls) continue;
            info = sdscatprintf(info,
                "cmdstat_%s:calls=%lld,usec=%lld,usec_per_call=%.2f\r\n",
                c->name, c->calls, c->microseconds,
                (c->calls == 0) ? 0 : ((float)c->microseconds/c->calls));
        }
    }

    /* Cluster */
    if (allsections || defsections || !strcasecmp(section,"cluster")) {
        if (sections++) info = sdscat(info,"\r\n");
        info = sdscatprintf(info,
        "# Cluster\r\n"
        "cluster_enabled:%d\r\n",
        server.cluster_enabled);
    }

    /* Key space */
    if (allsections || defsections || !strcasecmp(section,"keyspace")) {
        if (sections++) info = sdscat(info,"\r\n");
        info = sdscatprintf(info, "# Keyspace\r\n");
        for (j = 0; j < server.dbnum; j++) {
            long long keys, vkeys;

            keys = dictSize(server.db[j].dict);
            vkeys = dictSize(server.db[j].expires);
            if (keys || vkeys) {
                info = sdscatprintf(info,
                    "db%d:keys=%lld,expires=%lld,avg_ttl=%lld\r\n",
                    j, keys, vkeys, server.db[j].avg_ttl);
            }
        }
    }
    return info;
}

void infoCommand(redisClient *c) {
    char *section = c->argc == 2 ? c->argv[1]->ptr : "default";

    if (c->argc > 2) {
        addReply(c,shared.syntaxerr);
        return;
    }
    sds info = genRedisInfoString(section);
    addReplySds(c,sdscatprintf(sdsempty(),"$%lu\r\n",
        (unsigned long)sdslen(info)));
    addReplySds(c,info);
    addReply(c,shared.crlf);
}

void monitorCommand(redisClient *c) {
    /* ignore MONITOR if already slave or in monitor mode */

    // 这个客户端是从服务器，或者已经是监视器
    if (c->flags & REDIS_SLAVE) return;

    // 打开 SLAVE 标志和 MONITOR 标志
    c->flags |= (REDIS_SLAVE|REDIS_MONITOR);

    // 添加客户端到 monitors 链表
    listAddNodeTail(server.monitors,c);

    // 返回 OK
    addReply(c,shared.ok);
}

/* ============================ Maxmemory directive  ======================== */

/* This function gets called when 'maxmemory' is set on the config file to limit
 * the max memory used by the server, before processing a command.
 *
 * 此函数在 maxmemory 选项被打开，并且内存超出限制时调用。
 *
 * The goal of the function is to free enough memory to keep Redis under the
 * configured memory limit.
 *
 * 此函数的目的是释放 Redis 的占用内存至 maxmemory 选项设置的最大值之下。
 *
 * The function starts calculating how many bytes should be freed to keep
 * Redis under the limit, and enters a loop selecting the best keys to
 * evict accordingly to the configured policy.
 *
 * 函数先计算出需要释放多少字节才能低于 maxmemory 选项设置的最大值，
 * 然后根据指定的淘汰算法，选出最适合被淘汰的键进行释放。
 *
 * If all the bytes needed to return back under the limit were freed the
 * function returns REDIS_OK, otherwise REDIS_ERR is returned, and the caller
 * should block the execution of commands that will result in more memory
 * used by the server.
 *
 * 如果成功释放了所需数量的内存，那么函数返回 REDIS_OK ，否则函数将返回 REDIS_ERR ，
 * 并阻止执行新的命令。
 */
int freeMemoryIfNeeded(void) {
    size_t mem_used, mem_tofree, mem_freed;
    int slaves = listLength(server.slaves);

    /* Remove the size of slaves output buffers and AOF buffer from the
     * count of used memory. */
    // 计算出 Redis 目前占用的内存总数，但有两个方面的内存不会计算在内：
    // 1）从服务器的输出缓冲区的内存
    // 2）AOF 缓冲区的内存
    mem_used = zmalloc_used_memory();
    if (slaves) {
        listIter li;
        listNode *ln;

        listRewind(server.slaves,&li);
        while((ln = listNext(&li))) {
            redisClient *slave = listNodeValue(ln);
            unsigned long obuf_bytes = getClientOutputBufferMemoryUsage(slave);
            if (obuf_bytes > mem_used)
                mem_used = 0;
            else
                mem_used -= obuf_bytes;
        }
    }
    if (server.aof_state != REDIS_AOF_OFF) {
        mem_used -= sdslen(server.aof_buf);
        mem_used -= aofRewriteBufferSize();
    }

    /* Check if we are over the memory limit. */
    // 如果目前使用的内存大小比设置的 maxmemory 要小，那么无须执行进一步操作
    if (mem_used <= server.maxmemory) return REDIS_OK;

    // 如果占用内存比 maxmemory 要大，但是 maxmemory 策略为不淘汰，那么直接返回
    if (server.maxmemory_policy == REDIS_MAXMEMORY_NO_EVICTION)
        return REDIS_ERR; /* We need to free memory, but policy forbids. */

    /* Compute how much memory we need to free. */
    // 计算需要释放多少字节的内存
    mem_tofree = mem_used - server.maxmemory;

    // 初始化已释放内存的字节数为 0
    mem_freed = 0;

    // 根据 maxmemory 策略，
    // 遍历字典，释放内存并记录被释放内存的字节数
    while (mem_freed < mem_tofree) {
        int j, k, keys_freed = 0;

        // 遍历所有字典
        for (j = 0; j < server.dbnum; j++) {
            long bestval = 0; /* just to prevent warning */
            sds bestkey = NULL;
            struct dictEntry *de;
            redisDb *db = server.db+j;
            dict *dict;

            if (server.maxmemory_policy == REDIS_MAXMEMORY_ALLKEYS_LRU ||
                server.maxmemory_policy == REDIS_MAXMEMORY_ALLKEYS_RANDOM)
            {
                // 如果策略是 allkeys-lru 或者 allkeys-random 
                // 那么淘汰的目标为所有数据库键
                dict = server.db[j].dict;
            } else {
                // 如果策略是 volatile-lru 、 volatile-random 或者 volatile-ttl 
                // 那么淘汰的目标为带过期时间的数据库键
                dict = server.db[j].expires;
            }

            // 跳过空字典
            if (dictSize(dict) == 0) continue;

            /* volatile-random and allkeys-random policy */
            // 如果使用的是随机策略，那么从目标字典中随机选出键
            if (server.maxmemory_policy == REDIS_MAXMEMORY_ALLKEYS_RANDOM ||
                server.maxmemory_policy == REDIS_MAXMEMORY_VOLATILE_RANDOM)
            {
                de = dictGetRandomKey(dict);
                bestkey = dictGetKey(de);
            }

            /* volatile-lru and allkeys-lru policy */
            // 如果使用的是 LRU 策略，
            // 那么从一集 sample 键中选出 IDLE 时间最长的那个键
            else if (server.maxmemory_policy == REDIS_MAXMEMORY_ALLKEYS_LRU ||
                server.maxmemory_policy == REDIS_MAXMEMORY_VOLATILE_LRU)
            {
                // 遍历 maxmemory_samples 个键
                for (k = 0; k < server.maxmemory_samples; k++) {
                    sds thiskey;
                    long thisval;
                    robj *o;

                    // 随机选出一个带过期时间的键
                    de = dictGetRandomKey(dict);
                    thiskey = dictGetKey(de);

                    /* When policy is volatile-lru we need an additional lookup
                     * to locate the real key, as dict is set to db->expires. */
                    // volatile-lru 策略需要取出和过期时间关联的数据库键
                    if (server.maxmemory_policy == REDIS_MAXMEMORY_VOLATILE_LRU)
                        de = dictFind(db->dict, thiskey);

                    // 取出值对象
                    o = dictGetVal(de);
                    // 计算值对象的 IDLE 时间
                    thisval = estimateObjectIdleTime(o);

                    /* Higher idle time is better candidate for deletion */
                    // 如果这个值对象的 IDLE 时间比之前的对象的 IDLE 时间长
                    // 那么将当前的值对象设置为目标键
                    if (bestkey == NULL || thisval > bestval) {
                        bestkey = thiskey;
                        bestval = thisval;
                    }
                }
            }

            /* volatile-ttl */
            // 策略为 volatile-ttl ，从一集 sample 键中选出过期时间距离当前时间最接近的键
            else if (server.maxmemory_policy == REDIS_MAXMEMORY_VOLATILE_TTL) {
                for (k = 0; k < server.maxmemory_samples; k++) {
                    sds thiskey;
                    long thisval;

                    de = dictGetRandomKey(dict);
                    thiskey = dictGetKey(de);
                    thisval = (long) dictGetVal(de);

                    /* Expire sooner (minor expire unix timestamp) is better
                     * candidate for deletion */
                    if (bestkey == NULL || thisval < bestval) {
                        bestkey = thiskey;
                        bestval = thisval;
                    }
                }
            }

            /* Finally remove the selected key. */
            // 删除被选中的键
            if (bestkey) {
                long long delta;

                robj *keyobj = createStringObject(bestkey,sdslen(bestkey));
                propagateExpire(db,keyobj);
                /* We compute the amount of memory freed by dbDelete() alone.
                 * It is possible that actually the memory needed to propagate
                 * the DEL in AOF and replication link is greater than the one
                 * we are freeing removing the key, but we can't account for
                 * that otherwise we would never exit the loop.
                 *
                 * AOF and Output buffer memory will be freed eventually so
                 * we only care about memory used by the key space. */
                // 计算删除键所释放的内存数量
                delta = (long long) zmalloc_used_memory();
                dbDelete(db,keyobj);
                delta -= (long long) zmalloc_used_memory();
                mem_freed += delta;
                
                // 对淘汰键的计数器增一
                server.stat_evictedkeys++;

                notifyKeyspaceEvent(REDIS_NOTIFY_EVICTED, "evicted",
                    keyobj, db->id);
                decrRefCount(keyobj);
                keys_freed++;

                /* When the memory to free starts to be big enough, we may
                 * start spending so much time here that is impossible to
                 * deliver data to the slaves fast enough, so we force the
                 * transmission here inside the loop. */
                if (slaves) flushSlavesOutputBuffers();
            }
        }

        if (!keys_freed) return REDIS_ERR; /* nothing to free... */
    }

    return REDIS_OK;
}

/* =================================== Main! ================================ */

#ifdef __linux__
int linuxOvercommitMemoryValue(void) {
    FILE *fp = fopen("/proc/sys/vm/overcommit_memory","r");
    char buf[64];

    if (!fp) return -1;
    if (fgets(buf,64,fp) == NULL) {
        fclose(fp);
        return -1;
    }
    fclose(fp);

    return atoi(buf);
}

void linuxOvercommitMemoryWarning(void) {
    if (linuxOvercommitMemoryValue() == 0) {
        redisLog(REDIS_WARNING,"WARNING overcommit_memory is set to 0! Background save may fail under low memory condition. To fix this issue add 'vm.overcommit_memory = 1' to /etc/sysctl.conf and then reboot or run the command 'sysctl vm.overcommit_memory=1' for this to take effect.");
    }
}
#endif /* __linux__ */

void createPidFile(void) {
    /* Try to write the pid file in a best-effort way. */
    FILE *fp = fopen(server.pidfile,"w");
    if (fp) {
        fprintf(fp,"%d\n",(int)getpid());
        fclose(fp);
    }
}

void daemonize(void) {
    int fd;

    if (fork() != 0) exit(0); /* parent exits */
    setsid(); /* create a new session */

    /* Every output goes to /dev/null. If Redis is daemonized but
     * the 'logfile' is set to 'stdout' in the configuration file
     * it will not log at all. */
    if ((fd = open("/dev/null", O_RDWR, 0)) != -1) {
        dup2(fd, STDIN_FILENO);
        dup2(fd, STDOUT_FILENO);
        dup2(fd, STDERR_FILENO);
        if (fd > STDERR_FILENO) close(fd);
    }
}

void version() {
    printf("Redis server v=%s sha=%s:%d malloc=%s bits=%d build=%llx\n",
        REDIS_VERSION,
        redisGitSHA1(),
        atoi(redisGitDirty()) > 0,
        ZMALLOC_LIB,
        sizeof(long) == 4 ? 32 : 64,
        (unsigned long long) redisBuildId());
    exit(0);
}

void usage() {
    fprintf(stderr,"Usage: ./redis-server [/path/to/redis.conf] [options]\n");
    fprintf(stderr,"       ./redis-server - (read config from stdin)\n");
    fprintf(stderr,"       ./redis-server -v or --version\n");
    fprintf(stderr,"       ./redis-server -h or --help\n");
    fprintf(stderr,"       ./redis-server --test-memory <megabytes>\n\n");
    fprintf(stderr,"Examples:\n");
    fprintf(stderr,"       ./redis-server (run the server with default conf)\n");
    fprintf(stderr,"       ./redis-server /etc/redis/6379.conf\n");
    fprintf(stderr,"       ./redis-server --port 7777\n");
    fprintf(stderr,"       ./redis-server --port 7777 --slaveof 127.0.0.1 8888\n");
    fprintf(stderr,"       ./redis-server /etc/myredis.conf --loglevel verbose\n\n");
    fprintf(stderr,"Sentinel mode:\n");
    fprintf(stderr,"       ./redis-server /etc/sentinel.conf --sentinel\n");
    exit(1);
}

void redisAsciiArt(void) {
#include "asciilogo.h"
    char *buf = zmalloc(1024*16);
    char *mode = "stand alone";

    if (server.cluster_enabled) mode = "cluster";
    else if (server.sentinel_mode) mode = "sentinel";

    snprintf(buf,1024*16,ascii_logo,
        REDIS_VERSION,
        redisGitSHA1(),
        strtol(redisGitDirty(),NULL,10) > 0,
        (sizeof(long) == 8) ? "64" : "32",
        mode, server.port,
        (long) getpid()
    );
    redisLogRaw(REDIS_NOTICE|REDIS_LOG_RAW,buf);
    zfree(buf);
}

// SIGTERM 信号的处理器
static void sigtermHandler(int sig) {
    REDIS_NOTUSED(sig);

    redisLogFromHandler(REDIS_WARNING,"Received SIGTERM, scheduling shutdown...");
    
    // 打开关闭标识
    server.shutdown_asap = 1;
}

void setupSignalHandlers(void) {
    struct sigaction act;

    /* When the SA_SIGINFO flag is set in sa_flags then sa_sigaction is used.
     * Otherwise, sa_handler is used. */
    sigemptyset(&act.sa_mask);
    act.sa_flags = 0;
    act.sa_handler = sigtermHandler;
    sigaction(SIGTERM, &act, NULL);

#ifdef HAVE_BACKTRACE
    sigemptyset(&act.sa_mask);
    act.sa_flags = SA_NODEFER | SA_RESETHAND | SA_SIGINFO;
    act.sa_sigaction = sigsegvHandler;
    sigaction(SIGSEGV, &act, NULL);
    sigaction(SIGBUS, &act, NULL);
    sigaction(SIGFPE, &act, NULL);
    sigaction(SIGILL, &act, NULL);
#endif
    return;
}

void memtest(size_t megabytes, int passes);

/* Returns 1 if there is --sentinel among the arguments or if
 * argv[0] is exactly "redis-sentinel". */
int checkForSentinelMode(int argc, char **argv) {
    int j;

    if (strstr(argv[0],"redis-sentinel") != NULL) return 1;
    for (j = 1; j < argc; j++)
        if (!strcmp(argv[j],"--sentinel")) return 1;
    return 0;
}

/* Function called at startup to load RDB or AOF file in memory. */
void loadDataFromDisk(void) {
    // 记录开始时间
    long long start = ustime();

    // AOF 持久化已打开？
    if (server.aof_state == REDIS_AOF_ON) {
        // 尝试载入 AOF 文件
        if (loadAppendOnlyFile(server.aof_filename) == REDIS_OK)
            // 打印载入信息，并计算载入耗时长度
            redisLog(REDIS_NOTICE,"DB loaded from append only file: %.3f seconds",(float)(ustime()-start)/1000000);
    // AOF 持久化未打开
    } else {
        // 尝试载入 RDB 文件
        if (rdbLoad(server.rdb_filename) == REDIS_OK) {
            // 打印载入信息，并计算载入耗时长度
            redisLog(REDIS_NOTICE,"DB loaded from disk: %.3f seconds",
                (float)(ustime()-start)/1000000);
        } else if (errno != ENOENT) {
            redisLog(REDIS_WARNING,"Fatal error loading the DB: %s. Exiting.",strerror(errno));
            exit(1);
        }
    }
}

void redisOutOfMemoryHandler(size_t allocation_size) {
    redisLog(REDIS_WARNING,"Out Of Memory allocating %zu bytes!",
        allocation_size);
    redisPanic("Redis aborting for OUT OF MEMORY");
}

void redisSetProcTitle(char *title) {
#ifdef USE_SETPROCTITLE
    setproctitle("%s %s:%d",
        title,
        server.bindaddr_count ? server.bindaddr[0] : "*",
        server.port);
#else
    REDIS_NOTUSED(title);
#endif
}

int main(int argc, char **argv) {
    struct timeval tv;

    /* We need to initialize our libraries, and the server configuration. */
    // 初始化库
#ifdef INIT_SETPROCTITLE_REPLACEMENT
    spt_init(argc, argv);
#endif
    setlocale(LC_COLLATE,"");
    zmalloc_enable_thread_safeness();
    zmalloc_set_oom_handler(redisOutOfMemoryHandler);
    srand(time(NULL)^getpid());
    gettimeofday(&tv,NULL);
    dictSetHashFunctionSeed(tv.tv_sec^tv.tv_usec^getpid());

    // 检查服务器是否以 Sentinel 模式启动
    server.sentinel_mode = checkForSentinelMode(argc,argv);

    // 初始化服务器
    initServerConfig();

    /* We need to init sentinel right now as parsing the configuration file
     * in sentinel mode will have the effect of populating the sentinel
     * data structures with master nodes to monitor. */
    // 如果服务器以 Sentinel 模式启动，那么进行 Sentinel 功能相关的初始化
    // 并为要监视的主服务器创建一些相应的数据结构
    if (server.sentinel_mode) {
        initSentinelConfig();
        initSentinel();
    }

    // 检查用户是否指定了配置文件，或者配置选项
    if (argc >= 2) {
        int j = 1; /* First option to parse in argv[] */
        sds options = sdsempty();
        char *configfile = NULL;

        /* Handle special options --help and --version */
        // 处理特殊选项 -h 、-v 和 --test-memory
        if (strcmp(argv[1], "-v") == 0 ||
            strcmp(argv[1], "--version") == 0) version();
        if (strcmp(argv[1], "--help") == 0 ||
            strcmp(argv[1], "-h") == 0) usage();
        if (strcmp(argv[1], "--test-memory") == 0) {
            if (argc == 3) {
                memtest(atoi(argv[2]),50);
                exit(0);
            } else {
                fprintf(stderr,"Please specify the amount of memory to test in megabytes.\n");
                fprintf(stderr,"Example: ./redis-server --test-memory 4096\n\n");
                exit(1);
            }
        }

        /* First argument is the config file name? */
        // 如果第一个参数（argv[1]）不是以 "--" 开头
        // 那么它应该是一个配置文件
        if (argv[j][0] != '-' || argv[j][1] != '-')
            configfile = argv[j++];

        /* All the other options are parsed and conceptually appended to the
         * configuration file. For instance --port 6380 will generate the
         * string "port 6380\n" to be parsed after the actual file name
         * is parsed, if any. */
        // 对用户给定的其余选项进行分析，并将分析所得的字符串追加稍后载入的配置文件的内容之后
        // 比如 --port 6380 会被分析为 "port 6380\n"
        while(j != argc) {
            if (argv[j][0] == '-' && argv[j][1] == '-') {
                /* Option name */
                if (sdslen(options)) options = sdscat(options,"\n");
                options = sdscat(options,argv[j]+2);
                options = sdscat(options," ");
            } else {
                /* Option argument */
                options = sdscatrepr(options,argv[j],strlen(argv[j]));
                options = sdscat(options," ");
            }
            j++;
        }

        // 重置保存条件
        resetServerSaveParams();

        // 载入配置文件， options 是前面分析出的给定选项
        loadServerConfig(configfile,options);
        sdsfree(options);

        // 获取配置文件的绝对路径
        if (configfile) server.configfile = getAbsolutePath(configfile);
    } else {
        redisLog(REDIS_WARNING, "Warning: no config file specified, using the default config. In order to specify a config file use %s /path/to/%s.conf", argv[0], server.sentinel_mode ? "sentinel" : "redis");
    }

    // 将服务器设置为守护进程
    if (server.daemonize) daemonize();

    // 创建并初始化服务器数据结构
    initServer();

    // 如果服务器是守护进程，那么创建 PID 文件
    if (server.daemonize) createPidFile();

    // 为服务器进程设置名字
    redisSetProcTitle(argv[0]);

    // 打印 ASCII LOGO
    redisAsciiArt();

    // 如果服务器不是运行在 SENTINEL 模式，那么执行以下代码
    if (!server.sentinel_mode) {
        /* Things not needed when running in Sentinel mode. */
        // 打印问候语
        redisLog(REDIS_WARNING,"Server started, Redis version " REDIS_VERSION);
    #ifdef __linux__
        // 打印内存警告
        linuxOvercommitMemoryWarning();
    #endif
        // 从 AOF 文件或者 RDB 文件中载入数据
        loadDataFromDisk();
        // 启动集群？
        if (server.cluster_enabled) {
            if (verifyClusterConfigWithData() == REDIS_ERR) {
                redisLog(REDIS_WARNING,
                    "You can't have keys in a DB different than DB 0 when in "
                    "Cluster mode. Exiting.");
                exit(1);
            }
        }
        // 打印 TCP 端口
        if (server.ipfd_count > 0)
            redisLog(REDIS_NOTICE,"The server is now ready to accept connections on port %d", server.port);
        // 打印本地套接字端口
        if (server.sofd > 0)
            redisLog(REDIS_NOTICE,"The server is now ready to accept connections at %s", server.unixsocket);
    } else {
        sentinelIsRunning();
    }

    /* Warning the user about suspicious maxmemory setting. */
    // 检查不正常的 maxmemory 配置
    if (server.maxmemory > 0 && server.maxmemory < 1024*1024) {
        redisLog(REDIS_WARNING,"WARNING: You specified a maxmemory value that is less than 1MB (current value is %llu bytes). Are you sure this is what you really want?", server.maxmemory);
    }

    // 运行事件处理器，一直到服务器关闭为止
    aeSetBeforeSleepProc(server.el,beforeSleep);
    aeMain(server.el);

    // 服务器关闭，停止事件循环
    aeDeleteEventLoop(server.el);

    return 0;
}

/* The End */<|MERGE_RESOLUTION|>--- conflicted
+++ resolved
@@ -1977,13 +1977,9 @@
     server.db = zmalloc(sizeof(redisDb)*server.dbnum);
 
     /* Open the TCP listening socket for the user commands. */
-<<<<<<< HEAD
     // 打开 TCP 监听端口，用于等待客户端的命令请求
-    if (listenToPort(server.port,server.ipfd,&server.ipfd_count) == REDIS_ERR)
-=======
     if (server.port != 0 &&
         listenToPort(server.port,server.ipfd,&server.ipfd_count) == REDIS_ERR)
->>>>>>> e7893842
         exit(1);
 
     /* Open the listening Unix domain socket. */
