/* Redis Sentinel implementation
 *
 * Copyright (c) 2009-2012, Salvatore Sanfilippo <antirez at gmail dot com>
 * All rights reserved.
 *
 * Redistribution and use in source and binary forms, with or without
 * modification, are permitted provided that the following conditions are met:
 *
 *   * Redistributions of source code must retain the above copyright notice,
 *     this list of conditions and the following disclaimer.
 *   * Redistributions in binary form must reproduce the above copyright
 *     notice, this list of conditions and the following disclaimer in the
 *     documentation and/or other materials provided with the distribution.
 *   * Neither the name of Redis nor the names of its contributors may be used
 *     to endorse or promote products derived from this software without
 *     specific prior written permission.
 *
 * THIS SOFTWARE IS PROVIDED BY THE COPYRIGHT HOLDERS AND CONTRIBUTORS "AS IS"
 * AND ANY EXPRESS OR IMPLIED WARRANTIES, INCLUDING, BUT NOT LIMITED TO, THE
 * IMPLIED WARRANTIES OF MERCHANTABILITY AND FITNESS FOR A PARTICULAR PURPOSE
 * ARE DISCLAIMED. IN NO EVENT SHALL THE COPYRIGHT OWNER OR CONTRIBUTORS BE
 * LIABLE FOR ANY DIRECT, INDIRECT, INCIDENTAL, SPECIAL, EXEMPLARY, OR
 * CONSEQUENTIAL DAMAGES (INCLUDING, BUT NOT LIMITED TO, PROCUREMENT OF
 * SUBSTITUTE GOODS OR SERVICES; LOSS OF USE, DATA, OR PROFITS; OR BUSINESS
 * INTERRUPTION) HOWEVER CAUSED AND ON ANY THEORY OF LIABILITY, WHETHER IN
 * CONTRACT, STRICT LIABILITY, OR TORT (INCLUDING NEGLIGENCE OR OTHERWISE)
 * ARISING IN ANY WAY OUT OF THE USE OF THIS SOFTWARE, EVEN IF ADVISED OF THE
 * POSSIBILITY OF SUCH DAMAGE.
 */

#include "redis.h"
#include "hiredis.h"
#include "async.h"

#include <ctype.h>
#include <arpa/inet.h>
#include <sys/socket.h>
#include <sys/wait.h>

extern char **environ;

// sentinel 的默认端口号
#define REDIS_SENTINEL_PORT 26379

/* ======================== Sentinel global state =========================== */

/* Address object, used to describe an ip:port pair. */
// 地址对象，用于保存 IP 地址和端口
typedef struct sentinelAddr {
    char *ip;
    int port;
} sentinelAddr;

/* A Sentinel Redis Instance object is monitoring. */
// 实例的类型和状态
#define SRI_MASTER  (1<<0)
#define SRI_SLAVE   (1<<1)
#define SRI_SENTINEL (1<<2)
#define SRI_DISCONNECTED (1<<3)
#define SRI_S_DOWN (1<<4)   /* Subjectively down (no quorum). */
#define SRI_O_DOWN (1<<5)   /* Objectively down (quorum reached). */
#define SRI_MASTER_DOWN (1<<6) /* A Sentinel with this flag set thinks that
                                   its master is down. */
/* SRI_CAN_FAILOVER when set in an SRI_MASTER instance means that we are
 * allowed to perform the failover for this master.
 * When set in a SRI_SENTINEL instance means that sentinel is allowed to
 * perform the failover on its master. */
#define SRI_CAN_FAILOVER (1<<7)
#define SRI_FAILOVER_IN_PROGRESS (1<<8) /* Failover is in progress for
                                           this master. */
#define SRI_I_AM_THE_LEADER (1<<9)     /* We are the leader for this master. */
#define SRI_PROMOTED (1<<10)            /* Slave selected for promotion. */
#define SRI_RECONF_SENT (1<<11)     /* SLAVEOF <newmaster> sent. */
#define SRI_RECONF_INPROG (1<<12)   /* Slave synchronization in progress. */
#define SRI_RECONF_DONE (1<<13)     /* Slave synchronized with new master. */
#define SRI_FORCE_FAILOVER (1<<14)  /* Force failover with master up. */
#define SRI_SCRIPT_KILL_SENT (1<<15) /* SCRIPT KILL already sent on -BUSY */
#define SRI_DEMOTE (1<<16)   /* If the instance claims to be a master, demote
                                it into a slave sending SLAVEOF. */

// 操作的运行时间间隔
#define SENTINEL_INFO_PERIOD 10000
#define SENTINEL_PING_PERIOD 1000
#define SENTINEL_ASK_PERIOD 1000
#define SENTINEL_PUBLISH_PERIOD 5000
#define SENTINEL_DOWN_AFTER_PERIOD 30000
#define SENTINEL_HELLO_CHANNEL "__sentinel__:hello"
#define SENTINEL_TILT_TRIGGER 2000
#define SENTINEL_TILT_PERIOD (SENTINEL_PING_PERIOD*30)
#define SENTINEL_DEFAULT_SLAVE_PRIORITY 100
#define SENTINEL_PROMOTION_RETRY_PERIOD 30000
#define SENTINEL_SLAVE_RECONF_RETRY_PERIOD 10000
#define SENTINEL_DEFAULT_PARALLEL_SYNCS 1
#define SENTINEL_MIN_LINK_RECONNECT_PERIOD 15000
#define SENTINEL_DEFAULT_FAILOVER_TIMEOUT (60*15*1000)
#define SENTINEL_MAX_PENDING_COMMANDS 100
#define SENTINEL_EXTENDED_SDOWN_MULTIPLIER 10

/* How many milliseconds is an information valid? This applies for instance
 * to the reply to SENTINEL IS-MASTER-DOWN-BY-ADDR replies. */
// 超时值
#define SENTINEL_INFO_VALIDITY_TIME 5000
#define SENTINEL_FAILOVER_FIXED_DELAY 5000
#define SENTINEL_FAILOVER_MAX_RANDOM_DELAY 10000

/* Failover machine different states. */
// 故障转移时的状态
#define SENTINEL_FAILOVER_STATE_NONE 0  /* No failover in progress. */
#define SENTINEL_FAILOVER_STATE_WAIT_START 1  /* Wait for failover_start_time*/ 
#define SENTINEL_FAILOVER_STATE_SELECT_SLAVE 2 /* Select slave to promote */
#define SENTINEL_FAILOVER_STATE_SEND_SLAVEOF_NOONE 3 /* Slave -> Master */
#define SENTINEL_FAILOVER_STATE_WAIT_PROMOTION 4 /* Wait slave to change role */
#define SENTINEL_FAILOVER_STATE_RECONF_SLAVES 5 /* SLAVEOF newmaster */
#define SENTINEL_FAILOVER_STATE_WAIT_NEXT_SLAVE 6 /* wait replication */
#define SENTINEL_FAILOVER_STATE_ALERT_CLIENTS 7 /* Run user script. */
#define SENTINEL_FAILOVER_STATE_WAIT_ALERT_SCRIPT 8 /* Wait script exec. */
#define SENTINEL_FAILOVER_STATE_DETECT_END 9 /* Check for failover end. */
#define SENTINEL_FAILOVER_STATE_UPDATE_CONFIG 10 /* Monitor promoted slave. */

// 主从服务器之间的连接状态
#define SENTINEL_MASTER_LINK_STATUS_UP 0
#define SENTINEL_MASTER_LINK_STATUS_DOWN 1

/* Generic flags that can be used with different functions. */
// 通用返回值
#define SENTINEL_NO_FLAGS 0
#define SENTINEL_GENERATE_EVENT 1
#define SENTINEL_LEADER 2
#define SENTINEL_OBSERVER 4

/* Script execution flags and limits. */
// 脚本执行状态和限制
#define SENTINEL_SCRIPT_NONE 0
#define SENTINEL_SCRIPT_RUNNING 1
#define SENTINEL_SCRIPT_MAX_QUEUE 256
#define SENTINEL_SCRIPT_MAX_RUNNING 16
#define SENTINEL_SCRIPT_MAX_RUNTIME 60000 /* 60 seconds max exec time. */
#define SENTINEL_SCRIPT_MAX_RETRY 10
#define SENTINEL_SCRIPT_RETRY_DELAY 30000 /* 30 seconds between retries. */

typedef struct sentinelRedisInstance {
    
    // 实例的类型，以及该实例的当前状态
    int flags;      /* See SRI_... defines */
    
    // 实例的名字
    // 主服务器的名字由用户在配置文件中设置
    // 从服务器以及 Sentinel 的名字由 Sentinel 自动设置
    // 格式为 ip:port ，例如 "127.0.0.1:26379"
    char *name;     /* Master name from the point of view of this sentinel. */

    // 实例的运行 ID
    char *runid;    /* run ID of this instance. */

    // 实例的地址
    sentinelAddr *addr; /* Master host. */

    // 用于发送命令的异步连接
    redisAsyncContext *cc; /* Hiredis context for commands. */

    // 用于执行 SUBSCRIBE 命令、接收频道信息的异步连接
    // 仅在实例为主服务器时使用
    redisAsyncContext *pc; /* Hiredis context for Pub / Sub. */

    // 已发送但尚未回复的命令数量
    int pending_commands;   /* Number of commands sent waiting for a reply. */

    // cc 连接的创建时间
    mstime_t cc_conn_time; /* cc connection time. */
    
    // pc 连接的创建时间
    mstime_t pc_conn_time; /* pc connection time. */

    // 最后一次从这个实例接收信息的时间
    mstime_t pc_last_activity; /* Last time we received any message. */

    // 实例最后一次返回正确的 PING 命令回复的时间
    mstime_t last_avail_time; /* Last time the instance replied to ping with
                                 a reply we consider valid. */

    // 实例最后一次返回 PING 命令的时间，无论内容正确与否
    mstime_t last_pong_time;  /* Last time the instance replied to ping,
                                 whatever the reply was. That's used to check
                                 if the link is idle and must be reconnected. */

    // 最后一次向频道发送问候信息的时间
    // 只在当前实例为 sentinel 时使用
    mstime_t last_pub_time;   /* Last time we sent hello via Pub/Sub. */

    // 最后一次接收到这个 sentinel 发来的问候信息的时间
    // 只在当前实例为 sentinel 时使用
    mstime_t last_hello_time; /* Only used if SRI_SENTINEL is set. Last time
                                 we received an hello from this Sentinel
                                 via Pub/Sub. */

    // 最后一次回复 SENTINEL is-master-down-by-addr 命令的时间
    // 只在当前实例为 sentinel 时使用
    mstime_t last_master_down_reply_time; /* Time of last reply to
                                             SENTINEL is-master-down command. */

    // 实例被判断为 SDOWN 状态的时间
    mstime_t s_down_since_time; /* Subjectively down since time. */

    // 实例被判断为 ODOWN 状态的时间
    mstime_t o_down_since_time; /* Objectively down since time. */

    // SENTINEL down-after-milliseconds 选项所设定的值
    // 实例无响应多少毫秒之后才会被判断为主观下线（subjectively down）
    mstime_t down_after_period; /* Consider it down after that period. */

    // 从实例获取 INFO 命令的回复的时间
    mstime_t info_refresh;  /* Time at which we received INFO output from it. */

    /* Master specific. */
    /* 主服务器实例特有的属性 -------------------------------------------------------------*/

    // 其他同样监控这个主服务器的所有 sentinel
    dict *sentinels;    /* Other sentinels monitoring the same master. */

    // 这个主服务器的所有从服务器
    dict *slaves;       /* Slaves for this master instance. */

    // SENTINEL monitor <master-name> <IP> <port> <quorum> 选项中的 quorum 参数
    // 判断这个实例为客观下线（objectively down）所需的支持投票数量
    int quorum;         /* Number of sentinels that need to agree on failure. */

    // SENTINEL parallel-syncs <master-name> <number> 选项的值
    // 在执行故障转移操作时，可以同时对新的主服务器进行同步的从服务器数量
    int parallel_syncs; /* How many slaves to reconfigure at same time. */

    // 连接主服务器和从服务器所需的密码
    char *auth_pass;    /* Password to use for AUTH against master & slaves. */

    /* Slave specific. */
    /* 从服务器实例特有的属性 -------------------------------------------------------------*/

    // 主从服务器连接断开的时间
    mstime_t master_link_down_time; /* Slave replication link down time. */

    // 从服务器优先级
    int slave_priority; /* Slave priority according to its INFO output. */

    // 执行故障转移操作时，从服务器发送 SLAVEOF <new-master> 命令的时间
    mstime_t slave_reconf_sent_time; /* Time at which we sent SLAVE OF <new> */

    // 指向主服务器实例的指针
    struct sentinelRedisInstance *master; /* Master instance if SRI_SLAVE is set. */

    // INFO 命令的回复中记录的主服务器 IP
    char *slave_master_host;    /* Master host as reported by INFO */
    
    // INFO 命令的回复中记录的主服务器端口号
    int slave_master_port;      /* Master port as reported by INFO */

    // INFO 命令的回复中记录的主从服务器连接状态
    int slave_master_link_status; /* Master link status as reported by INFO */

    /* Failover */
    /* 故障转移相关属性 -------------------------------------------------------------------*/


    // 如果这是一个主服务器实例，那么 leader 将是负责进行故障转移的 Sentinel 的运行 ID 。
    // 如果这是一个 Sentinel 实例，那么 leader 就是被选举出来的领头 Sentinel 。
    // 这个域只在 Sentinel 实例的 flags 属性的 SRI_MASTER_DOWN 标志处于打开状态时才有效。
    char *leader;       /* If this is a master instance, this is the runid of
                           the Sentinel that should perform the failover. If
                           this is a Sentinel, this is the runid of the Sentinel
                           that this other Sentinel is voting as leader.
                           This field is valid only if SRI_MASTER_DOWN is
                           set on the Sentinel instance. */

    // 故障转移操作的当前状态
    int failover_state; /* See SENTINEL_FAILOVER_STATE_* defines. */

    // 状态改变的时间
    mstime_t failover_state_change_time;

    // 故障转移开始的时间
    mstime_t failover_start_time;   /* When to start to failover if leader. */

    // SENTINEL failover-timeout <master-name> <ms> 选项的值
    // 故障转移操作的最大执行时长
    // 另外，如果故障转移操作停留在某个状态的时间超过这个值的 25%
    // 那么故障转移操作也会被视为超时
    mstime_t failover_timeout;      /* Max time to refresh failover state. */

    // 指向被提升为新主服务器的从服务器的指针
    struct sentinelRedisInstance *promoted_slave; /* Promoted slave instance. */

    /* Scripts executed to notify admin or reconfigure clients: when they
     * are set to NULL no script is executed. */
    // 一个文件路径，保存着 WARNING 级别的事件发生时执行的，
    // 用于通知管理员的脚本的地址
    char *notification_script;

    // 一个文件路径，保存着故障转移执行之前、之后、或者被中止时，
    // 需要执行的脚本的地址
    char *client_reconfig_script;

} sentinelRedisInstance;

/* Main state. */
// SENTINEL 状态
struct sentinelState {

    // 保存了所有被这个 sentinel 监视的主服务器
    // 字典的键是主服务器的名字
    // 字典的值则是一个指向 sentinelRedisInstance 结构的指针
    dict *masters;      /* Dictionary of master sentinelRedisInstances.
                           Key is the instance name, value is the
                           sentinelRedisInstance structure pointer. */

    // 是否进入了 TILT 模式？
    int tilt;           /* Are we in TILT mode? */

    // 目前正在执行的脚本的数量
    int running_scripts;    /* Number of scripts in execution right now. */

    // 进入 TILT 模式的时间
    mstime_t tilt_start_time;   /* When TITL started. */

    // 上一次运行 sentinel 程序的时间
    // 用于检查是否进入 TILT 模式
    mstime_t previous_time;     /* Time last time we ran the time handler. */

    // 一个 FIFO 队列，包含了所有需要执行的用户脚本
    list *scripts_queue;    /* Queue of user scripts to execute. */

} sentinel;

/* A script execution job. */
// 脚本运行状态
typedef struct sentinelScriptJob {

    // 标志，记录了脚本是否运行
    int flags;              /* Script job flags: SENTINEL_SCRIPT_* */

    // 该脚本的已尝试执行次数
    int retry_num;          /* Number of times we tried to execute it. */

    // 要传给脚本的参数
    char **argv;            /* Arguments to call the script. */

    // 开始运行脚本的时间
    mstime_t start_time;    /* Script execution time if the script is running,
                               otherwise 0 if we are allowed to retry the
                               execution at any time. If the script is not
                               running and it's not 0, it means: do not run
                               before the specified time. */

    // 脚本由子进程执行，该属性记录子进程的 pid
    pid_t pid;              /* Script execution pid. */

} sentinelScriptJob;

/* ======================= hiredis ae.c adapters =============================
 * Note: this implementation is taken from hiredis/adapters/ae.h, however
 * we have our modified copy for Sentinel in order to use our allocator
 * and to have full control over how the adapter works. */

// 客户端适配器（adapter）结构
typedef struct redisAeEvents {

    // 客户端连接上下文
    redisAsyncContext *context;

    // 服务器的事件循环
    aeEventLoop *loop;

    // 套接字
    int fd;

    // 记录读事件以及写事件是否就绪
    int reading, writing;

} redisAeEvents;

// 读事件处理器 
static void redisAeReadEvent(aeEventLoop *el, int fd, void *privdata, int mask) {
    ((void)el); ((void)fd); ((void)mask);

    redisAeEvents *e = (redisAeEvents*)privdata;
    // 从连接中进行读取
    redisAsyncHandleRead(e->context);
}

// 写事件处理器
static void redisAeWriteEvent(aeEventLoop *el, int fd, void *privdata, int mask) {
    ((void)el); ((void)fd); ((void)mask);

    redisAeEvents *e = (redisAeEvents*)privdata;
    // 从连接中进行写入
    redisAsyncHandleWrite(e->context);
}

// 将读事件处理器安装到事件循环中
static void redisAeAddRead(void *privdata) {
    redisAeEvents *e = (redisAeEvents*)privdata;
    aeEventLoop *loop = e->loop;
    // 如果读事件处理器未安装，那么进行安装
    if (!e->reading) {
        e->reading = 1;
        aeCreateFileEvent(loop,e->fd,AE_READABLE,redisAeReadEvent,e);
    }
}

// 从事件循环中删除读事件处理器
static void redisAeDelRead(void *privdata) {
    redisAeEvents *e = (redisAeEvents*)privdata;
    aeEventLoop *loop = e->loop;
    // 仅在读事件处理器已安装的情况下进行删除
    if (e->reading) {
        e->reading = 0;
        aeDeleteFileEvent(loop,e->fd,AE_READABLE);
    }
}

// 将写事件处理器安装到事件循环中
static void redisAeAddWrite(void *privdata) {
    redisAeEvents *e = (redisAeEvents*)privdata;
    aeEventLoop *loop = e->loop;
    if (!e->writing) {
        e->writing = 1;
        aeCreateFileEvent(loop,e->fd,AE_WRITABLE,redisAeWriteEvent,e);
    }
}

// 从事件循环中删除写事件处理器
static void redisAeDelWrite(void *privdata) {
    redisAeEvents *e = (redisAeEvents*)privdata;
    aeEventLoop *loop = e->loop;
    if (e->writing) {
        e->writing = 0;
        aeDeleteFileEvent(loop,e->fd,AE_WRITABLE);
    }
}

// 清理事件
static void redisAeCleanup(void *privdata) {
    redisAeEvents *e = (redisAeEvents*)privdata;
    redisAeDelRead(privdata);
    redisAeDelWrite(privdata);
    zfree(e);
}

// 为上下文 ae 和事件循环 loop 创建 hiredis 适配器
// 并设置相关的异步处理函数
static int redisAeAttach(aeEventLoop *loop, redisAsyncContext *ac) {
    redisContext *c = &(ac->c);
    redisAeEvents *e;

    /* Nothing should be attached when something is already attached */
    if (ac->ev.data != NULL)
        return REDIS_ERR;

    /* Create container for context and r/w events */
    // 创建适配器
    e = (redisAeEvents*)zmalloc(sizeof(*e));
    e->context = ac;
    e->loop = loop;
    e->fd = c->fd;
    e->reading = e->writing = 0;

    /* Register functions to start/stop listening for events */
    // 设置异步调用函数
    ac->ev.addRead = redisAeAddRead;
    ac->ev.delRead = redisAeDelRead;
    ac->ev.addWrite = redisAeAddWrite;
    ac->ev.delWrite = redisAeDelWrite;
    ac->ev.cleanup = redisAeCleanup;
    ac->ev.data = e;

    return REDIS_OK;
}

/* ============================= Prototypes ================================= */

void sentinelLinkEstablishedCallback(const redisAsyncContext *c, int status);
void sentinelDisconnectCallback(const redisAsyncContext *c, int status);
void sentinelReceiveHelloMessages(redisAsyncContext *c, void *reply, void *privdata);
sentinelRedisInstance *sentinelGetMasterByName(char *name);
char *sentinelGetSubjectiveLeader(sentinelRedisInstance *master);
char *sentinelGetObjectiveLeader(sentinelRedisInstance *master);
int yesnotoi(char *s);
void sentinelDisconnectInstanceFromContext(const redisAsyncContext *c);
void sentinelKillLink(sentinelRedisInstance *ri, redisAsyncContext *c);
const char *sentinelRedisInstanceTypeStr(sentinelRedisInstance *ri);
void sentinelAbortFailover(sentinelRedisInstance *ri);
void sentinelEvent(int level, char *type, sentinelRedisInstance *ri, const char *fmt, ...);
sentinelRedisInstance *sentinelSelectSlave(sentinelRedisInstance *master);
void sentinelScheduleScriptExecution(char *path, ...);
void sentinelStartFailover(sentinelRedisInstance *master, int state);
void sentinelDiscardReplyCallback(redisAsyncContext *c, void *reply, void *privdata);
int sentinelSendSlaveOf(sentinelRedisInstance *ri, char *host, int port);

/* ========================= Dictionary types =============================== */

unsigned int dictSdsHash(const void *key);
int dictSdsKeyCompare(void *privdata, const void *key1, const void *key2);
void releaseSentinelRedisInstance(sentinelRedisInstance *ri);

void dictInstancesValDestructor (void *privdata, void *obj) {
    releaseSentinelRedisInstance(obj);
}

/* Instance name (sds) -> instance (sentinelRedisInstance pointer)
 *
 * also used for: sentinelRedisInstance->sentinels dictionary that maps
 * sentinels ip:port to last seen time in Pub/Sub hello message. */
// 这个字典类型有两个作用：
// 1） 将实例名字映射到一个 sentinelRedisInstance 指针
// 2） 将 sentinelRedisInstance 指针映射到一个字典，
//     字典的键是 Sentinel 的 ip:port 地址，
//     字典的值是该 Sentinel 最后一次向频道发送信息的时间
dictType instancesDictType = {
    dictSdsHash,               /* hash function */
    NULL,                      /* key dup */
    NULL,                      /* val dup */
    dictSdsKeyCompare,         /* key compare */
    NULL,                      /* key destructor */
    dictInstancesValDestructor /* val destructor */
};

/* Instance runid (sds) -> votes (long casted to void*)
 *
 * This is useful into sentinelGetObjectiveLeader() function in order to
 * count the votes and understand who is the leader. */
// 将一个运行 ID 映射到一个 cast 成 void* 类型的 long 值的投票数量上
// 用于统计客观 leader sentinel
dictType leaderVotesDictType = {
    dictSdsHash,               /* hash function */
    NULL,                      /* key dup */
    NULL,                      /* val dup */
    dictSdsKeyCompare,         /* key compare */
    NULL,                      /* key destructor */
    NULL                       /* val destructor */
};

/* =========================== Initialization =============================== */

void sentinelCommand(redisClient *c);
void sentinelInfoCommand(redisClient *c);

// 服务器在 sentinel 模式下可执行的命令
struct redisCommand sentinelcmds[] = {
    {"ping",pingCommand,1,"",0,NULL,0,0,0,0,0},
    {"sentinel",sentinelCommand,-2,"",0,NULL,0,0,0,0,0},
    {"subscribe",subscribeCommand,-2,"",0,NULL,0,0,0,0,0},
    {"unsubscribe",unsubscribeCommand,-1,"",0,NULL,0,0,0,0,0},
    {"psubscribe",psubscribeCommand,-2,"",0,NULL,0,0,0,0,0},
    {"punsubscribe",punsubscribeCommand,-1,"",0,NULL,0,0,0,0,0},
    {"info",sentinelInfoCommand,-1,"",0,NULL,0,0,0,0,0}
};

/* This function overwrites a few normal Redis config default with Sentinel
 * specific defaults. */
// 这个函数会用 Sentinel 所属的属性覆盖服务器默认的属性
void initSentinelConfig(void) {
    server.port = REDIS_SENTINEL_PORT;
}

/* Perform the Sentinel mode initialization. */
// 以 Sentinel 模式初始化服务器
void initSentinel(void) {
    int j;

    /* Remove usual Redis commands from the command table, then just add
     * the SENTINEL command. */
    // 清空 Redis 服务器的命令表（该表用于普通模式）
    dictEmpty(server.commands);
    // 将 SENTINEL 模式所用的命令添加进命令表
    for (j = 0; j < sizeof(sentinelcmds)/sizeof(sentinelcmds[0]); j++) {
        int retval;
        struct redisCommand *cmd = sentinelcmds+j;

        retval = dictAdd(server.commands, sdsnew(cmd->name), cmd);
        redisAssert(retval == DICT_OK);
    }

    /* Initialize various data structures. */
    // 初始化记录主服务器信息的字典
    sentinel.masters = dictCreate(&instancesDictType,NULL);

    // 初始化 TILT 模式的相关选项
    sentinel.tilt = 0;
    sentinel.tilt_start_time = 0;
    sentinel.previous_time = mstime();

    // 初始化脚本相关选项
    sentinel.running_scripts = 0;
    sentinel.scripts_queue = listCreate();
}

/* ============================== sentinelAddr ============================== */

/* Create a sentinelAddr object and return it on success.
 *
 * 创建一个 sentinel 地址对象，并在创建成功时返回该对象。
 *
 * On error NULL is returned and errno is set to:
 *
 * 函数在出错时返回 NULL ，并将 errnor 设为以下值：
 *
 *  ENOENT: Can't resolve the hostname.
 *          不能解释 hostname
 *
 *  EINVAL: Invalid port number.
 *          端口号不正确
 */
sentinelAddr *createSentinelAddr(char *hostname, int port) {
    char buf[32];
    sentinelAddr *sa;

    // 检查端口号
    if (port <= 0 || port > 65535) {
        errno = EINVAL;
        return NULL;
    }

    // 检查并创建地址
    if (anetResolve(NULL,hostname,buf,sizeof(buf)) == ANET_ERR) {
        errno = ENOENT;
        return NULL;
    }

    // 创建并返回地址结构
    sa = zmalloc(sizeof(*sa));
    sa->ip = sdsnew(buf);
    sa->port = port;
    return sa;
}

/* Free a Sentinel address. Can't fail. */
void releaseSentinelAddr(sentinelAddr *sa) {
    sdsfree(sa->ip);
    zfree(sa);
}

/* =========================== Events notification ========================== */

/* Send an event to log, pub/sub, user notification script.
 *
 * 将事件发送到日志、频道，以及用户提醒脚本。
 * 
 * 'level' is the log level for logging. Only REDIS_WARNING events will trigger
 * the execution of the user notification script.
 *
 * level 是日志的级别。只有 REDIS_WARNING 级别的日志会触发用户提醒脚本。
 *
 * 'type' is the message type, also used as a pub/sub channel name.
 *
 * type 是信息的类型，也用作频道的名字。
 *
 * 'ri', is the redis instance target of this event if applicable, and is
 * used to obtain the path of the notification script to execute.
 *
 * ri 是引发事件的 Redis 实例，它可以用来获取可执行的用户脚本。
 *
 * The remaining arguments are printf-alike.
 *
 * 剩下的都是类似于传给 printf 函数的参数。
 *
 * If the format specifier starts with the two characters "%@" then ri is
 * not NULL, and the message is prefixed with an instance identifier in the
 * following format:
 *
 * 如果格式指定以 "%@" 两个字符开头，并且 ri 不为空，
 * 那么信息将使用以下实例标识符为开头：
 *
 *  <instance type> <instance name> <ip> <port>
 *
 *  If the instance type is not master, than the additional string is
 *  added to specify the originating master:
 *
 *  如果实例的类型不是主服务器，那么以下内容会被追加到信息的后面，
 *  用于指定目标主服务器：
 *
 *  @ <master name> <master ip> <master port>
 *
 *  Any other specifier after "%@" is processed by printf itself.
 *
 * "%@" 之后的其他指派器（specifier）都和 printf 函数所使用的指派器一样。
 */
void sentinelEvent(int level, char *type, sentinelRedisInstance *ri,
                   const char *fmt, ...) {
    va_list ap;
    // 日志字符串
    char msg[REDIS_MAX_LOGMSG_LEN];
    robj *channel, *payload;

    /* Handle %@ */
    // 处理 %@
    if (fmt[0] == '%' && fmt[1] == '@') {

        // 如果 ri 实例是主服务器，那么 master 就是 NULL 
        // 否则 ri 就是一个从服务器或者 sentinel ，而 master 就是该实例的主服务器
        //
        // sentinelRedisInstance *master = NULL;
        // if (~(ri->flags & SRI_MASTER))
        //     master = ri->master;
        sentinelRedisInstance *master = (ri->flags & SRI_MASTER) ?
                                         NULL : ri->master;

        if (master) {
            
            // ri 不是主服务器

            snprintf(msg, sizeof(msg), "%s %s %s %d @ %s %s %d",
                // 打印 ri 的类型
                sentinelRedisInstanceTypeStr(ri),
                // 打印 ri 的名字、IP 和端口号
                ri->name, ri->addr->ip, ri->addr->port,
                // 打印 ri 的主服务器的名字、 IP 和端口号
                master->name, master->addr->ip, master->addr->port);
        } else {

            // ri 是主服务器

            snprintf(msg, sizeof(msg), "%s %s %s %d",
                // 打印 ri 的类型
                sentinelRedisInstanceTypeStr(ri),
                // 打印 ri 的名字、IP 和端口号
                ri->name, ri->addr->ip, ri->addr->port);
        }

        // 跳过已处理的 "%@" 字符
        fmt += 2;

    } else {
        msg[0] = '\0';
    }

    /* Use vsprintf for the rest of the formatting if any. */
    // 打印之后的内容，格式和平常的 printf 一样
    if (fmt[0] != '\0') {
        va_start(ap, fmt);
        vsnprintf(msg+strlen(msg), sizeof(msg)-strlen(msg), fmt, ap);
        va_end(ap);
    }

    /* Log the message if the log level allows it to be logged. */
    // 如果日志的级别足够高的话，那么记录到日志中
    if (level >= server.verbosity)
        redisLog(level,"%s %s",type,msg);

    /* Publish the message via Pub/Sub if it's not a debugging one. */
    // 如果日志不是 DEBUG 日志，那么将它发送到频道中
    if (level != REDIS_DEBUG) {
        // 频道
        channel = createStringObject(type,strlen(type));
        // 内容
        payload = createStringObject(msg,strlen(msg));
        // 发送信息
        pubsubPublishMessage(channel,payload);
        decrRefCount(channel);
        decrRefCount(payload);
    }

    /* Call the notification script if applicable. */
    // 如果有需要的话，调用提醒脚本
    if (level == REDIS_WARNING && ri != NULL) {
        sentinelRedisInstance *master = (ri->flags & SRI_MASTER) ?
                                         ri : ri->master;
        if (master->notification_script) {
            sentinelScheduleScriptExecution(master->notification_script,
                type,msg,NULL);
        }
    }
}

/* ============================ script execution ============================ */

/* Release a script job structure and all the associated data. */
void sentinelReleaseScriptJob(sentinelScriptJob *sj) {
    int j = 0;

    while(sj->argv[j]) sdsfree(sj->argv[j++]);
    zfree(sj->argv);
    zfree(sj);
}

// 将给定参数和脚本放入队列
#define SENTINEL_SCRIPT_MAX_ARGS 16
void sentinelScheduleScriptExecution(char *path, ...) {
    va_list ap;
    char *argv[SENTINEL_SCRIPT_MAX_ARGS+1];
    int argc = 1;
    sentinelScriptJob *sj;

    // 生成参数
    va_start(ap, path);
    while(argc < SENTINEL_SCRIPT_MAX_ARGS) {
        argv[argc] = va_arg(ap,char*);
        if (!argv[argc]) break;
        argv[argc] = sdsnew(argv[argc]); /* Copy the string. */
        argc++;
    }
    va_end(ap);
    argv[0] = sdsnew(path);
    
    // 初始化脚本结构
    sj = zmalloc(sizeof(*sj));
    sj->flags = SENTINEL_SCRIPT_NONE;
    sj->retry_num = 0;
    sj->argv = zmalloc(sizeof(char*)*(argc+1));
    sj->start_time = 0;
    sj->pid = 0;
    memcpy(sj->argv,argv,sizeof(char*)*(argc+1));

    // 添加到等待执行脚本队列的末尾， FIFO
    listAddNodeTail(sentinel.scripts_queue,sj);

    /* Remove the oldest non running script if we already hit the limit. */
    // 如果入队的脚本数量太多，那么移除最旧的未执行脚本
    if (listLength(sentinel.scripts_queue) > SENTINEL_SCRIPT_MAX_QUEUE) {
        listNode *ln;
        listIter li;

        listRewind(sentinel.scripts_queue,&li);
        while ((ln = listNext(&li)) != NULL) {
            sj = ln->value;

            // 不删除正在运行的脚本
            if (sj->flags & SENTINEL_SCRIPT_RUNNING) continue;
            /* The first node is the oldest as we add on tail. */
            listDelNode(sentinel.scripts_queue,ln);
            sentinelReleaseScriptJob(sj);
            break;
        }
        redisAssert(listLength(sentinel.scripts_queue) <=
                    SENTINEL_SCRIPT_MAX_QUEUE);
    }
}

/* Lookup a script in the scripts queue via pid, and returns the list node
 * (so that we can easily remove it from the queue if needed). */
// 根据 pid ，查找正在运行中的脚本
listNode *sentinelGetScriptListNodeByPid(pid_t pid) {
    listNode *ln;
    listIter li;

    listRewind(sentinel.scripts_queue,&li);
    while ((ln = listNext(&li)) != NULL) {
        sentinelScriptJob *sj = ln->value;

        if ((sj->flags & SENTINEL_SCRIPT_RUNNING) && sj->pid == pid)
            return ln;
    }
    return NULL;
}

/* Run pending scripts if we are not already at max number of running
 * scripts. */
// 运行等待执行的脚本
void sentinelRunPendingScripts(void) {
    listNode *ln;
    listIter li;
    mstime_t now = mstime();

    /* Find jobs that are not running and run them, from the top to the
     * tail of the queue, so we run older jobs first. */
    // 如果运行的脚本数量未超过最大值，
    // 那么从 FIFO 队列中取出未运行的脚本，并运行该脚本
    listRewind(sentinel.scripts_queue,&li);
    while (sentinel.running_scripts < SENTINEL_SCRIPT_MAX_RUNNING &&
           (ln = listNext(&li)) != NULL)
    {
        sentinelScriptJob *sj = ln->value;
        pid_t pid;

        /* Skip if already running. */
        // 跳过已运行脚本
        if (sj->flags & SENTINEL_SCRIPT_RUNNING) continue;

        /* Skip if it's a retry, but not enough time has elapsed. */
        // 这是一个重试脚本，但它刚刚执行完，稍后再重试
        if (sj->start_time && sj->start_time > now) continue;

        // 打开运行标记
        sj->flags |= SENTINEL_SCRIPT_RUNNING;
        // 记录开始时间
        sj->start_time = mstime();
        // 增加重试计数器
        sj->retry_num++;

        // 创建子进程
        pid = fork();

        if (pid == -1) {
            
            // 创建子进程失败

            /* Parent (fork error).
             * We report fork errors as signal 99, in order to unify the
             * reporting with other kind of errors. */
            sentinelEvent(REDIS_WARNING,"-script-error",NULL,
                          "%s %d %d", sj->argv[0], 99, 0);
            sj->flags &= ~SENTINEL_SCRIPT_RUNNING;
            sj->pid = 0;
        } else if (pid == 0) {

            // 子进程执行脚本

            /* Child */
            execve(sj->argv[0],sj->argv,environ);
            /* If we are here an error occurred. */
            _exit(2); /* Don't retry execution. */
        } else {

            // 父进程
            
            // 增加运行脚本计数器
            sentinel.running_scripts++;

            // 记录 pid
            sj->pid = pid;

            // 发送脚本运行信号
            sentinelEvent(REDIS_DEBUG,"+script-child",NULL,"%ld",(long)pid);
        }
    }
}

/* How much to delay the execution of a script that we need to retry after
 * an error?
 *
 * We double the retry delay for every further retry we do. So for instance
 * if RETRY_DELAY is set to 30 seconds and the max number of retries is 10
 * starting from the second attempt to execute the script the delays are:
 * 30 sec, 60 sec, 2 min, 4 min, 8 min, 16 min, 32 min, 64 min, 128 min. */
// 计算重试脚本前的延迟时间
mstime_t sentinelScriptRetryDelay(int retry_num) {
    mstime_t delay = SENTINEL_SCRIPT_RETRY_DELAY;

    while (retry_num-- > 1) delay *= 2;
    return delay;
}

/* Check for scripts that terminated, and remove them from the queue if the
 * script terminated successfully. If instead the script was terminated by
 * a signal, or returned exit code "1", it is scheduled to run again if
 * the max number of retries did not already elapsed. */
// 检查脚本的退出状态，并在脚本成功退出时，将脚本从队列中删除。
// 如果脚本被信号终结，或者返回退出代码 1 ，那么只要该脚本的重试次数未超过限制
// 那么该脚本就会被调度，并等待重试
void sentinelCollectTerminatedScripts(void) {
    int statloc;
    pid_t pid;

    // 获取子进程信号
    while ((pid = wait3(&statloc,WNOHANG,NULL)) > 0) {
        int exitcode = WEXITSTATUS(statloc);
        int bysignal = 0;
        listNode *ln;
        sentinelScriptJob *sj;

        // 发送脚本终结信号
        if (WIFSIGNALED(statloc)) bysignal = WTERMSIG(statloc);
        sentinelEvent(REDIS_DEBUG,"-script-child",NULL,"%ld %d %d",
            (long)pid, exitcode, bysignal);
        
        // 在队列中安 pid 查找脚本
        ln = sentinelGetScriptListNodeByPid(pid);
        if (ln == NULL) {
            redisLog(REDIS_WARNING,"wait3() returned a pid (%ld) we can't find in our scripts execution queue!", (long)pid);
            continue;
        }
        sj = ln->value;

        /* If the script was terminated by a signal or returns an
         * exit code of "1" (that means: please retry), we reschedule it
         * if the max number of retries is not already reached. */
        if ((bysignal || exitcode == 1) &&
            sj->retry_num != SENTINEL_SCRIPT_MAX_RETRY)
        {
            // 重试脚本

            sj->flags &= ~SENTINEL_SCRIPT_RUNNING;
            sj->pid = 0;
            sj->start_time = mstime() +
                             sentinelScriptRetryDelay(sj->retry_num);
        } else {
            /* Otherwise let's remove the script, but log the event if the
             * execution did not terminated in the best of the ways. */

            // 发送脚本执行错误事件
            if (bysignal || exitcode != 0) {
                sentinelEvent(REDIS_WARNING,"-script-error",NULL,
                              "%s %d %d", sj->argv[0], bysignal, exitcode);
            }

            // 将脚本从队列中删除
            listDelNode(sentinel.scripts_queue,ln);
            sentinelReleaseScriptJob(sj);
            sentinel.running_scripts--;
        }
    }
}

/* Kill scripts in timeout, they'll be collected by the
 * sentinelCollectTerminatedScripts() function. */
// 杀死超时脚本，这些脚本会被 sentinelCollectTerminatedScripts 函数回收处理
void sentinelKillTimedoutScripts(void) {
    listNode *ln;
    listIter li;
    mstime_t now = mstime();

    // 遍历队列中的所有脚本
    listRewind(sentinel.scripts_queue,&li);
    while ((ln = listNext(&li)) != NULL) {
        sentinelScriptJob *sj = ln->value;

        // 选出那些正在执行，并且执行时间超过限制的脚本
        if (sj->flags & SENTINEL_SCRIPT_RUNNING &&
            (now - sj->start_time) > SENTINEL_SCRIPT_MAX_RUNTIME)
        {
            // 发送脚本超时事件
            sentinelEvent(REDIS_WARNING,"-script-timeout",NULL,"%s %ld",
                sj->argv[0], (long)sj->pid);

            // 杀死脚本进程
            kill(sj->pid,SIGKILL);
        }
    }
}

/* Implements SENTINEL PENDING-SCRIPTS command. */
// 打印脚本队列中所有脚本的状态
void sentinelPendingScriptsCommand(redisClient *c) {
    listNode *ln;
    listIter li;

    addReplyMultiBulkLen(c,listLength(sentinel.scripts_queue));
    listRewind(sentinel.scripts_queue,&li);
    while ((ln = listNext(&li)) != NULL) {
        sentinelScriptJob *sj = ln->value;
        int j = 0;

        addReplyMultiBulkLen(c,10);

        addReplyBulkCString(c,"argv");
        while (sj->argv[j]) j++;
        addReplyMultiBulkLen(c,j);
        j = 0;
        while (sj->argv[j]) addReplyBulkCString(c,sj->argv[j++]);

        addReplyBulkCString(c,"flags");
        addReplyBulkCString(c,
            (sj->flags & SENTINEL_SCRIPT_RUNNING) ? "running" : "scheduled");

        addReplyBulkCString(c,"pid");
        addReplyBulkLongLong(c,sj->pid);

        if (sj->flags & SENTINEL_SCRIPT_RUNNING) {
            addReplyBulkCString(c,"run-time");
            addReplyBulkLongLong(c,mstime() - sj->start_time);
        } else {
            mstime_t delay = sj->start_time ? (sj->start_time-mstime()) : 0;
            if (delay < 0) delay = 0;
            addReplyBulkCString(c,"run-delay");
            addReplyBulkLongLong(c,delay);
        }

        addReplyBulkCString(c,"retry-num");
        addReplyBulkLongLong(c,sj->retry_num);
    }
}

/* This function calls, if any, the client reconfiguration script with the
 * following parameters:
 *
 * 当该函数执行时，使用以下格式的参数调用客户端重配置脚本
 *
 * <master-name> <role> <state> <from-ip> <from-port> <to-ip> <to-port>
 *
 * It is called every time a failover starts, ends, or is aborted.
 *
 * 这个脚本会在故障转移的开始、结束或者中止时执行。
 *
 * 根据状态的不同，以及实例类型的不同， state 参数和 role 参数有以下选择：
 *
 * <state> is "start", "end" or "abort".
 * <role> is either "leader" or "observer".
 *
 * from/to fields are respectively master -> promoted slave addresses for
 * "start" and "end", or the reverse (promoted slave -> master) in case of
 * "abort".
 *
 * from 和 to 参数表示故障转移开始和结束时的旧 master 到新 master 的转换
 * 而当故障转移被中止时，该参数代表新 master 到旧 master 的转换
 */
void sentinelCallClientReconfScript(sentinelRedisInstance *master, int role, char *state, sentinelAddr *from, sentinelAddr *to) {
    char fromport[32], toport[32];

    if (master->client_reconfig_script == NULL) return;
    ll2string(fromport,sizeof(fromport),from->port);
    ll2string(toport,sizeof(toport),to->port);
    // 将给定参数和脚本放进度列，等待执行
    sentinelScheduleScriptExecution(master->client_reconfig_script,
        master->name,
        (role == SENTINEL_LEADER) ? "leader" : "observer",
        state, from->ip, fromport, to->ip, toport, NULL);
}

/* ========================== sentinelRedisInstance ========================= */

/* Create a redis instance, the following fields must be populated by the
 * caller if needed:
 *
 * 创建一个 Redis 实例，在有需要时，以下两个域需要从调用者提取：
 *
 * runid: set to NULL but will be populated once INFO output is received.
 *        设置为 NULL ，并在接收到 INFO 命令的回复时设置
 *
 * info_refresh: is set to 0 to mean that we never received INFO so far.
 *               如果这个值为 0 ，那么表示我们未收到过 INFO 信息。
 *
 * If SRI_MASTER is set into initial flags the instance is added to
 * sentinel.masters table.
 *
 * 如果 flags 参数为 SRI_MASTER ，
 * 那么这个实例会被添加到 sentinel.masters 表。
 *
 * if SRI_SLAVE or SRI_SENTINEL is set then 'master' must be not NULL and the
 * instance is added into master->slaves or master->sentinels table.
 *
 * 如果 flags 为 SRI_SLAVE 或者 SRI_SENTINEL ，
 * 那么 master 参数不能为 NULL ，
 * SRI_SLAVE 类型的实例会被添加到 master->slaves 表中，
 * 而 SRI_SENTINEL 类型的实例则会被添加到 master->sentinels 表中。
 *
 * If the instance is a slave or sentinel, the name parameter is ignored and
 * is created automatically as hostname:port.
 *
 * 如果实例是从服务器或者 sentinel ，那么 name 参数会被自动忽略，
 * 实例的名字会被自动设置为 hostname:port 。
 *
 * The function fails if hostname can't be resolved or port is out of range.
 * When this happens NULL is returned and errno is set accordingly to the
 * createSentinelAddr() function.
 *
 * 当 hostname 不能被解释，或者超出范围时，函数将失败。
 * 函数将返回 NULL ，并设置 errno 变量，
 * 具体的出错值请参考 createSentinelAddr() 函数。
 *
 * The function may also fail and return NULL with errno set to EBUSY if
 * a master or slave with the same name already exists. 
 *
 * 当相同名字的主服务器或者从服务器已经存在时，函数返回 NULL ，
 * 并将 errno 设为 EBUSY 。
 */
sentinelRedisInstance *createSentinelRedisInstance(char *name, int flags, char *hostname, int port, int quorum, sentinelRedisInstance *master) {
    sentinelRedisInstance *ri;
    sentinelAddr *addr;
    dict *table = NULL;
    char slavename[128], *sdsname;

    redisAssert(flags & (SRI_MASTER|SRI_SLAVE|SRI_SENTINEL));
    redisAssert((flags & SRI_MASTER) || master != NULL);

    /* Check address validity. */
    // 保存 IP 地址和端口号到 addr
    addr = createSentinelAddr(hostname,port);
    if (addr == NULL) return NULL;

    /* For slaves and sentinel we use ip:port as name. */
    // 如果实例是从服务器或者 sentinel ，那么使用 ip:port 格式为实例设置名字
    if (flags & (SRI_SLAVE|SRI_SENTINEL)) {
        snprintf(slavename,sizeof(slavename),
            strchr(hostname,':') ? "[%s]:%d" : "%s:%d",
            hostname,port);
        name = slavename;
    }

    /* Make sure the entry is not duplicated. This may happen when the same
     * name for a master is used multiple times inside the configuration or
     * if we try to add multiple times a slave or sentinel with same ip/port
     * to a master. */
    // 配置文件中添加了重复的主服务器配置
    // 或者尝试添加一个相同 ip 或者端口号的从服务器或者 sentinel 时
    // 就可能出现重复添加同一个实例的情况
    // 为了避免这种现象，程序在添加新实例之前，需要先检查实例是否已存在
    // 只有不存在的实例会被添加

    // 选择要添加的表
    // 注意主服务会被添加到 sentinel.masters 表
    // 而从服务器和 sentinel 则会被添加到 master 所属的 slaves 表和 sentinels 表中
    if (flags & SRI_MASTER) table = sentinel.masters;
    else if (flags & SRI_SLAVE) table = master->slaves;
    else if (flags & SRI_SENTINEL) table = master->sentinels;
    sdsname = sdsnew(name);
    if (dictFind(table,sdsname)) {

        // 实例已存在，函数直接返回

        sdsfree(sdsname);
        errno = EBUSY;
        return NULL;
    }

    /* Create the instance object. */
    // 创建实例对象
    ri = zmalloc(sizeof(*ri));
    /* Note that all the instances are started in the disconnected state,
     * the event loop will take care of connecting them. */
    // 所有连接都已断线为起始状态，sentinel 会在需要时自动为它创建连接
    ri->flags = flags | SRI_DISCONNECTED;
    ri->name = sdsname;
    ri->runid = NULL;
    ri->addr = addr;
    ri->cc = NULL;
    ri->pc = NULL;
    ri->pending_commands = 0;
    ri->cc_conn_time = 0;
    ri->pc_conn_time = 0;
    ri->pc_last_activity = 0;
    ri->last_avail_time = mstime();
    ri->last_pong_time = mstime();
    ri->last_pub_time = mstime();
    ri->last_hello_time = mstime();
    ri->last_master_down_reply_time = mstime();
    ri->s_down_since_time = 0;
    ri->o_down_since_time = 0;
    ri->down_after_period = master ? master->down_after_period :
                            SENTINEL_DOWN_AFTER_PERIOD;
    ri->master_link_down_time = 0;
    ri->auth_pass = NULL;
    ri->slave_priority = SENTINEL_DEFAULT_SLAVE_PRIORITY;
    ri->slave_reconf_sent_time = 0;
    ri->slave_master_host = NULL;
    ri->slave_master_port = 0;
    ri->slave_master_link_status = SENTINEL_MASTER_LINK_STATUS_DOWN;
    ri->sentinels = dictCreate(&instancesDictType,NULL);
    ri->quorum = quorum;
    ri->parallel_syncs = SENTINEL_DEFAULT_PARALLEL_SYNCS;
    ri->master = master;
    ri->slaves = dictCreate(&instancesDictType,NULL);
    ri->info_refresh = 0;

    /* Failover state. */
    ri->leader = NULL;
    ri->failover_state = SENTINEL_FAILOVER_STATE_NONE;
    ri->failover_state_change_time = 0;
    ri->failover_start_time = 0;
    ri->failover_timeout = SENTINEL_DEFAULT_FAILOVER_TIMEOUT;
    ri->promoted_slave = NULL;
    ri->notification_script = NULL;
    ri->client_reconfig_script = NULL;

    /* Add into the right table. */
    // 将实例添加到适当的表中
    dictAdd(table, ri->name, ri);

    // 返回实例
    return ri;
}

/* Release this instance and all its slaves, sentinels, hiredis connections.
 *
 * 释放一个实例，以及它的所有从服务器、sentinel ，以及 hiredis 连接。
 *
 * This function also takes care of unlinking the instance from the main
 * masters table (if it is a master) or from its master sentinels/slaves table
 * if it is a slave or sentinel. 
 *
 * 如果这个实例是一个从服务器或者 sentinel ，
 * 那么这个函数也会从该实例所属的主服务器表中删除这个从服务器/sentinel 。
 */
void releaseSentinelRedisInstance(sentinelRedisInstance *ri) {

    /* Release all its slaves or sentinels if any. */
    // 释放（可能有的）sentinel 和 slave
    dictRelease(ri->sentinels);
    dictRelease(ri->slaves);

    /* Release hiredis connections. */
    // 释放连接
    if (ri->cc) sentinelKillLink(ri,ri->cc);
    if (ri->pc) sentinelKillLink(ri,ri->pc);

    /* Free other resources. */
    // 释放其他资源
    sdsfree(ri->name);
    sdsfree(ri->runid);
    sdsfree(ri->notification_script);
    sdsfree(ri->client_reconfig_script);
    sdsfree(ri->slave_master_host);
    sdsfree(ri->leader);
    sdsfree(ri->auth_pass);
    releaseSentinelAddr(ri->addr);

    /* Clear state into the master if needed. */
    // 清除故障转移带来的状态
    if ((ri->flags & SRI_SLAVE) && (ri->flags & SRI_PROMOTED) && ri->master)
        ri->master->promoted_slave = NULL;

    zfree(ri);
}

/* Lookup a slave in a master Redis instance, by ip and port. */
// 根据 IP 和端口号，查找主服务器实例的从服务器
sentinelRedisInstance *sentinelRedisInstanceLookupSlave(
                sentinelRedisInstance *ri, char *ip, int port)
{
    sds key;
    sentinelRedisInstance *slave;
  
    redisAssert(ri->flags & SRI_MASTER);
    key = sdscatprintf(sdsempty(),
        strchr(ip,':') ? "[%s]:%d" : "%s:%d",
        ip,port);
    slave = dictFetchValue(ri->slaves,key);
    sdsfree(key);
    return slave;
}

/* Return the name of the type of the instance as a string. */
// 以字符串形式返回实例的类型
const char *sentinelRedisInstanceTypeStr(sentinelRedisInstance *ri) {
    if (ri->flags & SRI_MASTER) return "master";
    else if (ri->flags & SRI_SLAVE) return "slave";
    else if (ri->flags & SRI_SENTINEL) return "sentinel";
    else return "unknown";
}

/* This function removes all the instances found in the dictionary of instances
 * 'd', having either:
 *
 * 从实例字典中移除满足以下条件的实例：
 * 
 * 1) The same ip/port as specified.
 *    实例给定的 IP 和端口号和字典中已有的实例相同
 *
 * 2) The same runid.
 *    实例给定的运行 ID 和字典中已有的实例相同
 *
 * "1" and "2" don't need to verify at the same time, just one is enough.
 *
 * 以上条件任意满足一个，移除操作就会被执行。
 *
 * If "runid" is NULL it is not checked.
 * Similarly if "ip" is NULL it is not checked.
 *
 * 如果 runid 参数为 NULL ，那么不检查该参数。
 * 如果 ip 参数为 NULL ，那么不检查该参数。
 *
 * This function is useful because every time we add a new Sentinel into
 * a master's Sentinels dictionary, we want to be very sure about not
 * having duplicated instances for any reason. This is so important because
 * we use those other sentinels in order to run our quorum protocol to
 * understand if it's time to proceed with the fail over.
 *
 * Making sure no duplication is possible we greatly improve the robustness
 * of the quorum (otherwise we may end counting the same instance multiple
 * times for some reason).
 *
 * 因为 sentinel 的操作比如故障转移，需要多个 sentinel 投票才能进行。
 * 所以我们必须保证所添加的各个 sentinel 都是不相同、独一无二的，
 * 这样才能确保投票的合法性。
 *
 * The function returns the number of Sentinels removed. 
 *
 * 函数的返回值为被移除 sentinel 的数量
 */
int removeMatchingSentinelsFromMaster(sentinelRedisInstance *master, char *ip, int port, char *runid) {
    dictIterator *di;
    dictEntry *de;
    int removed = 0;

    di = dictGetSafeIterator(master->sentinels);
    while((de = dictNext(di)) != NULL) {
        sentinelRedisInstance *ri = dictGetVal(de);

        // 运行 ID 相同，或者 IP 和端口号相同，那么移除该实例
        if ((ri->runid && runid && strcmp(ri->runid,runid) == 0) ||
            (ip && strcmp(ri->addr->ip,ip) == 0 && port == ri->addr->port))
        {
            dictDelete(master->sentinels,ri->name);
            removed++;
        }
    }
    dictReleaseIterator(di);

    return removed;
}

/* Search an instance with the same runid, ip and port into a dictionary
 * of instances. Return NULL if not found, otherwise return the instance
 * pointer.
 *
 * 在给定的实例中查找具有相同 runid 、ip 、port 的实例，
 * 没找到则返回 NULL 。
 *
 * runid or ip can be NULL. In such a case the search is performed only
 * by the non-NULL field. 
 *
 * runid 或者 ip 都可以为 NULL ，在这种情况下，函数只检查非空域。
 */
sentinelRedisInstance *getSentinelRedisInstanceByAddrAndRunID(dict *instances, char *ip, int port, char *runid) {
    dictIterator *di;
    dictEntry *de;
    sentinelRedisInstance *instance = NULL;

    redisAssert(ip || runid);   /* User must pass at least one search param. */

    // 遍历所有输入实例
    di = dictGetIterator(instances);
    while((de = dictNext(di)) != NULL) {
        sentinelRedisInstance *ri = dictGetVal(de);

        // runid 不相同，忽略该实例
        if (runid && !ri->runid) continue;

        // 检查 ip 和端口号是否相同
        if ((runid == NULL || strcmp(ri->runid, runid) == 0) &&
            (ip == NULL || (strcmp(ri->addr->ip, ip) == 0 &&
                            ri->addr->port == port)))
        {
            instance = ri;
            break;
        }
    }
    dictReleaseIterator(di);

    return instance;
}

/* Simple master lookup by name */
// 根据名字查找主服务器
sentinelRedisInstance *sentinelGetMasterByName(char *name) {
    sentinelRedisInstance *ri;
    sds sdsname = sdsnew(name);

    ri = dictFetchValue(sentinel.masters,sdsname);
    sdsfree(sdsname);
    return ri;
}

/* Add the specified flags to all the instances in the specified dictionary. */
// 为输入的所有实例打开指定的 flags
void sentinelAddFlagsToDictOfRedisInstances(dict *instances, int flags) {
    dictIterator *di;
    dictEntry *de;

    di = dictGetIterator(instances);
    while((de = dictNext(di)) != NULL) {
        sentinelRedisInstance *ri = dictGetVal(de);
        ri->flags |= flags;
    }
    dictReleaseIterator(di);
}

/* Remove the specified flags to all the instances in the specified
 * dictionary. */
// 从字典中移除所有实例的给定 flags
void sentinelDelFlagsToDictOfRedisInstances(dict *instances, int flags) {
    dictIterator *di;
    dictEntry *de;

    // 遍历所有实例
    di = dictGetIterator(instances);
    while((de = dictNext(di)) != NULL) {
        sentinelRedisInstance *ri = dictGetVal(de);
        // 移除 flags
        ri->flags &= ~flags;
    }
    dictReleaseIterator(di);
}

/* Reset the state of a monitored master:
 *
 * 重置主服务区的监控状态
 *
 * 1) Remove all slaves.
 *    移除主服务器的所有从服务器
 * 2) Remove all sentinels.
 *    移除主服务器的所有 sentinel
 * 3) Remove most of the flags resulting from runtime operations.
 *    移除大部分运行时操作标志
 * 4) Reset timers to their default value.
 *    重置计时器为默认值
 * 5) In the process of doing this undo the failover if in progress.
 *    如果故障转移正在执行的话，那么取消该它
 * 6) Disconnect the connections with the master (will reconnect automatically).
 *    断开 sentinel 与主服务器的连接（之后会自动重连）
 */
void sentinelResetMaster(sentinelRedisInstance *ri, int flags) {

    redisAssert(ri->flags & SRI_MASTER);

    // 清空并重新创建字典
    dictRelease(ri->slaves);
    dictRelease(ri->sentinels);

    ri->slaves = dictCreate(&instancesDictType,NULL);
    ri->sentinels = dictCreate(&instancesDictType,NULL);

    // 断开连接
    if (ri->cc) sentinelKillLink(ri,ri->cc);
    if (ri->pc) sentinelKillLink(ri,ri->pc);

    // 重置状态和标志
    ri->flags &= SRI_MASTER|SRI_CAN_FAILOVER|SRI_DISCONNECTED;
    if (ri->leader) {
        sdsfree(ri->leader);
        ri->leader = NULL;
    }
    ri->failover_state = SENTINEL_FAILOVER_STATE_NONE;
    ri->failover_state_change_time = 0;
    ri->failover_start_time = 0;
    ri->promoted_slave = NULL;
    sdsfree(ri->runid);
    sdsfree(ri->slave_master_host);
    ri->runid = NULL;
    ri->slave_master_host = NULL;
    ri->last_avail_time = mstime();
    ri->last_pong_time = mstime();

    // 发送主服务器重置事件
    if (flags & SENTINEL_GENERATE_EVENT)
        sentinelEvent(REDIS_WARNING,"+reset-master",ri,"%@");
}

/* Call sentinelResetMaster() on every master with a name matching the specified
 * pattern. */
// 重置所有符合给定模式的主服务器
int sentinelResetMastersByPattern(char *pattern, int flags) {
    dictIterator *di;
    dictEntry *de;
    int reset = 0;

    di = dictGetIterator(sentinel.masters);
    while((de = dictNext(di)) != NULL) {
        sentinelRedisInstance *ri = dictGetVal(de);

        if (ri->name) {
            if (stringmatch(pattern,ri->name,0)) {
                sentinelResetMaster(ri,flags);
                reset++;
            }
        }
    }
    dictReleaseIterator(di);
    return reset;
}

/* Reset the specified master with sentinelResetMaster(), and also change
 * the ip:port address, but take the name of the instance unmodified.
 *
 * 重置给定的主服务器，修改它的 ip 和端口号，但保持实例名不边
 *
 * This is used to handle the +switch-master and +redirect-to-master events.
 *
 * 这个函数用于处理 +switch-master 和 +redirect-to-master 事件
 *
 * The function returns REDIS_ERR if the address can't be resolved for some
 * reason. Otherwise REDIS_OK is returned.
 *
 * 如果函数因为不能解释给定地址而失败，那么返回 REDIS_ERR ，一切正常则返回 REDIS_OK 。
 *
 * TODO: make this reset so that original sentinels are re-added with
 * same ip / port / runid.
 */
int sentinelResetMasterAndChangeAddress(sentinelRedisInstance *master, char *ip, int port) {
    sentinelAddr *oldaddr, *newaddr;

    // 根据 ip 和端口，创建地址结构
    newaddr = createSentinelAddr(ip,port);
    if (newaddr == NULL) return REDIS_ERR;

    // 重置主服务器实例
    sentinelResetMaster(master,SENTINEL_NO_FLAGS);

    // 更新实例的地址，以及下线状态
    oldaddr = master->addr;
    master->addr = newaddr;
    master->o_down_since_time = 0;
    master->s_down_since_time = 0;

    /* Release the old address at the end so we are safe even if the function
     * gets the master->addr->ip and master->addr->port as arguments. */
    // 释放旧地址
    releaseSentinelAddr(oldaddr);

    return REDIS_OK;
}

/* Return non-zero if there was no SDOWN or ODOWN error associated to this
 * instance in the latest 'ms' milliseconds. */
// 如果实例在给定 ms 中没有出现过 SDOWN 或者 ODOWN 状态
// 那么函数返回一个非零值
int sentinelRedisInstanceNoDownFor(sentinelRedisInstance *ri, mstime_t ms) {
    mstime_t most_recent;

    most_recent = ri->s_down_since_time;
    if (ri->o_down_since_time > most_recent)
        most_recent = ri->o_down_since_time;
    return most_recent == 0 || (mstime() - most_recent) > ms;
}

/* ============================ Config handling ============================= */
char *sentinelHandleConfiguration(char **argv, int argc) {
    sentinelRedisInstance *ri;

    // SENTINEL monitor 选项
    if (!strcasecmp(argv[0],"monitor") && argc == 5) {
        /* monitor <name> <host> <port> <quorum> */

        // 读入 quorum 参数
        int quorum = atoi(argv[4]);

        // 检查 quorum 参数必须大于 0
        if (quorum <= 0) return "Quorum must be 1 or greater.";

        // 创建主服务器实例
        if (createSentinelRedisInstance(argv[1],SRI_MASTER,argv[2],
                                        atoi(argv[3]),quorum,NULL) == NULL)
        {
            switch(errno) {
            case EBUSY: return "Duplicated master name.";
            case ENOENT: return "Can't resolve master instance hostname.";
            case EINVAL: return "Invalid port number";
            }
        }

    // SENTINEL down-after-milliseconds 选项
    } else if (!strcasecmp(argv[0],"down-after-milliseconds") && argc == 3) {

        /* down-after-milliseconds <name> <milliseconds> */

        // 查找主服务器
        ri = sentinelGetMasterByName(argv[1]);
        if (!ri) return "No such master with specified name.";

        // 设置选项
        ri->down_after_period = atoi(argv[2]);
        if (ri->down_after_period <= 0)
            return "negative or zero time parameter.";

    // SENTINEL failover-timeout 选项
    } else if (!strcasecmp(argv[0],"failover-timeout") && argc == 3) {

        /* failover-timeout <name> <milliseconds> */

        // 查找主服务器
        ri = sentinelGetMasterByName(argv[1]);
        if (!ri) return "No such master with specified name.";

        // 设置选项
        ri->failover_timeout = atoi(argv[2]);
        if (ri->failover_timeout <= 0)
            return "negative or zero time parameter.";

    // SENTINEL can-failover 选项
    } else if (!strcasecmp(argv[0],"can-failover") && argc == 3) {

        /* can-failover <name> <yes/no> */
        int yesno = yesnotoi(argv[2]);

        // 查找主服务器
        ri = sentinelGetMasterByName(argv[1]);
        if (!ri) return "No such master with specified name.";

        // 参数不是 "yes" 或者 "no" ，出错
        if (yesno == -1) return "Argument must be either yes or no.";

        // 设置选项
        if (yesno)
            ri->flags |= SRI_CAN_FAILOVER;
        else
            ri->flags &= ~SRI_CAN_FAILOVER;

    // SENTINEL parallel-syncs 选项
   } else if (!strcasecmp(argv[0],"parallel-syncs") && argc == 3) {

        /* parallel-syncs <name> <milliseconds> */

        // 查找主服务器
        ri = sentinelGetMasterByName(argv[1]);
        if (!ri) return "No such master with specified name.";

        // 设置选项
        ri->parallel_syncs = atoi(argv[2]);

    // SENTINEL notification-script 选项
   } else if (!strcasecmp(argv[0],"notification-script") && argc == 3) {

        /* notification-script <name> <path> */
        
        // 查找主服务器
        ri = sentinelGetMasterByName(argv[1]);
        if (!ri) return "No such master with specified name.";

        // 检查给定路径所指向的文件是否存在，以及是否可执行
        if (access(argv[2],X_OK) == -1)
            return "Notification script seems non existing or non executable.";

        // 设置选项
        ri->notification_script = sdsnew(argv[2]);

    // SENTINEL client-reconfig-script 选项
   } else if (!strcasecmp(argv[0],"client-reconfig-script") && argc == 3) {

        /* client-reconfig-script <name> <path> */

        // 查找主服务器
        ri = sentinelGetMasterByName(argv[1]);
        if (!ri) return "No such master with specified name.";
        // 检查给定路径所指向的文件是否存在，以及是否可执行
        if (access(argv[2],X_OK) == -1)
            return "Client reconfiguration script seems non existing or "
                   "non executable.";

        // 设置选项
        ri->client_reconfig_script = sdsnew(argv[2]);

    // 设置 SENTINEL auth-pass 选项
   } else if (!strcasecmp(argv[0],"auth-pass") && argc == 3) {

        /* auth-pass <name> <password> */

        // 查找主服务器
        ri = sentinelGetMasterByName(argv[1]);
        if (!ri) return "No such master with specified name.";

        // 设置选项
        ri->auth_pass = sdsnew(argv[2]);

    // 未识别的选项
    } else {
        return "Unrecognized sentinel configuration statement.";
    }
    return NULL;
}

/* ====================== hiredis connection handling ======================= */

/* Completely disconnect an hiredis link from an instance. */
// 断开实例的连接
void sentinelKillLink(sentinelRedisInstance *ri, redisAsyncContext *c) {
    if (ri->cc == c) {
        ri->cc = NULL;
        ri->pending_commands = 0;
    }
    if (ri->pc == c) ri->pc = NULL;
    c->data = NULL;

    // 打开断线标志
    ri->flags |= SRI_DISCONNECTED;

    // 断开连接
    redisAsyncFree(c);
}

/* This function takes an hiredis context that is in an error condition
 * and make sure to mark the instance as disconnected performing the
 * cleanup needed.
 *
 * 函数将一个出错连接设置正确的断线标志，并执行清理操作
 *
 * Note: we don't free the hiredis context as hiredis will do it for us
 * for async connections. 
 *
 * 这个函数没有手动释放连接，因为异步连接会自动释放
 */
void sentinelDisconnectInstanceFromContext(const redisAsyncContext *c) {
    sentinelRedisInstance *ri = c->data;
    int pubsub;

    if (ri == NULL) return; /* The instance no longer exists. */

    // 发送断线事件
    pubsub = (ri->pc == c);
    sentinelEvent(REDIS_DEBUG, pubsub ? "-pubsub-link" : "-cmd-link", ri,
        "%@ #%s", c->errstr);

    if (pubsub)
        ri->pc = NULL;
    else
        ri->cc = NULL;

    // 打开标志
    ri->flags |= SRI_DISCONNECTED;
}

// 异步连接的连接回调函数
void sentinelLinkEstablishedCallback(const redisAsyncContext *c, int status) {
    if (status != REDIS_OK) {
        sentinelDisconnectInstanceFromContext(c);
    } else {
        sentinelRedisInstance *ri = c->data;
        int pubsub = (ri->pc == c);

        // 发送连接事件
        sentinelEvent(REDIS_DEBUG, pubsub ? "+pubsub-link" : "+cmd-link", ri,
            "%@");
    }
}

// 异步连接的断线回调函数
void sentinelDisconnectCallback(const redisAsyncContext *c, int status) {
    sentinelDisconnectInstanceFromContext(c);
}

/* Send the AUTH command with the specified master password if needed.
 * Note that for slaves the password set for the master is used.
 *
 * 如果 sentinel 设置了 auth-pass 选项，那么向主服务器或者从服务器发送验证密码。
 * 注意从服务器使用的是主服务器的密码。
 *
 * We don't check at all if the command was successfully transmitted
 * to the instance as if it fails Sentinel will detect the instance down,
 * will disconnect and reconnect the link and so forth. 
 *
 * 函数不检查命令是否被成功发送，因为如果目标服务器掉线了的话， sentinel 会识别到，
 * 并对它进行重连接，然后又重新发送 AUTH 命令。
 */
void sentinelSendAuthIfNeeded(sentinelRedisInstance *ri, redisAsyncContext *c) {

    // 如果 ri 是主服务器，那么使用实例自己的密码
    // 如果 ri 是从服务器，那么使用主服务器的密码
    char *auth_pass = (ri->flags & SRI_MASTER) ? ri->auth_pass :
                                                 ri->master->auth_pass;

<<<<<<< HEAD
    // 发送 AUTH 命令
    if (auth_pass)
        redisAsyncCommand(c, sentinelDiscardReplyCallback, NULL, "AUTH %s",
            auth_pass);
=======
    if (auth_pass) {
        if (redisAsyncCommand(c, sentinelDiscardReplyCallback, NULL, "AUTH %s",
            auth_pass) == REDIS_OK) ri->pending_commands++;
    }
>>>>>>> a5e7358a
}

/* Create the async connections for the specified instance if the instance
 * is disconnected. Note that the SRI_DISCONNECTED flag is set even if just
 * one of the two links (commands and pub/sub) is missing. */
// 如果 sentinel 与实例处于断线（未连接）状态，那么创建连向实例的异步连接。
void sentinelReconnectInstance(sentinelRedisInstance *ri) {

    // 示例未断线（已连接），返回
    if (!(ri->flags & SRI_DISCONNECTED)) return;

    /* Commands connection. */
    // 创建一个连向实例的连接，用于向实例发送 Redis 命令
    if (ri->cc == NULL) {

        // 连接实例
        ri->cc = redisAsyncConnect(ri->addr->ip,ri->addr->port);

        // 连接出错
        if (ri->cc->err) {
            sentinelEvent(REDIS_DEBUG,"-cmd-link-reconnection",ri,"%@ #%s",
                ri->cc->errstr);
            sentinelKillLink(ri,ri->cc);

        // 连接成功
        } else {
            // 设置连接属性
            ri->cc_conn_time = mstime();
            ri->cc->data = ri;
            redisAeAttach(server.el,ri->cc);
            // 设置连线 callback
            redisAsyncSetConnectCallback(ri->cc,
                                            sentinelLinkEstablishedCallback);
            // 设置断线 callback
            redisAsyncSetDisconnectCallback(ri->cc,
                                            sentinelDisconnectCallback);
            // 发送 AUTH 命令，验证身份
            sentinelSendAuthIfNeeded(ri,ri->cc);
        }
    }

    /* Pub / Sub */
    // 如果实例是服务器，那么 sentinel 还要创建一个连接
    // 用于发送和接收频道的命令
    if ((ri->flags & SRI_MASTER) && ri->pc == NULL) {

        // 连接实例
        ri->pc = redisAsyncConnect(ri->addr->ip,ri->addr->port);

        // 连接出错
        if (ri->pc->err) {
            sentinelEvent(REDIS_DEBUG,"-pubsub-link-reconnection",ri,"%@ #%s",
                ri->pc->errstr);
            sentinelKillLink(ri,ri->pc);

        // 连接成功
        } else {
            int retval;

            // 设置连接属性
            ri->pc_conn_time = mstime();
            ri->pc->data = ri;
            redisAeAttach(server.el,ri->pc);
            // 设置连接 callback
            redisAsyncSetConnectCallback(ri->pc,
                                            sentinelLinkEstablishedCallback);
            // 设置断线 callback
            redisAsyncSetDisconnectCallback(ri->pc,
                                            sentinelDisconnectCallback);
            // 发送 AUTH 命令，验证身份
            sentinelSendAuthIfNeeded(ri,ri->pc);

            /* Now we subscribe to the Sentinels "Hello" channel. */
            // 发送 SUBSCRIBE __sentinel__:hello 命令，订阅频道
            retval = redisAsyncCommand(ri->pc,
                sentinelReceiveHelloMessages, NULL, "SUBSCRIBE %s",
                    SENTINEL_HELLO_CHANNEL);
            
            // 订阅出错，断开连接
            if (retval != REDIS_OK) {
                /* If we can't subscribe, the Pub/Sub connection is useless
                 * and we can simply disconnect it and try again. */
                sentinelKillLink(ri,ri->pc);
                return;
            }
        }
    }

    /* Clear the DISCONNECTED flags only if we have both the connections
     * (or just the commands connection if this is a slave or a
     * sentinel instance). */
    // 如果实例是主服务器，并且 cc 和 pc 两个连接都创建成功，那么关闭 DISCONNECTED 标志
    // 如果实例是从服务器，或者 SENTINEL ，那么只要 cc 连接创建成功，那么关闭 DISCONNECTED 标志
    if (ri->cc && (ri->flags & (SRI_SLAVE|SRI_SENTINEL) || ri->pc))
        ri->flags &= ~SRI_DISCONNECTED;
}

/* ======================== Redis instances pinging  ======================== */

/* Process the INFO output from masters. */
// 从主服务器或者从服务器所返回的 INFO 命令的回复中分析相关信息
// （上面的英文注释错了，这个函数不仅处理主服务器的 INFO 回复，还处理从服务器的 INFO 回复）
void sentinelRefreshInstanceInfo(sentinelRedisInstance *ri, const char *info) {
    sds *lines;
    int numlines, j;
    int role = 0;
    int runid_changed = 0;  /* true if runid changed. */
    int first_runid = 0;    /* true if this is the first runid we receive. */

    /* The following fields must be reset to a given value in the case they
     * are not found at all in the INFO output. */
    // 将该变量重置为 0 ，避免 INFO 回复中无该值的情况
    ri->master_link_down_time = 0;

    /* Process line by line. */
    // 对 INFO 命令的回复进行逐行分析
    lines = sdssplitlen(info,strlen(info),"\r\n",2,&numlines);
    for (j = 0; j < numlines; j++) {
        sentinelRedisInstance *slave;
        sds l = lines[j];

        /* run_id:<40 hex chars>*/
        // 读取并分析 runid
        if (sdslen(l) >= 47 && !memcmp(l,"run_id:",7)) {

            // 新设置 runid
            if (ri->runid == NULL) {
                ri->runid = sdsnewlen(l+7,40);
                // 标记这是新设置的 runid
                first_runid = 1;

            // 更新 runid
            } else {
                if (strncmp(ri->runid,l+7,40) != 0) {

                    // 标记 runid 已改变
                    runid_changed = 1;

                    // 发送重启事件
                    sentinelEvent(REDIS_NOTICE,"+reboot",ri,"%@");

                    // 释放旧 ID ，设置新 ID
                    sdsfree(ri->runid);
                    ri->runid = sdsnewlen(l+7,40);
                }
            }
        }

        // 读取从服务器的 ip 和端口号
        /* old versions: slave0:<ip>,<port>,<state>
         * new versions: slave0:ip=127.0.0.1,port=9999,... */
        if ((ri->flags & SRI_MASTER) &&
            sdslen(l) >= 7 &&
            !memcmp(l,"slave",5) && isdigit(l[5]))
        {
            char *ip, *port, *end;

            if (strstr(l,"ip=") == NULL) {
                /* Old format. */
                ip = strchr(l,':'); if (!ip) continue;
                ip++; /* Now ip points to start of ip address. */
                port = strchr(ip,','); if (!port) continue;
                *port = '\0'; /* nul term for easy access. */
                port++; /* Now port points to start of port number. */
                end = strchr(port,','); if (!end) continue;
                *end = '\0'; /* nul term for easy access. */
            } else {
                /* New format. */
                ip = strstr(l,"ip="); if (!ip) continue;
                ip += 3; /* Now ip points to start of ip address. */
                port = strstr(l,"port="); if (!port) continue;
                port += 5; /* Now port points to start of port number. */
                /* Nul term both fields for easy access. */
                end = strchr(ip,','); if (end) *end = '\0';
                end = strchr(port,','); if (end) *end = '\0';
            }

            /* Check if we already have this slave into our table,
             * otherwise add it. */
            // 如果发现有新的从服务器出现，那么为它添加实例
            if (sentinelRedisInstanceLookupSlave(ri,ip,atoi(port)) == NULL) {
                if ((slave = createSentinelRedisInstance(NULL,SRI_SLAVE,ip,
                            atoi(port), ri->quorum, ri)) != NULL)
                {
                    sentinelEvent(REDIS_NOTICE,"+slave",slave,"%@");
                }
            }
        }

        /* master_link_down_since_seconds:<seconds> */
        // 读取主从服务器的断线时长
        if (sdslen(l) >= 32 &&
            !memcmp(l,"master_link_down_since_seconds",30))
        {
            ri->master_link_down_time = strtoll(l+31,NULL,10)*1000;
        }

        /* role:<role> */
        // 读取实例的角色
        if (!memcmp(l,"role:master",11)) role = SRI_MASTER;
        else if (!memcmp(l,"role:slave",10)) role = SRI_SLAVE;

        // 处理从服务器
        if (role == SRI_SLAVE) {

            /* master_host:<host> */
            // 读入主服务器的 IP
            if (sdslen(l) >= 12 && !memcmp(l,"master_host:",12)) {
                sdsfree(ri->slave_master_host);
                ri->slave_master_host = sdsnew(l+12);
            }

            /* master_port:<port> */
            // 读入主服务器的端口号
            if (sdslen(l) >= 12 && !memcmp(l,"master_port:",12))
                ri->slave_master_port = atoi(l+12);
            
            /* master_link_status:<status> */
            // 读入主服务器的状态
            if (sdslen(l) >= 19 && !memcmp(l,"master_link_status:",19)) {
                ri->slave_master_link_status =
                    (strcasecmp(l+19,"up") == 0) ?
                    SENTINEL_MASTER_LINK_STATUS_UP :
                    SENTINEL_MASTER_LINK_STATUS_DOWN;
            }

            /* slave_priority:<priority> */
            // 读入从服务器的优先级
            if (sdslen(l) >= 15 && !memcmp(l,"slave_priority:",15))
                ri->slave_priority = atoi(l+15);
        }
    }

    // 更新刷新 INFO 命令回复的时间
    ri->info_refresh = mstime();
    sdsfreesplitres(lines,numlines);

    /* ---------------------------- Acting half -----------------------------
     * Some things will not happen if sentinel.tilt is true, but some will
     * still be processed. 
     *
     * 如果 sentinel 进入了 TILT 模式，那么可能只有一部分动作会被执行
     */

    /* When what we believe is our master, turned into a slave, the wiser
     * thing we can do is to follow the events and redirect to the new
     * master, always. */
    // 如果服务器原来是主服务器，但现在变成了从服务器
    // 那么发送一个 +redirect-to-master 事件，并更新主服务器的 IP 和地址
    if ((ri->flags & SRI_MASTER) && role == SRI_SLAVE && ri->slave_master_host)
    {
        // 发送事件
        sentinelEvent(REDIS_WARNING,"+redirect-to-master",ri,
            "%s %s %d %s %d",
            ri->name, ri->addr->ip, ri->addr->port,
            ri->slave_master_host, ri->slave_master_port);

        // 修改主服务器实例的 IP 和端口
        sentinelResetMasterAndChangeAddress(ri,ri->slave_master_host,
                                               ri->slave_master_port);
        return; /* Don't process anything after this event. */
    }

    /* Handle slave -> master role switch. */
    // 处理从服务器转变为主服务器的情况
    if ((ri->flags & SRI_SLAVE) && role == SRI_MASTER) {

        // sentinel 未处于 TILT 状态，并且这个实例被标记为 DEMOTE
        if (!sentinel.tilt && ri->flags & SRI_DEMOTE) {
            /* If this sentinel was partitioned from the slave's master,
             * or tilted recently, wait some time before to act,
             * so that DOWN and roles INFO will be refreshed. */
            // 如果实例刚断线重连不久，或者 sentinel 刚进入 TILT 模式不久
            // 那么等待一阵子再执行操作
            mstime_t wait_time = SENTINEL_INFO_PERIOD*2 +
                                 ri->master->down_after_period*2;

            if (!sentinelRedisInstanceNoDownFor(ri->master,wait_time) ||
                (mstime()-sentinel.tilt_start_time) < wait_time)
                return;

            /* Old master returned back? Turn it into a slave ASAP if
             * we can reach what we believe is the new master now, and
             * have a recent role information for it.
             *
             * 这是一个旧主服务器，将它设置为从服务器。
             *
             * Note: we'll clear the DEMOTE flag only when we have the
             * acknowledge that it's a slave again. */
            if (ri->master->flags & SRI_MASTER &&
                (ri->master->flags & (SRI_S_DOWN|SRI_O_DOWN)) == 0 &&
                (mstime() - ri->master->info_refresh) < SENTINEL_INFO_PERIOD*2)
            {
                // 实例处于活跃状态，并且仍然认为自己是主服务器

                int retval;
<<<<<<< HEAD

                // 发送 SLAVEOF 命令，让它成为从服务器，并复制新主服务器
                retval = redisAsyncCommand(ri->cc,
                    sentinelDiscardReplyCallback, NULL, "SLAVEOF %s %d",
=======
                retval = sentinelSendSlaveOf(ri,
>>>>>>> a5e7358a
                        ri->master->addr->ip,
                        ri->master->addr->port);
                
                // 发送 demote 事件
                if (retval == REDIS_OK)
                    sentinelEvent(REDIS_NOTICE,"+demote-old-slave",ri,"%@");
            } else {
                /* Otherwise if there are not the conditions to demote, we
                 * no longer trust the DEMOTE flag and remove it. */
                // 关闭 demote 标志
                ri->flags &= ~SRI_DEMOTE;
                // 发送清除 demote 标志事件
                sentinelEvent(REDIS_NOTICE,"-demote-flag-cleared",ri,"%@");
            }

        // 实例的主服务器正在执行故障转移，并且实例已重启
        } else if (!(ri->master->flags & SRI_FAILOVER_IN_PROGRESS) &&
                    (runid_changed || first_runid))
        {
            /* If a slave turned into master but:
             *
             * 1) Failover not in progress.
             * 2) RunID has changed or its the first time we see an INFO output.
             * 
             * We assume this is a reboot with a wrong configuration.
             * Log the event and remove the slave. Note that this is processed
             * in tilt mode as well, otherwise we lose the information that the
             * runid changed (reboot?) and when the tilt mode ends a fake
             * failover will be detected. */
            int retval;

            sentinelEvent(REDIS_WARNING,"-slave-restart-as-master",ri,"%@ #removing it from the attached slaves");
            retval = dictDelete(ri->master->slaves,ri->name);
            redisAssert(retval == REDIS_OK);
            return;

        // sentinel 未处于 TILT 模式，并且实例被提升为新主服务器
        } else if (!sentinel.tilt && ri->flags & SRI_PROMOTED) {
            /* If this is a promoted slave we can change state to the
             * failover state machine. */
            if ((ri->master->flags & SRI_FAILOVER_IN_PROGRESS) &&
                (ri->master->flags & SRI_I_AM_THE_LEADER) &&
                (ri->master->failover_state ==
                    SENTINEL_FAILOVER_STATE_WAIT_PROMOTION))
            {
                // 更新故障转移的状态
                ri->master->failover_state = SENTINEL_FAILOVER_STATE_RECONF_SLAVES;
                ri->master->failover_state_change_time = mstime();

                // 发送事件
                sentinelEvent(REDIS_WARNING,"+promoted-slave",ri,"%@");
                sentinelEvent(REDIS_WARNING,"+failover-state-reconf-slaves",
                    ri->master,"%@");
                
                // 执行用户脚本
                sentinelCallClientReconfScript(ri->master,SENTINEL_LEADER,
                    "start",ri->master->addr,ri->addr);
            }

        // sentinel 未处于 TILT 模式，并且
        // 故障转移操作未开始，或者
        // 故障转移已开始、当前 sentinel 为 LEADER ，并且 sentinel 处于等待故障转移执行
        // （这表示已经有一个故障转移操作抢先执行了）
        } else if (!sentinel.tilt && (
                    !(ri->master->flags & SRI_FAILOVER_IN_PROGRESS) ||
                     ((ri->master->flags & SRI_FAILOVER_IN_PROGRESS) &&
                      (ri->master->flags & SRI_I_AM_THE_LEADER) &&
                       ri->master->failover_state ==
                       SENTINEL_FAILOVER_STATE_WAIT_START)))
        {
            /* No failover in progress? Then it is the start of a failover
             * and we are an observer.
             *
             * We also do that if we are a leader doing a failover, in wait
             * start, but well, somebody else started before us. */

            // 已经有别的 sentinel 抢先开始了故障转移
            if (ri->master->flags & SRI_FAILOVER_IN_PROGRESS) {
                sentinelEvent(REDIS_WARNING,"-failover-abort-race",
                                ri->master, "%@");
                sentinelAbortFailover(ri->master);
            }

            // 故障转移正在执行
            ri->master->flags |= SRI_FAILOVER_IN_PROGRESS;
            sentinelEvent(REDIS_WARNING,"+failover-detected",ri->master,"%@");

            // 标记当前 sentinel 发起的故障转移为 END 状态，让已有的故障转移继续执行
            ri->master->failover_state = SENTINEL_FAILOVER_STATE_DETECT_END;
            ri->master->failover_state_change_time = mstime();

            // 设置标志
            ri->master->promoted_slave = ri;
            ri->flags |= SRI_PROMOTED;
            ri->flags &= ~SRI_DEMOTE;

            // 调用脚本
            sentinelCallClientReconfScript(ri->master,SENTINEL_OBSERVER,
                "start", ri->master->addr,ri->addr);
            /* We are an observer, so we can only assume that the leader
             * is reconfiguring the slave instances. For this reason we
             * set all the instances as RECONF_SENT waiting for progresses
             * on this side. */
            sentinelAddFlagsToDictOfRedisInstances(ri->master->slaves,
                SRI_RECONF_SENT);
        }
    }

    /* None of the following conditions are processed when in tilt mode, so
     * return asap. */
    // 以下动作都不能在 TILT 模式下执行
    if (sentinel.tilt) return;

    /* Detect if the slave that is in the process of being reconfigured
     * changed state. */
    // sentinel 监视的实例为从服务器，并且已经向它发送 SLAVEOF 命令
    if ((ri->flags & SRI_SLAVE) && role == SRI_SLAVE &&
        (ri->flags & (SRI_RECONF_SENT|SRI_RECONF_INPROG)))
    {
        /* SRI_RECONF_SENT -> SRI_RECONF_INPROG. */
        // 将 SENT 状态改为 INPROG 状态，表示同步正在进行
        if ((ri->flags & SRI_RECONF_SENT) &&
            ri->slave_master_host &&
            strcmp(ri->slave_master_host,
                    ri->master->promoted_slave->addr->ip) == 0 &&
            ri->slave_master_port == ri->master->promoted_slave->addr->port)
        {
            ri->flags &= ~SRI_RECONF_SENT;
            ri->flags |= SRI_RECONF_INPROG;
            sentinelEvent(REDIS_NOTICE,"+slave-reconf-inprog",ri,"%@");
        }

        /* SRI_RECONF_INPROG -> SRI_RECONF_DONE */
        // 将 INPROG 状态改为 DONE 状态，表示同步已完成
        if ((ri->flags & SRI_RECONF_INPROG) &&
            ri->slave_master_link_status == SENTINEL_MASTER_LINK_STATUS_UP)
        {
            ri->flags &= ~SRI_RECONF_INPROG;
            ri->flags |= SRI_RECONF_DONE;
            sentinelEvent(REDIS_NOTICE,"+slave-reconf-done",ri,"%@");
            /* If we are moving forward (a new slave is now configured)
             * we update the change_time as we are conceptually passing
             * to the next slave. */
            ri->failover_state_change_time = mstime();
        }
    }

    /* Detect if the old master was demoted as slave and generate the
     * +slave event. */
    // 给旧主服务器加上 DEMOTE 状态
    if (role == SRI_SLAVE && ri->flags & SRI_DEMOTE) {
        sentinelEvent(REDIS_NOTICE,"+slave",ri,"%@");
        ri->flags &= ~SRI_DEMOTE;
    }
}

// 处理 INFO 命令的回复
void sentinelInfoReplyCallback(redisAsyncContext *c, void *reply, void *privdata) {
    sentinelRedisInstance *ri = c->data;
    redisReply *r;

    if (ri) ri->pending_commands--;
    if (!reply || !ri) return;
    r = reply;

    if (r->type == REDIS_REPLY_STRING) {
        sentinelRefreshInstanceInfo(ri,r->str);
    }
}

/* Just discard the reply. We use this when we are not monitoring the return
 * value of the command but its effects directly. */
// 这个回调函数用于处理不需要检查回复的命令（只使用命令的副作用）
void sentinelDiscardReplyCallback(redisAsyncContext *c, void *reply, void *privdata) {
    sentinelRedisInstance *ri = c->data;

    if (ri) ri->pending_commands--;
}

// 处理 PING 命令的回复
void sentinelPingReplyCallback(redisAsyncContext *c, void *reply, void *privdata) {
    sentinelRedisInstance *ri = c->data;
    redisReply *r;

    if (ri) ri->pending_commands--;
    if (!reply || !ri) return;
    r = reply;

    if (r->type == REDIS_REPLY_STATUS ||
        r->type == REDIS_REPLY_ERROR) {

        /* Update the "instance available" field only if this is an
         * acceptable reply. */
        // 只在实例返回 acceptable 回复时更新 last_avail_time
        if (strncmp(r->str,"PONG",4) == 0 ||
            strncmp(r->str,"LOADING",7) == 0 ||
            strncmp(r->str,"MASTERDOWN",10) == 0)
        {
            // 实例运作正常
            ri->last_avail_time = mstime();
        } else {

            // 实例运作不正常

            /* Send a SCRIPT KILL command if the instance appears to be
             * down because of a busy script. */
            // 如果服务器因为执行脚本而进入 BUSY 状态，
            // 那么尝试通过发送 SCRIPT KILL 来恢复服务器
            if (strncmp(r->str,"BUSY",4) == 0 &&
                (ri->flags & SRI_S_DOWN) &&
                !(ri->flags & SRI_SCRIPT_KILL_SENT))
            {
                if (redisAsyncCommand(ri->cc,
                        sentinelDiscardReplyCallback, NULL,
                        "SCRIPT KILL") == REDIS_OK)
                    ri->pending_commands++;
                ri->flags |= SRI_SCRIPT_KILL_SENT;
            }
        }
    }

    // 更新实例最后一次回复 PING 命令的时间
    ri->last_pong_time = mstime();
}

/* This is called when we get the reply about the PUBLISH command we send
 * to the master to advertise this sentinel. */
// 处理 PUBLISH 命令的回复
void sentinelPublishReplyCallback(redisAsyncContext *c, void *reply, void *privdata) {
    sentinelRedisInstance *ri = c->data;
    redisReply *r;

    if (ri) ri->pending_commands--;
    if (!reply || !ri) return;
    r = reply;

    /* Only update pub_time if we actually published our message. Otherwise
     * we'll retry against in 100 milliseconds. */
    // 如果命令发送成功，那么更新 last_pub_time
    if (r->type != REDIS_REPLY_ERROR)
        ri->last_pub_time = mstime();
}

/* This is our Pub/Sub callback for the Hello channel. It's useful in order
 * to discover other sentinels attached at the same master. */
// 此回调函数用于处理 Hello 频道的返回值，它可以发现其他正在订阅统一主服务器的 sentinel
void sentinelReceiveHelloMessages(redisAsyncContext *c, void *reply, void *privdata) {
    sentinelRedisInstance *ri = c->data;
    redisReply *r;

    if (!reply || !ri) return;
    r = reply;

    /* Update the last activity in the pubsub channel. Note that since we
     * receive our messages as well this timestamp can be used to detect
     * if the link is probably disconnected even if it seems otherwise. */
    // 更新最后一次接收频道命令的时间
    ri->pc_last_activity = mstime();
   
    /* Sanity check in the reply we expect, so that the code that follows
     * can avoid to check for details. */
    // 只处理频道发来的信息，不处理订阅时和退订时产生的信息
    if (r->type != REDIS_REPLY_ARRAY ||
        r->elements != 3 ||
        r->element[0]->type != REDIS_REPLY_STRING ||
        r->element[1]->type != REDIS_REPLY_STRING ||
        r->element[2]->type != REDIS_REPLY_STRING ||
        strcmp(r->element[0]->str,"message") != 0) return;

    /* We are not interested in meeting ourselves */
    // 只处理非自己发送的信息
    if (strstr(r->element[2]->str,server.runid) != NULL) return;

    {
        // 分析信息，内容为 <ip> <port> <runid> <can_failover_or_not>
        int numtokens, port, removed, canfailover;
        /* Separator changed from ":" to "," in recent versions in order to
         * play well with IPv6 addresses. For now we make sure to parse both
         * correctly detecting if there is "," inside the string. */
        char *sep = strchr(r->element[2]->str,',') ? "," : ":";
        char **token = sdssplitlen(r->element[2]->str,
                                   r->element[2]->len,
                                   sep,1,&numtokens);
        sentinelRedisInstance *sentinel;

        if (numtokens == 4) {
            /* First, try to see if we already have this sentinel. */

            // 端口号
            port = atoi(token[1]);

            // sentinel 是否可以执行故障转移
            canfailover = atoi(token[3]);

            // 根据 IP 、端口和 runid ，获取 sentinel
            sentinel = getSentinelRedisInstanceByAddrAndRunID(
                            ri->sentinels,token[0],port,token[2]);

            // sentinel 不存在
            if (!sentinel) {
                /* If not, remove all the sentinels that have the same runid
                 * OR the same ip/port, because it's either a restart or a
                 * network topology change. */
                // 移除所有和这个 sentinel 的地址（IP和端口）或者 runid 相同的已存在实例
                removed = removeMatchingSentinelsFromMaster(ri,token[0],port,
                                token[2]);
                // 发送移除 sentinel 实例事件
                if (removed) {
                    sentinelEvent(REDIS_NOTICE,"-dup-sentinel",ri,
                        "%@ #duplicate of %s:%d or %s",
                        token[0],port,token[2]);
                }

                /* Add the new sentinel. */
                // 添加新 sentinel
                sentinel = createSentinelRedisInstance(NULL,SRI_SENTINEL,
                                token[0],port,ri->quorum,ri);

                // 发送添加新 sentinel 事件
                if (sentinel) {
                    sentinelEvent(REDIS_NOTICE,"+sentinel",sentinel,"%@");
                    /* The runid is NULL after a new instance creation and
                     * for Sentinels we don't have a later chance to fill it,
                     * so do it now. */
                    sentinel->runid = sdsnew(token[2]);
                }
            }

            /* Update the state of the Sentinel. */
            // 如果 sentinel 已存在，那么更新该 sentinel 的状态
            if (sentinel) {

                // 最后一次发送信息的时间
                sentinel->last_hello_time = mstime();

                // 是否可以执行故障转移
                if (canfailover)
                    sentinel->flags |= SRI_CAN_FAILOVER;
                else
                    sentinel->flags &= ~SRI_CAN_FAILOVER;
            }
        }
        sdsfreesplitres(token,numtokens);
    }
}

// 根据时间和实例类型等情况，向实例发送命令，比如 INFO 、PING 和 PUBLISH
// 虽然函数的名字包含 Ping ，但命令并不只发送 PING 命令
void sentinelPingInstance(sentinelRedisInstance *ri) {
    mstime_t now = mstime();
    mstime_t info_period;
    int retval;

    /* Return ASAP if we have already a PING or INFO already pending, or
     * in the case the instance is not properly connected. */
    // 函数不能在网络连接未创建时执行
    if (ri->flags & SRI_DISCONNECTED) return;

    /* For INFO, PING, PUBLISH that are not critical commands to send we
     * also have a limit of SENTINEL_MAX_PENDING_COMMANDS. We don't
     * want to use a lot of memory just because a link is not working
     * properly (note that anyway there is a redundant protection about this,
     * that is, the link will be disconnected and reconnected if a long
     * timeout condition is detected. */
    // 为了避免 sentinel 在实例处于不正常状态时，发送过多命令
    // sentinel 只在待发送命令的数量未超过 SENTINEL_MAX_PENDING_COMMANDS 常量时
    // 才进行命令发送
    if (ri->pending_commands >= SENTINEL_MAX_PENDING_COMMANDS) return;

    /* If this is a slave of a master in O_DOWN condition we start sending
     * it INFO every second, instead of the usual SENTINEL_INFO_PERIOD
     * period. In this state we want to closely monitor slaves in case they
     * are turned into masters by another Sentinel, or by the sysadmin. */
    // 对于从服务器来说， sentinel 默认每 SENTINEL_INFO_PERIOD 秒向它发送一次 INFO 命令
    // 但是，当从服务器的主服务器处于 SDOWN 状态，或者正在执行故障转移时
    // 为了更快速地捕捉从服务器的变动， sentinel 会将发送 INFO 命令的频率该为每秒一次
    if ((ri->flags & SRI_SLAVE) &&
        (ri->master->flags & (SRI_O_DOWN|SRI_FAILOVER_IN_PROGRESS))) {
        info_period = 1000;
    } else {
        info_period = SENTINEL_INFO_PERIOD;
    }

    // 实例不是 SENTINEL （主服务器或者从服务器）
    // 并且 SENTINEL 未收到过这个服务器的 INFO 命令回复
    // 或者距离上一次该实例回复 INFO 命令已经超过 info_period 间隔
    if ((ri->flags & SRI_SENTINEL) == 0 &&
        (ri->info_refresh == 0 ||
        (now - ri->info_refresh) > info_period))
    {
        /* Send INFO to masters and slaves, not sentinels. */
        retval = redisAsyncCommand(ri->cc,
            sentinelInfoReplyCallback, NULL, "INFO");
        if (retval != REDIS_OK) return;
        ri->pending_commands++;

    // 如果距离上次向实例发送 PING 命令已经过了 SENTINEL_PING_PERIOD 毫秒
    // 那么再次发送 PING 命令
    // 实例可以是任意类型：sentinel 、主服务器或者从服务器
    } else if ((now - ri->last_pong_time) > SENTINEL_PING_PERIOD) {
        /* Send PING to all the three kinds of instances. */
        retval = redisAsyncCommand(ri->cc,
            sentinelPingReplyCallback, NULL, "PING");
        if (retval != REDIS_OK) return;
        ri->pending_commands++;

    // 如果实例是主服务器
    // 并且最后一次向主服务器的频道发送命令的时间查过 SENTINEL_PUBLISH_PERIOD 
    // 那么再次发送 PUBLISH 命令
    // SENTINEL 通过这个 PUBLISH 命令，于其他监视相同主服务器的 SENTINEL 交流
    } else if ((ri->flags & SRI_MASTER) &&
               (now - ri->last_pub_time) > SENTINEL_PUBLISH_PERIOD)
    {
        /* PUBLISH hello messages only to masters. */
        char ip[REDIS_IP_STR_LEN];
        if (anetSockName(ri->cc->c.fd,ip,sizeof(ip),NULL) != -1) {
            char myaddr[REDIS_IP_STR_LEN+128];

            // 内容为 "<ip>, <port>, <runid>, <can_failover_or_not>"
            snprintf(myaddr,sizeof(myaddr),"%s,%d,%s,%d",
                ip, server.port, server.runid,
                (ri->flags & SRI_CAN_FAILOVER) != 0);

            // 发送命令 PUBLISH __sentinel__:hello <myaddr>
            retval = redisAsyncCommand(ri->cc,
                sentinelPublishReplyCallback, NULL, "PUBLISH %s %s",
                    SENTINEL_HELLO_CHANNEL,myaddr);
            if (retval != REDIS_OK) return;
            ri->pending_commands++;
        }
    }
}

/* =========================== SENTINEL command ============================= */

// 返回字符串表示的故障转移状态
const char *sentinelFailoverStateStr(int state) {
    switch(state) {
    case SENTINEL_FAILOVER_STATE_NONE: return "none";
    case SENTINEL_FAILOVER_STATE_WAIT_START: return "wait_start";
    case SENTINEL_FAILOVER_STATE_SELECT_SLAVE: return "select_slave";
    case SENTINEL_FAILOVER_STATE_SEND_SLAVEOF_NOONE: return "send_slaveof_noone";
    case SENTINEL_FAILOVER_STATE_WAIT_PROMOTION: return "wait_promotion";
    case SENTINEL_FAILOVER_STATE_RECONF_SLAVES: return "reconf_slaves";
    case SENTINEL_FAILOVER_STATE_ALERT_CLIENTS: return "alert_clients";
    case SENTINEL_FAILOVER_STATE_DETECT_END: return "detect_end";
    case SENTINEL_FAILOVER_STATE_UPDATE_CONFIG: return "update_config";
    default: return "unknown";
    }
}

/* Redis instance to Redis protocol representation. */
// 以 Redis 协议的形式返回 Redis 实例的情况
void addReplySentinelRedisInstance(redisClient *c, sentinelRedisInstance *ri) {
    char *flags = sdsempty();
    void *mbl;
    int fields = 0;

    mbl = addDeferredMultiBulkLength(c);

    addReplyBulkCString(c,"name");
    addReplyBulkCString(c,ri->name);
    fields++;

    addReplyBulkCString(c,"ip");
    addReplyBulkCString(c,ri->addr->ip);
    fields++;

    addReplyBulkCString(c,"port");
    addReplyBulkLongLong(c,ri->addr->port);
    fields++;

    addReplyBulkCString(c,"runid");
    addReplyBulkCString(c,ri->runid ? ri->runid : "");
    fields++;

    addReplyBulkCString(c,"flags");
    if (ri->flags & SRI_S_DOWN) flags = sdscat(flags,"s_down,");
    if (ri->flags & SRI_O_DOWN) flags = sdscat(flags,"o_down,");
    if (ri->flags & SRI_MASTER) flags = sdscat(flags,"master,");
    if (ri->flags & SRI_SLAVE) flags = sdscat(flags,"slave,");
    if (ri->flags & SRI_SENTINEL) flags = sdscat(flags,"sentinel,");
    if (ri->flags & SRI_DISCONNECTED) flags = sdscat(flags,"disconnected,");
    if (ri->flags & SRI_MASTER_DOWN) flags = sdscat(flags,"master_down,");
    if (ri->flags & SRI_FAILOVER_IN_PROGRESS)
        flags = sdscat(flags,"failover_in_progress,");
    if (ri->flags & SRI_I_AM_THE_LEADER)
        flags = sdscat(flags,"i_am_the_leader,");
    if (ri->flags & SRI_PROMOTED) flags = sdscat(flags,"promoted,");
    if (ri->flags & SRI_RECONF_SENT) flags = sdscat(flags,"reconf_sent,");
    if (ri->flags & SRI_RECONF_INPROG) flags = sdscat(flags,"reconf_inprog,");
    if (ri->flags & SRI_RECONF_DONE) flags = sdscat(flags,"reconf_done,");
    if (ri->flags & SRI_DEMOTE) flags = sdscat(flags,"demote,");

    if (sdslen(flags) != 0) sdsrange(flags,0,-2); /* remove last "," */
    addReplyBulkCString(c,flags);
    sdsfree(flags);
    fields++;

    addReplyBulkCString(c,"pending-commands");
    addReplyBulkLongLong(c,ri->pending_commands);
    fields++;

    if (ri->flags & SRI_FAILOVER_IN_PROGRESS) {
        addReplyBulkCString(c,"failover-state");
        addReplyBulkCString(c,(char*)sentinelFailoverStateStr(ri->failover_state));
        fields++;
    }

    addReplyBulkCString(c,"last-ok-ping-reply");
    addReplyBulkLongLong(c,mstime() - ri->last_avail_time);
    fields++;

    addReplyBulkCString(c,"last-ping-reply");
    addReplyBulkLongLong(c,mstime() - ri->last_pong_time);
    fields++;

    if (ri->flags & SRI_S_DOWN) {
        addReplyBulkCString(c,"s-down-time");
        addReplyBulkLongLong(c,mstime()-ri->s_down_since_time);
        fields++;
    }

    if (ri->flags & SRI_O_DOWN) {
        addReplyBulkCString(c,"o-down-time");
        addReplyBulkLongLong(c,mstime()-ri->o_down_since_time);
        fields++;
    }

    /* Masters and Slaves */
    if (ri->flags & (SRI_MASTER|SRI_SLAVE)) {
        addReplyBulkCString(c,"info-refresh");
        addReplyBulkLongLong(c,mstime() - ri->info_refresh);
        fields++;
    }

    /* Only masters */
    if (ri->flags & SRI_MASTER) {
        addReplyBulkCString(c,"num-slaves");
        addReplyBulkLongLong(c,dictSize(ri->slaves));
        fields++;

        addReplyBulkCString(c,"num-other-sentinels");
        addReplyBulkLongLong(c,dictSize(ri->sentinels));
        fields++;

        addReplyBulkCString(c,"quorum");
        addReplyBulkLongLong(c,ri->quorum);
        fields++;
    }

    /* Only slaves */
    if (ri->flags & SRI_SLAVE) {
        addReplyBulkCString(c,"master-link-down-time");
        addReplyBulkLongLong(c,ri->master_link_down_time);
        fields++;

        addReplyBulkCString(c,"master-link-status");
        addReplyBulkCString(c,
            (ri->slave_master_link_status == SENTINEL_MASTER_LINK_STATUS_UP) ?
            "ok" : "err");
        fields++;

        addReplyBulkCString(c,"master-host");
        addReplyBulkCString(c,
            ri->slave_master_host ? ri->slave_master_host : "?");
        fields++;

        addReplyBulkCString(c,"master-port");
        addReplyBulkLongLong(c,ri->slave_master_port);
        fields++;

        addReplyBulkCString(c,"slave-priority");
        addReplyBulkLongLong(c,ri->slave_priority);
        fields++;
    }

    /* Only sentinels */
    if (ri->flags & SRI_SENTINEL) {
        addReplyBulkCString(c,"last-hello-message");
        addReplyBulkLongLong(c,mstime() - ri->last_hello_time);
        fields++;

        addReplyBulkCString(c,"can-failover-its-master");
        addReplyBulkLongLong(c,(ri->flags & SRI_CAN_FAILOVER) != 0);
        fields++;

        if (ri->flags & SRI_MASTER_DOWN) {
            addReplyBulkCString(c,"subjective-leader");
            addReplyBulkCString(c,ri->leader ? ri->leader : "?");
            fields++;
        }
    }

    setDeferredMultiBulkLength(c,mbl,fields*2);
}

/* Output a number of instances contained inside a dictionary as
 * Redis protocol. */
// 打印各个实例的情况
void addReplyDictOfRedisInstances(redisClient *c, dict *instances) {
    dictIterator *di;
    dictEntry *de;

    di = dictGetIterator(instances);
    addReplyMultiBulkLen(c,dictSize(instances));
    while((de = dictNext(di)) != NULL) {
        sentinelRedisInstance *ri = dictGetVal(de);

        addReplySentinelRedisInstance(c,ri);
    }
    dictReleaseIterator(di);
}

/* Lookup the named master into sentinel.masters.
 * If the master is not found reply to the client with an error and returns
 * NULL. */
// 在 sentinel.masters 字典中查找给定名字的 master
// 没找到则返回 NULL
sentinelRedisInstance *sentinelGetMasterByNameOrReplyError(redisClient *c,
                        robj *name)
{
    sentinelRedisInstance *ri;

    ri = dictFetchValue(sentinel.masters,c->argv[2]->ptr);
    if (!ri) {
        addReplyError(c,"No such master with that name");
        return NULL;
    }
    return ri;
}

void sentinelCommand(redisClient *c) {
    if (!strcasecmp(c->argv[1]->ptr,"masters")) {
        /* SENTINEL MASTERS */
        if (c->argc != 2) goto numargserr;

        addReplyDictOfRedisInstances(c,sentinel.masters);
    } else if (!strcasecmp(c->argv[1]->ptr,"slaves")) {
        /* SENTINEL SLAVES <master-name> */
        sentinelRedisInstance *ri;

        if (c->argc != 3) goto numargserr;
        if ((ri = sentinelGetMasterByNameOrReplyError(c,c->argv[2])) == NULL)
            return;
        addReplyDictOfRedisInstances(c,ri->slaves);
    } else if (!strcasecmp(c->argv[1]->ptr,"sentinels")) {
        /* SENTINEL SENTINELS <master-name> */
        sentinelRedisInstance *ri;

        if (c->argc != 3) goto numargserr;
        if ((ri = sentinelGetMasterByNameOrReplyError(c,c->argv[2])) == NULL)
            return;
        addReplyDictOfRedisInstances(c,ri->sentinels);
    } else if (!strcasecmp(c->argv[1]->ptr,"is-master-down-by-addr")) {
        /* SENTINEL IS-MASTER-DOWN-BY-ADDR <ip> <port> */
        sentinelRedisInstance *ri;
        char *leader = NULL;
        long port;
        int isdown = 0;

        if (c->argc != 4) goto numargserr;
        if (getLongFromObjectOrReply(c,c->argv[3],&port,NULL) != REDIS_OK)
            return;
        ri = getSentinelRedisInstanceByAddrAndRunID(sentinel.masters,
            c->argv[2]->ptr,port,NULL);

        /* It exists? Is actually a master? Is subjectively down? It's down.
         * Note: if we are in tilt mode we always reply with "0". */
        if (!sentinel.tilt && ri && (ri->flags & SRI_S_DOWN) &&
                                    (ri->flags & SRI_MASTER))
            isdown = 1;
        if (ri) leader = sentinelGetSubjectiveLeader(ri);

        /* Reply with a two-elements multi-bulk reply: down state, leader. */
        addReplyMultiBulkLen(c,2);
        addReply(c, isdown ? shared.cone : shared.czero);
        addReplyBulkCString(c, leader ? leader : "?");
        if (leader) sdsfree(leader);
    } else if (!strcasecmp(c->argv[1]->ptr,"reset")) {
        /* SENTINEL RESET <pattern> */
        if (c->argc != 3) goto numargserr;
        addReplyLongLong(c,sentinelResetMastersByPattern(c->argv[2]->ptr,SENTINEL_GENERATE_EVENT));
    } else if (!strcasecmp(c->argv[1]->ptr,"get-master-addr-by-name")) {
        /* SENTINEL GET-MASTER-ADDR-BY-NAME <master-name> */
        sentinelRedisInstance *ri;

        if (c->argc != 3) goto numargserr;
        ri = sentinelGetMasterByName(c->argv[2]->ptr);
        if (ri == NULL) {
            addReply(c,shared.nullmultibulk);
        } else if (ri->info_refresh == 0) {
            addReplySds(c,sdsnew("-IDONTKNOW I have not enough information to reply. Please ask another Sentinel.\r\n"));
        } else {
            sentinelAddr *addr = ri->addr;

            /* If we are in the middle of a failover, and the slave was
             * already successfully switched to master role, we can advertise
             * the new address as slave in order to allow clients to talk
             * with the new master ASAP. */
            if ((ri->flags & SRI_FAILOVER_IN_PROGRESS) &&
                ri->promoted_slave &&
                ri->failover_state >= SENTINEL_FAILOVER_STATE_RECONF_SLAVES)
            {
                addr = ri->promoted_slave->addr;
            }
            addReplyMultiBulkLen(c,2);
            addReplyBulkCString(c,addr->ip);
            addReplyBulkLongLong(c,addr->port);
        }
    } else if (!strcasecmp(c->argv[1]->ptr,"failover")) {
        /* SENTINEL FAILOVER <master-name> */
        sentinelRedisInstance *ri;

        if (c->argc != 3) goto numargserr;
        if ((ri = sentinelGetMasterByNameOrReplyError(c,c->argv[2])) == NULL)
            return;
        if (ri->flags & SRI_FAILOVER_IN_PROGRESS) {
            addReplySds(c,sdsnew("-INPROG Failover already in progress\r\n"));
            return;
        }
        if (sentinelSelectSlave(ri) == NULL) {
            addReplySds(c,sdsnew("-NOGOODSLAVE No suitable slave to promote\r\n"));
            return;
        }
        sentinelStartFailover(ri,SENTINEL_FAILOVER_STATE_WAIT_START);
        ri->flags |= SRI_FORCE_FAILOVER;
        addReply(c,shared.ok);
    } else if (!strcasecmp(c->argv[1]->ptr,"pending-scripts")) {
        /* SENTINEL PENDING-SCRIPTS */

        if (c->argc != 2) goto numargserr;
        sentinelPendingScriptsCommand(c);
    } else {
        addReplyErrorFormat(c,"Unknown sentinel subcommand '%s'",
                               (char*)c->argv[1]->ptr);
    }
    return;

numargserr:
    addReplyErrorFormat(c,"Wrong number of commands for 'sentinel %s'",
                          (char*)c->argv[1]->ptr);
}

// sentinel 模式下的 INFO 命令
void sentinelInfoCommand(redisClient *c) {
    char *section = c->argc == 2 ? c->argv[1]->ptr : "default";
    sds info = sdsempty();
    int defsections = !strcasecmp(section,"default");
    int sections = 0;

    if (c->argc > 2) {
        addReply(c,shared.syntaxerr);
        return;
    }

    if (!strcasecmp(section,"server") || defsections) {
        if (sections++) info = sdscat(info,"\r\n");
        sds serversection = genRedisInfoString("server");
        info = sdscatlen(info,serversection,sdslen(serversection));
        sdsfree(serversection);
    }

    if (!strcasecmp(section,"sentinel") || defsections) {
        dictIterator *di;
        dictEntry *de;
        int master_id = 0;

        if (sections++) info = sdscat(info,"\r\n");
        info = sdscatprintf(info,
            "# Sentinel\r\n"
            "sentinel_masters:%lu\r\n"
            "sentinel_tilt:%d\r\n"
            "sentinel_running_scripts:%d\r\n"
            "sentinel_scripts_queue_length:%ld\r\n",
            dictSize(sentinel.masters),
            sentinel.tilt,
            sentinel.running_scripts,
            listLength(sentinel.scripts_queue));

        di = dictGetIterator(sentinel.masters);
        while((de = dictNext(di)) != NULL) {
            sentinelRedisInstance *ri = dictGetVal(de);
            char *status = "ok";

            if (ri->flags & SRI_O_DOWN) status = "odown";
            else if (ri->flags & SRI_S_DOWN) status = "sdown";
            info = sdscatprintf(info,
                "master%d:name=%s,status=%s,address=%s:%d,"
                "slaves=%lu,sentinels=%lu\r\n",
                master_id++, ri->name, status,
                ri->addr->ip, ri->addr->port,
                dictSize(ri->slaves),
                dictSize(ri->sentinels)+1);
        }
        dictReleaseIterator(di);
    }

    addReplySds(c,sdscatprintf(sdsempty(),"$%lu\r\n",
        (unsigned long)sdslen(info)));
    addReplySds(c,info);
    addReply(c,shared.crlf);
}

/* ===================== SENTINEL availability checks ======================= */

/* Is this instance down from our point of view? */
void sentinelCheckSubjectivelyDown(sentinelRedisInstance *ri) {

    // 实例上次正确回复 PING 命令距离现在有多久
    mstime_t elapsed = mstime() - ri->last_avail_time;

    /* Check if we are in need for a reconnection of one of the 
     * links, because we are detecting low activity.
     *
     * 如果检测到连接的活跃度（activity）很低，那么考虑重断开连接，并进行重连
     *
     * 1) Check if the command link seems connected, was connected not less
     *    than SENTINEL_MIN_LINK_RECONNECT_PERIOD, but still we have an
     *    idle time that is greater than down_after_period / 2 seconds. */
    // 考虑断开实例的 cc 连接
    if (ri->cc &&
        (mstime() - ri->cc_conn_time) > SENTINEL_MIN_LINK_RECONNECT_PERIOD &&
        (mstime() - ri->last_pong_time) > (ri->down_after_period/2))
    {
        sentinelKillLink(ri,ri->cc);
    }

    /* 2) Check if the pubsub link seems connected, was connected not less
     *    than SENTINEL_MIN_LINK_RECONNECT_PERIOD, but still we have no
     *    activity in the Pub/Sub channel for more than
     *    SENTINEL_PUBLISH_PERIOD * 3.
     */
    // 考虑断开实例的 pc 连接
    if (ri->pc &&
        (mstime() - ri->pc_conn_time) > SENTINEL_MIN_LINK_RECONNECT_PERIOD &&
        (mstime() - ri->pc_last_activity) > (SENTINEL_PUBLISH_PERIOD*3))
    {
        sentinelKillLink(ri,ri->pc);
    }

    /* Update the subjectively down flag. */
    if (elapsed > ri->down_after_period) {
        // 进入 SDOWN 状态
        /* Is subjectively down */
        if ((ri->flags & SRI_S_DOWN) == 0) {
            // 发送事件
            sentinelEvent(REDIS_WARNING,"+sdown",ri,"%@");
            // 记录进入 SDOWN 状态的时间
            ri->s_down_since_time = mstime();
            // 打开 SDOWN 标志
            ri->flags |= SRI_S_DOWN;
        }
    } else {
        // 移除（可能有的） SDOWN 状态
        /* Is subjectively up */
        if (ri->flags & SRI_S_DOWN) {
            // 发送事件
            sentinelEvent(REDIS_WARNING,"-sdown",ri,"%@");
            // 移除相关标志
            ri->flags &= ~(SRI_S_DOWN|SRI_SCRIPT_KILL_SENT);
        }
    }
}

/* Is this instance down accordingly to the configured quorum? */
// 判断 master 是否进入 ODOWN 状态
void sentinelCheckObjectivelyDown(sentinelRedisInstance *master) {
    dictIterator *di;
    dictEntry *de;
    int quorum = 0, odown = 0;

    // 统计所有 SENTINEL 的意见，判断 master 是否进入下线状态
    // 这里的下线可以是主观下线或者客观下线
    if (master->flags & SRI_S_DOWN) {
        /* Is down for enough sentinels? */
        quorum = 1; /* the current sentinel. */
        /* Count all the other sentinels. */
        // 统计其他认为 master 进入下线状态的 SENTINEL 的数量
        di = dictGetIterator(master->sentinels);
        while((de = dictNext(di)) != NULL) {
            sentinelRedisInstance *ri = dictGetVal(de);
                
            // 该 SENTINEL 也认为 master 已下线
            if (ri->flags & SRI_MASTER_DOWN) quorum++;
        }
        dictReleaseIterator(di);
        
        // 如果投票得出的支持数目大于等于判断 ODOWN 所需的票数
        // 那么进入 ODOWN 状态
        if (quorum >= master->quorum) odown = 1;
    }

    /* Set the flag accordingly to the outcome. */
    if (odown) {

        // master 已 ODOWN

        if ((master->flags & SRI_O_DOWN) == 0) {
            // 发送事件
            sentinelEvent(REDIS_WARNING,"+odown",master,"%@ #quorum %d/%d",
                quorum, master->quorum);
            // 打开 ODOWN 标志
            master->flags |= SRI_O_DOWN;
            // 记录进入 ODOWN 的时间
            master->o_down_since_time = mstime();
        }
    } else {

        // 未进入 ODOWN

        if (master->flags & SRI_O_DOWN) {

            // 如果 master 曾经进入过 ODOWN 状态，那么移除该状态

            // 发送事件
            sentinelEvent(REDIS_WARNING,"-odown",master,"%@");
            // 移除 ODOWN 标志
            master->flags &= ~SRI_O_DOWN;
        }
    }
}

/* Receive the SENTINEL is-master-down-by-addr reply, see the
 * sentinelAskMasterStateToOtherSentinels() function for more information. */
// 本回调函数用于处理SENTINEL 接收到其他 SENTINEL 
// 发回的 SENTINEL is-master-down-by-addr 命令的回复
void sentinelReceiveIsMasterDownReply(redisAsyncContext *c, void *reply, void *privdata) {
    sentinelRedisInstance *ri = c->data;
    redisReply *r;

    if (ri) ri->pending_commands--;
    if (!reply || !ri) return;
    r = reply;

    /* Ignore every error or unexpected reply.
     * 忽略错误回复
     * Note that if the command returns an error for any reason we'll
     * end clearing the SRI_MASTER_DOWN flag for timeout anyway. 
     */
    // 命令的回复是以下格式： <integer><subjective_leader_runid>
    if (r->type == REDIS_REPLY_ARRAY && r->elements == 2 &&
        r->element[0]->type == REDIS_REPLY_INTEGER &&
        r->element[1]->type == REDIS_REPLY_STRING)
    {
        // 更新最后一次回复询问的时间
        ri->last_master_down_reply_time = mstime();

        // 设置 SENTINEL 认为主服务器的状态
        if (r->element[0]->integer == 1) {
            // 已下线
            ri->flags |= SRI_MASTER_DOWN;
        } else {
            // 未下线
            ri->flags &= ~SRI_MASTER_DOWN;
        }

        // 更新目标 SENTINEL 的主观 LEADER
        sdsfree(ri->leader);
        ri->leader = sdsnew(r->element[1]->str);
    }
}

/* If we think (subjectively) the master is down, we start sending
 * SENTINEL IS-MASTER-DOWN-BY-ADDR requests to other sentinels
 * in order to get the replies that allow to reach the quorum and
 * possibly also mark the master as objectively down. */
// 如果当前 SENTINEL 认为所监视的主服务器已经下线（主观下线）
// 那么当前 SENTINEL 向监视相同主服务器的所有 SENTINEL 
// 发送 SENTINEL is-master-down-by-addr 命令
// 询问它们对于主服务器是否下线的意见
void sentinelAskMasterStateToOtherSentinels(sentinelRedisInstance *master) {
    dictIterator *di;
    dictEntry *de;

    // 遍历正在监视相同 master 的所有 sentinel
    // 向它们发送 SENTINEL is-master-down-by-addr 命令
    di = dictGetIterator(master->sentinels);
    while((de = dictNext(di)) != NULL) {
        sentinelRedisInstance *ri = dictGetVal(de);
        // 距离该 sentinel 最后一次回复 SENTINEL master-down-by-addr 命令已经过了多久
        mstime_t elapsed = mstime() - ri->last_master_down_reply_time;
        char port[32];
        int retval;

        /* If the master state from other sentinel is too old, we clear it. */
        // 如果 SENTINEL 所返回的 master-down-by-addr 命令的内容太旧
        // 那么清除该 SENTINEL 关于主服务器的信息
        if (elapsed > SENTINEL_INFO_VALIDITY_TIME) {
            ri->flags &= ~SRI_MASTER_DOWN;
            sdsfree(ri->leader);
            ri->leader = NULL;
        }

        /* Only ask if master is down to other sentinels if:
         *
         * 只在以下情况满足时，才向其他 sentinel 询问主服务器是否已下线
         *
         * 1) We believe it is down, or there is a failover in progress.
         *    本 sentinel 相信服务器已经下线，或者针对该主服务器的故障转移操作正在执行
         * 2) Sentinel is connected.
         *    目标 sentinel 和本 sentinel 处于连接状态
         * 3) We did not received the info within SENTINEL_ASK_PERIOD ms. 
         *    距离上次向目标 SENTINEL 发送 SENTINEL is-master-down-by-addr 命令
         *    的时间已经超过 SENTINEL_ASK_PERIOD
         */
        // 条件 1
        if ((master->flags & (SRI_S_DOWN|SRI_FAILOVER_IN_PROGRESS)) == 0)
            continue;
        // 条件 2
        if (ri->flags & SRI_DISCONNECTED) continue;
        // 条件 3
        if (mstime() - ri->last_master_down_reply_time < SENTINEL_ASK_PERIOD)
            continue;

        /* Ask */
        // 发送 SENTINEL is-master-down-by-addr 命令
        ll2string(port,sizeof(port),master->addr->port);
        retval = redisAsyncCommand(ri->cc,
                    sentinelReceiveIsMasterDownReply, NULL,
                    "SENTINEL is-master-down-by-addr %s %s",
                    master->addr->ip, port);
        if (retval == REDIS_OK) ri->pending_commands++;
    }
    dictReleaseIterator(di);
}

/* =============================== FAILOVER ================================= */

/* Given a master get the "subjective leader", that is, among all the sentinels
 * with given characteristics, the one with the lexicographically smaller
 * runid. The characteristics required are:
 *
 * 主观 leader sentinel 具有以下特征：
 *
 * 1) Has SRI_CAN_FAILOVER flag.
 *    它带有 SRI_CAN_FAILOVER 标记
 * 2) Is not disconnected.
 *    它未断线
 * 3) Recently answered to our ping (no longer than
 *    SENTINEL_INFO_VALIDITY_TIME milliseconds ago).
 *    它处于活跃状态
 *
 * The function returns a pointer to an sds string representing the runid of the
 * leader sentinel instance (from our point of view). Otherwise NULL is
 * returned if there are no suitable sentinels.
 *
 * 如果能成功选择出主观 leader ，那么函数返回该 sentinel 的运行 id
 * 否则，返回 NULL 。
 * （这段应该是 sentinelGetSubjectiveLeader 函数的注释）
 */

// 用字典序比对运行 ID
int compareRunID(const void *a, const void *b) {
    char **aptrptr = (char**)a, **bptrptr = (char**)b;
    return strcasecmp(*aptrptr, *bptrptr);
}

// 获取当前 sentinel 的主观 leader
char *sentinelGetSubjectiveLeader(sentinelRedisInstance *master) {
    dictIterator *di;
    dictEntry *de;
    char **instance =
        zmalloc(sizeof(char*)*(dictSize(master->sentinels)+1));
    int instances = 0;
    char *leader = NULL;

    // 如果该 sentinel 允许执行故障转移，
    // 那么将自己添加到 leader sentinel 的候选名单中
    if (master->flags & SRI_CAN_FAILOVER) {
        /* Add myself if I'm a Sentinel that can failover this master. */
        instance[instances++] = server.runid;
    }

    // 统计投票
    di = dictGetIterator(master->sentinels);
    while((de = dictNext(di)) != NULL) {
        sentinelRedisInstance *ri = dictGetVal(de);

        // 最后活跃时间
        mstime_t lag = mstime() - ri->last_avail_time;

        // 跳过不活跃 sentinel
        // 跳过不能执行故障转移的 sentinel
        // 跳过已断线 sentinel
        // 跳过无 runid 的 sentienl
        if (lag > SENTINEL_INFO_VALIDITY_TIME ||
            !(ri->flags & SRI_CAN_FAILOVER) ||
            (ri->flags & SRI_DISCONNECTED) ||
            ri->runid == NULL)
            continue;

        // 如果以上测试都通过，那么将当前遍历到的 sentinel 添加到候选名单
        instance[instances++] = ri->runid;
    }
    dictReleaseIterator(di);

    /* If we have at least one instance passing our checks, order the array
     * by runid. */
    // 如果候选名单非空，那么对名单中的所有 runid 进行字典序排序
    if (instances) {
        qsort(instance,instances,sizeof(char*),compareRunID);
        // 获取 leader 的 runid
        leader = sdsnew(instance[0]);
    }
    zfree(instance);

    // 返回 leader
    return leader;
}

// 记录客观 leader 投票的结构
struct sentinelLeader {

    // sentinel 的运行 id
    char *runid;

    // 该 sentinel 获得的票数
    unsigned long votes;
};

/* Helper function for sentinelGetObjectiveLeader, increment the counter
 * relative to the specified runid. */
// 记录客观 leader 投票的辅助函数
void sentinelObjectiveLeaderIncr(dict *counters, char *runid) {
    dictEntry *de = dictFind(counters,runid);
    uint64_t oldval;

    if (de) {
        oldval = dictGetUnsignedIntegerVal(de);
        dictSetUnsignedIntegerVal(de,oldval+1);
    } else {
        de = dictAddRaw(counters,runid);
        redisAssert(de != NULL);
        dictSetUnsignedIntegerVal(de,1);
    }
}

/* Scan all the Sentinels attached to this master to check what is the
 * most voted leader among Sentinels. */
// 获取客观 leader sentinel
char *sentinelGetObjectiveLeader(sentinelRedisInstance *master) {
    dict *counters;
    dictIterator *di;
    dictEntry *de;
    unsigned int voters = 0, voters_quorum;
    char *myvote;
    char *winner = NULL;

    redisAssert(master->flags & (SRI_O_DOWN|SRI_FAILOVER_IN_PROGRESS));
    counters = dictCreate(&leaderVotesDictType,NULL);

    /* Count my vote. */
    // 选出当前 sentinel 的主观 leader
    myvote = sentinelGetSubjectiveLeader(master);
    if (myvote) {
        // 为主观 leader 投一票
        sentinelObjectiveLeaderIncr(counters,myvote);
        voters++;
    }

    /* Count other sentinels votes */
    // 统计其他 sentinel 的主观 leader 投票
    di = dictGetIterator(master->sentinels);
    while((de = dictNext(di)) != NULL) {
        sentinelRedisInstance *ri = dictGetVal(de);
        if (ri->leader == NULL) continue;
        /* If the failover is not already in progress we are only interested
         * in Sentinels that believe the master is down. Otherwise the leader
         * selection is useful for the "failover-takedown" when the original
         * leader fails. In that case we consider all the voters. */
        if (!(master->flags & SRI_FAILOVER_IN_PROGRESS) &&
            !(ri->flags & SRI_MASTER_DOWN)) continue;
        sentinelObjectiveLeaderIncr(counters,ri->leader);
        voters++;
    }
    dictReleaseIterator(di);

    // 执行故障转移所需的票数数量
    voters_quorum = voters/2+1;

    /* Check what's the winner. For the winner to win, it needs two conditions:
     *
     * 选出客观 leader ，它必须满足以下两个条件：
     *
     * 1) Absolute majority between voters (50% + 1).
     *    有超过 voters_quorum 数量的 sentinel 承认它是主观 sentinel
     * 2) And anyway at least master->quorum votes. 
     *    有最少 master->quorum 个 sentinel 参与了投票
     */
    {
        uint64_t max_votes = 0; /* Max votes so far. */

        di = dictGetIterator(counters);
        while((de = dictNext(di)) != NULL) {
            uint64_t votes = dictGetUnsignedIntegerVal(de);

            if (max_votes < votes) {
                max_votes = votes;
                winner = dictGetKey(de);
            }
        }
        dictReleaseIterator(di);
        if (winner && (max_votes < voters_quorum || max_votes < master->quorum))
            winner = NULL;
    }
    winner = winner ? sdsnew(winner) : NULL;
    sdsfree(myvote);
    dictRelease(counters);
    return winner;
}

/* Send SLAVEOF to the specified instance, always followed by a
 * CONFIG REWRITE command in order to store the new configuration on disk
 * when possible (that is, if the Redis instance is recent enough to support
 * config rewriting, and if the server was started with a configuration file).
 *
 * If Host is NULL the function sends "SLAVEOF NO ONE".
 *
 * The command returns REDIS_OK if the SLAVEOF command was accepted for
 * (later) delivery otherwise REDIS_ERR. The command replies are just
 * discarded. */
int sentinelSendSlaveOf(sentinelRedisInstance *ri, char *host, int port) {
    char portstr[32];
    int retval;

    ll2string(portstr,sizeof(portstr),port);

    if (host == NULL) {
        host = "NO";
        memcpy(portstr,"ONE",4);
    }

    retval = redisAsyncCommand(ri->cc,
        sentinelDiscardReplyCallback, NULL, "SLAVEOF %s %s", host, portstr);
    if (retval == REDIS_ERR) return retval;

    ri->pending_commands++;
    if (redisAsyncCommand(ri->cc,
        sentinelDiscardReplyCallback, NULL, "CONFIG REWRITE") == REDIS_OK)
    {
        ri->pending_commands++;
    }
    return REDIS_OK;
}

/* Setup the master state to start a failover as a leader.
 *
 * 设置 master 的状态，开始一次故障转移
 *
 * State can be either:
 *
 * 状态可以是：
 *
 * SENTINEL_FAILOVER_STATE_WAIT_START: starts a failover from scratch.
 *                                     从头开始一次新的故障转移
 *
 * SENTINEL_FAILOVER_STATE_RECONF_SLAVES: takedown a failed failover.
 *                                        撤销一次失败的故障转移
 */
void sentinelStartFailover(sentinelRedisInstance *master, int state) {
    redisAssert(master->flags & SRI_MASTER);
    redisAssert(state == SENTINEL_FAILOVER_STATE_WAIT_START ||
                state == SENTINEL_FAILOVER_STATE_RECONF_SLAVES);

    // 设置 failover 状态
    master->failover_state = state;

    // 设置 master 状态
    master->flags |= SRI_FAILOVER_IN_PROGRESS|SRI_I_AM_THE_LEADER;

    // 发送事件
    sentinelEvent(REDIS_WARNING,"+failover-triggered",master,"%@");

    /* Pick a random delay if it's a fresh failover (WAIT_START), and not
     * a recovery of a failover started by another sentinel. */
    if (master->failover_state == SENTINEL_FAILOVER_STATE_WAIT_START) {

        // 如果这是一次新开始的故障转移操作，
        // 那么为操作的开始设置一个随机的延迟值
        master->failover_start_time = mstime() +
            SENTINEL_FAILOVER_FIXED_DELAY +
            (rand() % SENTINEL_FAILOVER_MAX_RANDOM_DELAY);

        // 发送事件，预告故障转移操作即将进行
        sentinelEvent(REDIS_WARNING,"+failover-state-wait-start",master,
            "%@ #starting in %lld milliseconds",
            master->failover_start_time-mstime());
    }

    // 更新故障转移状态变更时间
    master->failover_state_change_time = mstime();
}

/* This function checks if there are the conditions to start the failover,
 * that is:
 *
 * 该函数检查是否需要执行故障转移
 *
 * 1) Enough time has passed since O_DOWN.
 *    主服务器进入 ODOWN 状态已经足够久
 *
 * 2) The master is marked as SRI_CAN_FAILOVER, so we can failover it.
 *    主服务器的 SRI_CAN_FAILOVER 呈打开状态，表示当前 sentinel 可以对它执行故障转移
 *
 * 3) We are the objectively leader for this master.
 *    当前 sentinel 是该主服务器的主观 leader sentinel
 *
 * If the conditions are met we flag the master as SRI_FAILOVER_IN_PROGRESS
 * and SRI_I_AM_THE_LEADER.
 *
 * 如果所有条件被满足，那么为该 master 打开 SRI_FAILOVER_IN_PROGRESS 
 * 以及 SRI_I_AM_THE_LEADER 状态。
 */
void sentinelStartFailoverIfNeeded(sentinelRedisInstance *master) {
    char *leader;
    int isleader;

    /* We can't failover if the master is not in O_DOWN state or if
     * there is not already a failover in progress (to perform the
     * takedown if the leader died) or if this Sentinel is not allowed
     * to start a failover. */
    // sentinel 的 can-failover 选项未打开
    // 或者针对 ODOWN 状态的 master 的故障转移操作未开始
    // 那么直接返回
    if (!(master->flags & SRI_CAN_FAILOVER) ||
        !(master->flags & (SRI_O_DOWN|SRI_FAILOVER_IN_PROGRESS))) return;

    // 获取该 master 的领头 sentinel 的运行 ID
    leader = sentinelGetObjectiveLeader(master);
    // 判断当前 sentinel 是否领头 sentinel 
    isleader = leader && strcasecmp(leader,server.runid) == 0;
    sdsfree(leader);

    /* If I'm not the leader, I can't failover for sure. */
    // 当前 sentinel 不是领头 sentinel ，不能执行故障转移，退出
    if (!isleader) return;

    /* If the failover is already in progress there are two options... */
    // 故障转移操作正在进行中
    if (master->flags & SRI_FAILOVER_IN_PROGRESS) {
        if (master->flags & SRI_I_AM_THE_LEADER) {
            /* 1) I'm flagged as leader so I already started the failover.
             *    Just return. */
            // 本 sentinel 就是 leader ，正在执行故障转移
            return;
        } else {

            // 距离上次故障转移状态变更有多长时间
            mstime_t elapsed = mstime() - master->failover_state_change_time;

            /* 2) I'm the new leader, but I'm not flagged as leader in the
             *    master: I did not started the failover, but the original
             *    leader has no longer the leadership.
             *
             *    本 sentinel 为新的领头 sentinel ，
             *    接替旧领头执行故障转移操作，
             *
             *    In this case if the failover appears to be lagging
             *    for at least 25% of the configured failover timeout,
             *    I can assume I can take control. Otherwise
             *    it's better to return and wait more. */
            // 如果故障转移操作的延迟不超过 failover-timeout 选项的 25% 
            // 那么继续由旧 sentinel 执行故障转移
            if (elapsed < (master->failover_timeout/4)) return;

            // 发送撤销故障转移事件
            sentinelEvent(REDIS_WARNING,"+failover-takedown",master,"%@");

            /* We have already an elected slave if we are in
             * FAILOVER_IN_PROGRESS state, that is, the slave that we
             * observed turning into a master. */
            // 开始新的故障转移操作
            sentinelStartFailover(master,SENTINEL_FAILOVER_STATE_RECONF_SLAVES);

            /* As an observer we flagged all the slaves as RECONF_SENT but
             * now we are in charge of actually sending the reconfiguration
             * command so let's clear this flag for all the instances. */
            // 移除 SRI_RECONF_SENT ，强迫领头 sentinel 再次要求新主服务器向所有从服务器发送 SLAVEOF 命令
            // 已经执行完 SLAVEOF 命令的从服务器会忽略这个命令
            // 而上次未能执行 SLAVEOF 命令的从服务器会如常执行同步操作
            sentinelDelFlagsToDictOfRedisInstances(master->slaves,
                SRI_RECONF_SENT);
        }

    // 故障转移操作未在进行
    } else {
        /* Brand new failover as SRI_FAILOVER_IN_PROGRESS was not set.
         *
         * Do we have a slave to promote? Otherwise don't start a failover
         * at all. */

        // 在 master 所属的从服务器中查找新主服务器
        // 如果没有合格的新主服务器，那么直接返回，不进行故障转移
        if (sentinelSelectSlave(master) == NULL) return;

        // 开始一次新的故障转移
        sentinelStartFailover(master,SENTINEL_FAILOVER_STATE_WAIT_START);
    }
}

/* Select a suitable slave to promote. The current algorithm only uses
 * the following parameters:
 *
 * 1) None of the following conditions: S_DOWN, O_DOWN, DISCONNECTED.
 * 2) last_avail_time more recent than SENTINEL_INFO_VALIDITY_TIME.
 * 3) info_refresh more recent than SENTINEL_INFO_VALIDITY_TIME.
 * 4) master_link_down_time no more than:
 *     (now - master->s_down_since_time) + (master->down_after_period * 10).
 * 5) Slave priority can't be zero, otherwise the slave is discarded.
 *
 * Among all the slaves matching the above conditions we select the slave
 * with lower slave_priority. If priority is the same we select the slave
 * with lexicographically smaller runid.
 *
 * The function returns the pointer to the selected slave, otherwise
 * NULL if no suitable slave was found.
 */
// 挑选从服务器
int compareSlavesForPromotion(const void *a, const void *b) {
    sentinelRedisInstance **sa = (sentinelRedisInstance **)a,
                          **sb = (sentinelRedisInstance **)b;
    char *sa_runid, *sb_runid;

    // 优先级低的从服务器胜出
    if ((*sa)->slave_priority != (*sb)->slave_priority)
        return (*sa)->slave_priority - (*sb)->slave_priority;

    // 如果优先级相同，那么用字典序排序两个从服务器的运行 ID
    // ID 排序低的从服务器胜出
    /* If priority is the same, select the slave with that has the
     * lexicographically smaller runid. Note that we try to handle runid
     * == NULL as there are old Redis versions that don't publish runid in
     * INFO. A NULL runid is considered bigger than any other runid. */
    sa_runid = (*sa)->runid;
    sb_runid = (*sb)->runid;
    if (sa_runid == NULL && sb_runid == NULL) return 0;
    else if (sa_runid == NULL) return 1;  /* a > b */
    else if (sb_runid == NULL) return -1; /* a < b */
    return strcasecmp(sa_runid, sb_runid);
}

// 从主服务器的所有从服务器中，挑选一个作为新的主服务器
// 如果没有合格的新主服务器，那么返回 NULL
sentinelRedisInstance *sentinelSelectSlave(sentinelRedisInstance *master) {

    sentinelRedisInstance **instance =
        zmalloc(sizeof(instance[0])*dictSize(master->slaves));
    sentinelRedisInstance *selected = NULL;
    int instances = 0;
    dictIterator *di;
    dictEntry *de;
    mstime_t max_master_down_time = 0;

    // 计算可以接收的，从服务器与主服务器之间的最大下线时间
    // 这个值可以保证被选中的从服务器的数据库不会太旧
    if (master->flags & SRI_S_DOWN)
        max_master_down_time += mstime() - master->s_down_since_time;
    max_master_down_time += master->down_after_period * 10;

    // 遍历所有从服务器
    di = dictGetIterator(master->slaves);
    while((de = dictNext(di)) != NULL) {

        // 从服务器实例
        sentinelRedisInstance *slave = dictGetVal(de);

        // 计算 sentinel 可以接收从服务器最近一次回复 INFO 命令以及 PING 命令的区间值
        // 这个值可以保证被选中的从服务器处于良好状态
        mstime_t info_validity_time = mstime()-SENTINEL_INFO_VALIDITY_TIME;

        // 忽略所有 SDOWN 、ODOWN 或者已断线的从服务器
        if (slave->flags & (SRI_S_DOWN|SRI_O_DOWN|SRI_DISCONNECTED)) continue;

        // 忽略仍处于断线状态的旧主服务器
        if (slave->flags & SRI_DEMOTE) continue; /* Old master not yet ready. */

        // 这个从服务器上次正确返回 PING 命令距离现在的时长处于合格范围
        // 如果不合格，那么表示从服务器虽然未断线，但状态不佳
        if (slave->last_avail_time < info_validity_time) continue;

        // 忽略优先级为 0 的从服务器
        if (slave->slave_priority == 0) continue;

        /* If the master is in SDOWN state we get INFO for slaves every second.
         * Otherwise we get it with the usual period so we need to account for
         * a larger delay. */
        // 如果 master 处于 SDOWN 状态，那么还要减去 SENTINEL_INFO_PERIOD 常量
        if ((master->flags & SRI_S_DOWN) == 0)
            info_validity_time -= SENTINEL_INFO_PERIOD;

        // 从服务器上次回复 INFO 命令的时间距离现在已经太久，状态不佳，不合格
        if (slave->info_refresh < info_validity_time) continue;

        // 从服务器和主服务器已经断开太久，不合格
        if (slave->master_link_down_time > max_master_down_time) continue;

        // 将被选中的 slave 保存到数组中
        instance[instances++] = slave;
    }
    dictReleaseIterator(di);

    if (instances) {

        // 对被选中的从服务器进行排序
        qsort(instance,instances,sizeof(sentinelRedisInstance*),
            compareSlavesForPromotion);
        
        // 分值最低的从服务器为被选中服务器
        selected = instance[0];
    }
    zfree(instance);

    // 返回被选中的从服务区
    return selected;
}

/* ---------------- Failover state machine implementation ------------------- */
void sentinelFailoverWaitStart(sentinelRedisInstance *ri) {
    /* If we in "wait start" but the master is no longer in ODOWN nor in
     * SDOWN condition we abort the failover. This is important as it
     * prevents a useless failover in a a notable case of netsplit, where
     * the sentinels are split from the redis instances. In this case
     * the failover will not start while there is the split because no
     * good slave can be reached. However when the split is resolved, we
     * can go to waitstart if the slave is back reachable a few milliseconds
     * before the master is. In that case when the master is back online
     * we cancel the failover. */
    // 在这个阶段，sentinel 会随机等待一段时间，看主服务器是否会在这段时间重新上线
    // 如果是的话， sentinel 就会取消原定的故障转移
    if ((ri->flags & (SRI_S_DOWN|SRI_O_DOWN|SRI_FORCE_FAILOVER)) == 0) {
        sentinelEvent(REDIS_WARNING,"-failover-abort-master-is-back",
            ri,"%@");
        sentinelAbortFailover(ri);
        return;
    }

    /* Start the failover going to the next state if enough time has
     * elapsed. */
    // 等待时间已经超过
    if (mstime() >= ri->failover_start_time) {

        // 更新状态
        ri->failover_state = SENTINEL_FAILOVER_STATE_SELECT_SLAVE;

        // 更新状态更新时间
        ri->failover_state_change_time = mstime();

        // 发送事件
        sentinelEvent(REDIS_WARNING,"+failover-state-select-slave",ri,"%@");
    }
}

// 选择合适的新服务器
void sentinelFailoverSelectSlave(sentinelRedisInstance *ri) {

    // 在旧主服务器所属的从服务器中，选择新服务器
    sentinelRedisInstance *slave = sentinelSelectSlave(ri);

    if (slave == NULL) {

        // 没有可用的从服务器可以提升为新主服务器，故障转移操作无法执行
        sentinelEvent(REDIS_WARNING,"-failover-abort-no-good-slave",ri,"%@");

        // 中止故障转移
        sentinelAbortFailover(ri);

    } else {

        // 成功选定新主服务器

        // 发送事件
        sentinelEvent(REDIS_WARNING,"+selected-slave",slave,"%@");

        // 打开实例的升级标记
        slave->flags |= SRI_PROMOTED;

        // 保存实例的指针
        ri->promoted_slave = slave;

        // 更新故障转移状态
        ri->failover_state = SENTINEL_FAILOVER_STATE_SEND_SLAVEOF_NOONE;

        // 更新状态改变时间
        ri->failover_state_change_time = mstime();

        // 发送事件
        sentinelEvent(REDIS_NOTICE,"+failover-state-send-slaveof-noone",
            slave, "%@");
    }
}

void sentinelFailoverSendSlaveOfNoOne(sentinelRedisInstance *ri) {
    int retval;

    // 如果要升级的主服务器已断线，那么直接返回
    if (ri->promoted_slave->flags & SRI_DISCONNECTED) return;

    /* Send SLAVEOF NO ONE command to turn the slave into a master.
     *
     * 向被升级的从服务器发送 SLAVEOF NO ONE 命令，将它变为一个主服务器。
     *
     * We actually register a generic callback for this command as we don't
     * really care about the reply. We check if it worked indirectly observing
<<<<<<< HEAD
     * if INFO returns a different role (master instead of slave). 
     *
     * 这里只发送命令，但并不考虑命令是否执行成功，
     * 因为其他代码会通过检查 INFO 命令的返回值来查看升级是否成功
     * 也即是，服务器的 role 是否从 slave 改为 master 了
     */
    retval = redisAsyncCommand(ri->promoted_slave->cc,
        sentinelDiscardReplyCallback, NULL, "SLAVEOF NO ONE");
    if (retval != REDIS_OK) return;

    ri->promoted_slave->pending_commands++;

    // 发送事件
=======
     * if INFO returns a different role (master instead of slave). */
    retval = sentinelSendSlaveOf(ri->promoted_slave,NULL,0);
    if (retval != REDIS_OK) return;
>>>>>>> a5e7358a
    sentinelEvent(REDIS_NOTICE, "+failover-state-wait-promotion",
        ri->promoted_slave,"%@");

    // 更新状态
    ri->failover_state = SENTINEL_FAILOVER_STATE_WAIT_PROMOTION;

    // 更新状态改变的时间
    ri->failover_state_change_time = mstime();
}

/* We actually wait for promotion indirectly checking with INFO when the
 * slave turns into a master. */
void sentinelFailoverWaitPromotion(sentinelRedisInstance *ri) {

    // 计算发送 SLAVEOF NO ONE 命令至到现在的时间
    mstime_t elapsed = mstime() - ri->failover_state_change_time;

    if (elapsed >= SENTINEL_PROMOTION_RETRY_PERIOD) {

        // 发送升级超时事件
        sentinelEvent(REDIS_WARNING,"-promotion-timeout",ri->promoted_slave,
            "%@");

        // 发送重新选择新服务器事件
        sentinelEvent(REDIS_WARNING,"+failover-state-select-slave",ri,"%@");

        // 更新状态，让 sentinel 重新选择新主服务器
        ri->failover_state = SENTINEL_FAILOVER_STATE_SELECT_SLAVE;

        // 更新时间
        ri->failover_state_change_time = mstime();

        // 移除之前的新主服务器
        ri->promoted_slave->flags &= ~SRI_PROMOTED;
        ri->promoted_slave = NULL;
    }
}

// 判断故障转移操作是否结束
// 结束可以因为超时，也可以因为所有从服务器已经同步到新主服务器
void sentinelFailoverDetectEnd(sentinelRedisInstance *master) {
    int not_reconfigured = 0, timeout = 0;
    dictIterator *di;
    dictEntry *de;

    // 上次 failover 状态更新以来，经过的时间
    mstime_t elapsed = mstime() - master->failover_state_change_time;

    /* We can't consider failover finished if the promoted slave is
     * not reachable. */
    // 如果新主服务器已经下线，那么故障转移操作不成功
    if (master->promoted_slave == NULL ||
        master->promoted_slave->flags & SRI_S_DOWN) return;

    /* The failover terminates once all the reachable slaves are properly
     * configured. */
    // 计算未完成同步的从服务器的数量
    di = dictGetIterator(master->slaves);
    while((de = dictNext(di)) != NULL) {
        sentinelRedisInstance *slave = dictGetVal(de);

        // 新主服务器和已完成同步的从服务器不计算在内
        if (slave->flags & (SRI_PROMOTED|SRI_RECONF_DONE)) continue;

        // 已下线的从服务器不计算在内
        if (slave->flags & SRI_S_DOWN) continue;

        // 增一
        not_reconfigured++;
    }
    dictReleaseIterator(di);

    /* Force end of failover on timeout. */
    // 故障操作因为超时而结束
    if (elapsed > master->failover_timeout) {
        // 忽略未完成的从服务器
        not_reconfigured = 0;
        // 打开超时标志
        timeout = 1;
        // 发送超时事件
        sentinelEvent(REDIS_WARNING,"+failover-end-for-timeout",master,"%@");
    }

    // 所有从服务器都已完成同步，故障转移结束
    if (not_reconfigured == 0) {
        int role = (master->flags & SRI_I_AM_THE_LEADER) ? SENTINEL_LEADER :
                                                           SENTINEL_OBSERVER;

        // 发送故障转移完成事件
        sentinelEvent(REDIS_WARNING,"+failover-end",master,"%@");
        // 更新故障转移状态
        master->failover_state = SENTINEL_FAILOVER_STATE_UPDATE_CONFIG;
        // 更新状态改变的时间
        master->failover_state_change_time = mstime();
        // 调用用户脚本
        sentinelCallClientReconfScript(master,role,"end",master->addr,
            master->promoted_slave->addr);
    }

    /* If I'm the leader it is a good idea to send a best effort SLAVEOF
     * command to all the slaves still not reconfigured to replicate with
     * the new master. */
    // 如果故障转移因为超时而结束，
    // 那么向所有未开始同步的从服务器发送 SLAVEOF 命令
    // （不再像上面那样，每次只允许 parallel-syncs 个从服务器进行同步了）
    if (timeout && (master->flags & SRI_I_AM_THE_LEADER)) {
        dictIterator *di;
        dictEntry *de;

        // 遍历所有从服务器
        di = dictGetIterator(master->slaves);
        while((de = dictNext(di)) != NULL) {
            sentinelRedisInstance *slave = dictGetVal(de);
            int retval;

            // 跳过已发送 SLAVEOF 命令，以及已经完成同步的所有从服务器
            if (slave->flags &
                (SRI_RECONF_DONE|SRI_RECONF_SENT|SRI_DISCONNECTED)) continue;

<<<<<<< HEAD
            // 发送命令
            retval = redisAsyncCommand(slave->cc,
                sentinelDiscardReplyCallback, NULL, "SLAVEOF %s %s",
                    master->promoted_slave->addr->ip,
                    master_port);
            
            // 发送事件
=======
            retval = sentinelSendSlaveOf(slave,
                    master->promoted_slave->addr->ip,
                    master->promoted_slave->addr->port);
>>>>>>> a5e7358a
            if (retval == REDIS_OK) {
                sentinelEvent(REDIS_NOTICE,"+slave-reconf-sent-be",slave,"%@");
                // 打开从服务器的 SLAVEOF 命令已发送标记
                slave->flags |= SRI_RECONF_SENT;
            }
        }
        dictReleaseIterator(di);
    }
}

/* Send SLAVE OF <new master address> to all the remaining slaves that
 * still don't appear to have the configuration updated. */
// 向所有尚未同步新主服务器的从服务器发送 SLAVEOF <new-master-address> 命令
void sentinelFailoverReconfNextSlave(sentinelRedisInstance *master) {
    dictIterator *di;
    dictEntry *de;
    int in_progress = 0;

    // 计算正在同步新主服务器的从服务器数量
    di = dictGetIterator(master->slaves);
    while((de = dictNext(di)) != NULL) {
        sentinelRedisInstance *slave = dictGetVal(de);

        // SLAVEOF 命令已发送，或者同步正在进行
        if (slave->flags & (SRI_RECONF_SENT|SRI_RECONF_INPROG))
            in_progress++;
    }
    dictReleaseIterator(di);

    // 如果正在同步的从服务器的数量少于 parallel-syncs 选项的值
    // 那么继续遍历从服务器，并让从服务器对新主服务器进行同步
    di = dictGetIterator(master->slaves);
    while(in_progress < master->parallel_syncs &&
          (de = dictNext(di)) != NULL)
    {
        sentinelRedisInstance *slave = dictGetVal(de);
        int retval;

        /* Skip the promoted slave, and already configured slaves. */
        // 跳过新主服务器，以及已经完成了同步的从服务器
        if (slave->flags & (SRI_PROMOTED|SRI_RECONF_DONE)) continue;

        /* Clear the SRI_RECONF_SENT flag if too much time elapsed without
         * the slave moving forward to the next state. */
        // 如果 SLAVEOF 命令已经发送了很久，但从服务器仍未完成同步
        // 那么尝试重新发送命令
        if ((slave->flags & SRI_RECONF_SENT) &&
            (mstime() - slave->slave_reconf_sent_time) >
            SENTINEL_SLAVE_RECONF_RETRY_PERIOD)
        {
            // 发送重拾同步事件
            sentinelEvent(REDIS_NOTICE,"-slave-reconf-sent-timeout",slave,"%@");
            // 清除已发送 SLAVEOF 命令的标记
            slave->flags &= ~SRI_RECONF_SENT;
        }

        /* Nothing to do for instances that are disconnected or already
         * in RECONF_SENT state. */
        // 如果已向从服务器发送 SLAVEOF 命令，或者同步正在进行
        // 又或者从服务器已断线，那么略过该服务器
        if (slave->flags & (SRI_DISCONNECTED|SRI_RECONF_SENT|SRI_RECONF_INPROG))
            continue;

        /* Send SLAVEOF <new master>. */
<<<<<<< HEAD
        // 向从服务器发送 SLAVEOF 命令，让它同步新主服务器
        ll2string(master_port,sizeof(master_port),
            master->promoted_slave->addr->port);
        retval = redisAsyncCommand(slave->cc,
            sentinelDiscardReplyCallback, NULL, "SLAVEOF %s %s",
                master->promoted_slave->addr->ip,
                master_port);

=======
        retval = sentinelSendSlaveOf(slave,
                master->promoted_slave->addr->ip,
                master->promoted_slave->addr->port);
>>>>>>> a5e7358a
        if (retval == REDIS_OK) {

            // 将状态改为 SLAVEOF 命令已发送
            slave->flags |= SRI_RECONF_SENT;
<<<<<<< HEAD
            slave->pending_commands++;
            // 更新发送 SLAVEOF 命令的时间
=======
>>>>>>> a5e7358a
            slave->slave_reconf_sent_time = mstime();
            sentinelEvent(REDIS_NOTICE,"+slave-reconf-sent",slave,"%@");
            // 增加当前正在同步的从服务器的数量
            in_progress++;
        }
    }
    dictReleaseIterator(di);

    // 检查故障转移引起的同步操作是否已经结束
    sentinelFailoverDetectEnd(master);
}

/* This function is called when the slave is in
 * SENTINEL_FAILOVER_STATE_UPDATE_CONFIG state. In this state we need
 * to remove it from the master table and add the promoted slave instead.
 *
 * 这个函数在 SENTINEL_FAILOVER_STATE_UPDATE_CONFIG 状态时执行。
 * 它从 sentinel.masters 表中移除当前 master ，并被升级的从服务器（新主服务器）
 * 添加到 sentinel.masters 表中
 *
 * If there are no promoted slaves as this instance is unique, we remove
 * and re-add it with the same address to trigger a complete state
 * refresh. 
 *
 * 如果没有新主服务器，那么我们先移除这个 master ，然后重新将它添加到表中，
 * 以此来引发一次完整的状态刷新。
 */
void sentinelFailoverSwitchToPromotedSlave(sentinelRedisInstance *master) {

    /// 选出要添加的 master
    sentinelRedisInstance *ref = master->promoted_slave ?
                                 master->promoted_slave : master;
    sds old_master_ip;
    int old_master_port;

    // 发送更新 master 事件
    sentinelEvent(REDIS_WARNING,"+switch-master",master,"%s %s %d %s %d",
        // 原 master 信息
        master->name, master->addr->ip, master->addr->port,
        // 新 master 信息
        ref->addr->ip, ref->addr->port);

    // 记录原 master 信息
    old_master_ip = sdsdup(master->addr->ip);
    old_master_port = master->addr->port;

    // 用新主服务器的信息代替原 master 的信息
    sentinelResetMasterAndChangeAddress(master,ref->addr->ip,ref->addr->port);

    /* If this is a real switch, that is, we have master->promoted_slave not
     * NULL, then we want to add the old master as a slave of the new master,
     * but flagging it with SRI_DEMOTE so that we know we'll need to send
     * SLAVEOF once the old master is reachable again. */
    // 如果这是一次实际的 switch 操作，
    // 那么我们将原 master 切换成新主服务器的从服务器实例，
    // 并为该实例添加 DEMOTE 标志，让它可以在重新上线时，自动对新主服务器进行同步
    if (master != ref) {
        /* Add the new slave, but don't generate a Sentinel event as it will
         * happen later when finally the instance will claim to be a slave
         * in the INFO output. */
        // 添加实例，但不发送事件，因为后面对 INFO 命令的检查会发送事件
        createSentinelRedisInstance(NULL,SRI_SLAVE|SRI_DEMOTE,
                    old_master_ip, old_master_port, master->quorum, master);
    }
    sdsfree(old_master_ip);
}

// 执行故障转移
void sentinelFailoverStateMachine(sentinelRedisInstance *ri) {
    redisAssert(ri->flags & SRI_MASTER);

    // 实例未进行故障转移，直接返回
    if (!(ri->flags & SRI_FAILOVER_IN_PROGRESS)) return;

    switch(ri->failover_state) {

        // 等待故障转移开始
        case SENTINEL_FAILOVER_STATE_WAIT_START:
            sentinelFailoverWaitStart(ri);
            break;

        // 选择新主服务器
        case SENTINEL_FAILOVER_STATE_SELECT_SLAVE:
            sentinelFailoverSelectSlave(ri);
            break;
        
        // 升级被选中的从服务器为新主服务器
        case SENTINEL_FAILOVER_STATE_SEND_SLAVEOF_NOONE:
            sentinelFailoverSendSlaveOfNoOne(ri);
            break;

        // 等待升级生效，如果升级超时，那么重新选择新主服务器
        case SENTINEL_FAILOVER_STATE_WAIT_PROMOTION:
            sentinelFailoverWaitPromotion(ri);
            break;

        // 向从服务器发送 SLAVEOF 命令，让它们同步新主服务器
        case SENTINEL_FAILOVER_STATE_RECONF_SLAVES:
            sentinelFailoverReconfNextSlave(ri);
            break;

        // 检查故障转移引起的同步操作是否已经完成
        case SENTINEL_FAILOVER_STATE_DETECT_END:
            sentinelFailoverDetectEnd(ri);
            break;
    }
}

/* Abort a failover in progress with the following steps:
 *
 * 执行以下步骤，取消故障转移：
 *
 * 1) If this instance is the leaer send a SLAVEOF command to all the already
 *    reconfigured slaves if any to configure them to replicate with the
 *    original master.
 *    通过发送  SLAVEOF 命令，让从服务器将复制目标指向原来的主服务器，
 *    而不是新主服务器。
 *
 * 2) For both leaders and observers: clear the failover flags and state in
 *    the master instance.
 *    清除所有 sentinel 中（包括 leader 和 observer）关于实例的故障转移状态
 *    
 * 3) If there is already a promoted slave and we are the leader, and this
 *    slave is not DISCONNECTED, try to reconfigure it to replicate
 *    back to the master as well, sending a best effort SLAVEOF command.
 *    如果已经有了新主服务器，并且该服务器状态正常，
 *    那么向它发送一个 SLAVEOF 命令，让它重新变成从服务器，并复制原主服务器
 */
void sentinelAbortFailover(sentinelRedisInstance *ri) {
    dictIterator *di;
    dictEntry *de;
    int sentinel_role;

    redisAssert(ri->flags & SRI_FAILOVER_IN_PROGRESS);

    /* Clear failover related flags from slaves.
     * Also if we are the leader make sure to send SLAVEOF commands to all the
     * already reconfigured slaves in order to turn them back into slaves of
     * the original master. */
    // 遍历所有从服务器
    di = dictGetIterator(ri->slaves);
    while((de = dictNext(di)) != NULL) {
        sentinelRedisInstance *slave = dictGetVal(de);

        // 当前 sentinel 为 leader sentinel
        // 并且该从服务器为新主服务器
        if ((ri->flags & SRI_I_AM_THE_LEADER) &&
            !(slave->flags & SRI_DISCONNECTED) &&
             (slave->flags & (SRI_PROMOTED|SRI_RECONF_SENT|SRI_RECONF_INPROG|
                              SRI_RECONF_DONE)))
        {
            int retval;

<<<<<<< HEAD
            // 发送 SLAVEOF 命令，让它重新开始复制旧主服务器
            retval = redisAsyncCommand(slave->cc,
                sentinelDiscardReplyCallback, NULL, "SLAVEOF %s %s",
                    ri->addr->ip,
                    master_port);
=======
            retval = sentinelSendSlaveOf(slave,ri->addr->ip,ri->addr->port);
>>>>>>> a5e7358a
            if (retval == REDIS_OK)
                sentinelEvent(REDIS_NOTICE,"-slave-reconf-undo",slave,"%@");
        }

        // 清除故障迁移所产生的标志
        slave->flags &= ~(SRI_RECONF_SENT|SRI_RECONF_INPROG|SRI_RECONF_DONE);
    }
    dictReleaseIterator(di);

    // 清除状态
    sentinel_role = (ri->flags & SRI_I_AM_THE_LEADER) ? SENTINEL_LEADER :
                                                        SENTINEL_OBSERVER;
    ri->flags &= ~(SRI_FAILOVER_IN_PROGRESS|SRI_I_AM_THE_LEADER|SRI_FORCE_FAILOVER);
    ri->failover_state = SENTINEL_FAILOVER_STATE_NONE;
    ri->failover_state_change_time = mstime();
    if (ri->promoted_slave) {
        // 停止重配置，调用用户脚本
        sentinelCallClientReconfScript(ri,sentinel_role,"abort",
            ri->promoted_slave->addr,ri->addr);
        // 取消新服务器的升级标志
        ri->promoted_slave->flags &= ~SRI_PROMOTED;
        // 清空新服务器
        ri->promoted_slave = NULL;
    }
}

/* The following is called only for master instances and will abort the
 * failover process if:
 *
 * 当满足以下条件时 sentinel 停止执行故障转移
 *
 * 1) The failover is in progress.
 *    故障转移正在执行中
 *
 * 2) We already promoted a slave.
 *    sentinel 已经选出了新主服务器
 *
 * 3) The promoted slave is in extended SDOWN condition.
 *    新主服务器进入了 extended SDOWN 状态
 */
void sentinelAbortFailoverIfNeeded(sentinelRedisInstance *ri) {

    /* Failover is in progress? Do we have a promoted slave? */
    // 没有在进行故障转移，直接返回
    if (!(ri->flags & SRI_FAILOVER_IN_PROGRESS) || !ri->promoted_slave) return;

    /* Is the promoted slave into an extended SDOWN state? */
    // 如果新主服务器进入 SDOWN 状态，但是断线的时长在给定范围之内
    // 那么不断线
    if (!(ri->promoted_slave->flags & SRI_S_DOWN) ||
        (mstime() - ri->promoted_slave->s_down_since_time) <
        (ri->down_after_period * SENTINEL_EXTENDED_SDOWN_MULTIPLIER)) return;

    // 服务器进入 SDOWN 状态，并且断线的时长超出了给定范围。。。

    // 发送故障转移取消事件
    sentinelEvent(REDIS_WARNING,"-failover-abort-x-sdown",ri->promoted_slave,"%@");

    // 取消故障转移的执行
    sentinelAbortFailover(ri);
}

/* ======================== SENTINEL timer handler ==========================
 * This is the "main" our Sentinel, being sentinel completely non blocking
 * in design. The function is called every second.
 * -------------------------------------------------------------------------- */

/* Perform scheduled operations for the specified Redis instance. */
// 对给定的实例执行定期操作
void sentinelHandleRedisInstance(sentinelRedisInstance *ri) {

    /* ========== MONITORING HALF ============ */
    /* ==========     监控操作    =========*/

    /* Every kind of instance */
    /* 对所有类型实例进行处理 */

    // 如果有需要的话，创建连向实例的网络连接
    sentinelReconnectInstance(ri);

    // 根据情况，向实例发送 PING、 INFO 或者 PUBLISH 命令
    sentinelPingInstance(ri);

    /* Masters and slaves */
    /* 对主服务器和从服务器进行处理*/
    if (ri->flags & (SRI_MASTER|SRI_SLAVE)) {
        /* Nothing so far. */
    }

    /* Only masters */
    /* 对主服务器进行处理 */
    if (ri->flags & SRI_MASTER) {
        // 如果本 SENTINEL 认为主服务器已经下线（主观下线）
        // 那么向其他监视相同主服务器的 SENTINEL 询问意见
        // 看是否能满足客观下线状态
        sentinelAskMasterStateToOtherSentinels(ri);
    }

    /* ============== ACTING HALF ============= */
    /* We don't proceed with the acting half if we are in TILT mode.
     * TILT happens when we find something odd with the time, like a
     * sudden change in the clock. */
    if (sentinel.tilt) {
        // 如果 TILI 模式未解除，那么不执行动作
        if (mstime()-sentinel.tilt_start_time < SENTINEL_TILT_PERIOD) return;

        // 时间已过，退出 TILT 模式
        sentinel.tilt = 0;
        sentinelEvent(REDIS_WARNING,"-tilt",NULL,"#tilt mode exited");
    }

    /* Every kind of instance */
    // 检查给定实例是否进入 SDOWN 状态
    sentinelCheckSubjectivelyDown(ri);

    /* Masters and slaves */
    if (ri->flags & (SRI_MASTER|SRI_SLAVE)) {
        /* Nothing so far. */
    }

    /* Only masters */
    /* 对主服务器进行处理 */
    if (ri->flags & SRI_MASTER) {

        // 判断 master 是否进入 ODOWN 状态
        sentinelCheckObjectivelyDown(ri);

        // 检查是否需要对主服务器进行故障转移
        sentinelStartFailoverIfNeeded(ri);

        // 执行故障转移操作
        sentinelFailoverStateMachine(ri);

        // 对新主服务器进行断线检查
        // 并在必要时取消故障转移的执行
        sentinelAbortFailoverIfNeeded(ri);
    }
}

/* Perform scheduled operations for all the instances in the dictionary.
 * Recursively call the function against dictionaries of slaves. */
// 对主服务器、主服务的所有从服务器、以及主服务器的所有 sentinel 
// 执行定期操作
//
//  sentinelHandleRedisInstance
//              |
//              |
//              v
//            master
//             /  \
//            /    \
//           v      v
//       slaves    sentinels
void sentinelHandleDictOfRedisInstances(dict *instances) {
    dictIterator *di;
    dictEntry *de;
    sentinelRedisInstance *switch_to_promoted = NULL;

    /* There are a number of things we need to perform against every master. */
    // 遍历多个实例，这些实例可以是多个主服务器、多个从服务器或者多个 sentinel
    di = dictGetIterator(instances);
    while((de = dictNext(di)) != NULL) {
        sentinelRedisInstance *ri = dictGetVal(de);

        // 执行调度操作
        sentinelHandleRedisInstance(ri);

        // 如果被遍历的是主服务器，那么递归地遍历该主服务器的所有从服务器
        // 以及所有 sentinel
        if (ri->flags & SRI_MASTER) {

            // 所有从服务器
            sentinelHandleDictOfRedisInstances(ri->slaves);

            // 所有 sentinel
            sentinelHandleDictOfRedisInstances(ri->sentinels);

            // 进行新旧主服务器切换
            if (ri->failover_state == SENTINEL_FAILOVER_STATE_UPDATE_CONFIG) {
                switch_to_promoted = ri;
            }
        }
    }

    // 切换到新主服务器
    if (switch_to_promoted)
        sentinelFailoverSwitchToPromotedSlave(switch_to_promoted);

    dictReleaseIterator(di);
}

/* This function checks if we need to enter the TITL mode.
 *
 * 这个函数检查 sentinel 是否需要进入 TITL 模式。
 *
 * The TILT mode is entered if we detect that between two invocations of the
 * timer interrupt, a negative amount of time, or too much time has passed.
 *
 * 当程序发现两次执行 sentinel 之间的时间差为负值，或者过大时，
 * 就会进入 TILT 模式。
 *
 * Note that we expect that more or less just 100 milliseconds will pass
 * if everything is fine. However we'll see a negative number or a
 * difference bigger than SENTINEL_TILT_TRIGGER milliseconds if one of the
 * following conditions happen:
 *
 * 通常来说，两次执行 sentinel 之间的差会在 100 毫秒左右，
 * 但当出现以下内容时，这个差就可能会出现异常：
 *
 * 1) The Sentinel process for some time is blocked, for every kind of
 * random reason: the load is huge, the computer was frozen for some time
 * in I/O or alike, the process was stopped by a signal. Everything.
 *
 *    sentinel 进程因为某些原因而被阻塞，比如载入的数据太大，计算机 I/O 任务繁重，
 *    进程被信号停止，诸如此类。
 *
 * 2) The system clock was altered significantly.
 *    系统的时钟产生了非常明显的变化。
 *
 * Under both this conditions we'll see everything as timed out and failing
 * without good reasons. Instead we enter the TILT mode and wait
 * for SENTINEL_TILT_PERIOD to elapse before starting to act again.
 *
 * 当出现以上两种情况时， sentinel 可能会将任何实例都视为掉线，并无原因地判断实例为失效。
 * 为了避免这种情况，我们让 sentinel 进入 TILT 模式，
 * 停止进行任何动作，并等待 SENTINEL_TILT_PERIOD 秒钟。 
 *
 * During TILT time we still collect information, we just do not act. 
 *
 * TILT 模式下的 sentinel 仍然会进行监控并收集信息，
 * 它只是不执行诸如故障转移、下线判断之类的操作而已。
 */
void sentinelCheckTiltCondition(void) {

    // 计算当前时间
    mstime_t now = mstime();

    // 计算上次运行 sentinel 和当前时间的差
    mstime_t delta = now - sentinel.previous_time;

    // 如果差为负数，或者大于 2 秒钟，那么进入 TILT 模式
    if (delta < 0 || delta > SENTINEL_TILT_TRIGGER) {
        // 打开标记
        sentinel.tilt = 1;
        // 记录进入 TILT 模式的开始时间
        sentinel.tilt_start_time = mstime();
        // 打印事件
        sentinelEvent(REDIS_WARNING,"+tilt",NULL,"#tilt mode entered");
    }

    // 更新最后一次 sentinel 运行时间
    sentinel.previous_time = mstime();
}

// sentinel 模式的主函数，由 redis.c/serverCron 函数调用
void sentinelTimer(void) {

    // 记录本次 sentinel 调用的事件，
    // 并判断是否需要进入 TITL 模式
    sentinelCheckTiltCondition();

    // 执行定期操作
    // 比如 PING 实例、分析主服务器和从服务器的 INFO 命令
    // 向其他监视相同主服务器的 sentinel 发送问候信息
    // 并接收其他 sentinel 发来的问候信息
    // 执行故障转移操作，等等
    sentinelHandleDictOfRedisInstances(sentinel.masters);

    // 运行等待执行的脚本
    sentinelRunPendingScripts();

    // 清理已执行完毕的脚本，并重试出错的脚本
    sentinelCollectTerminatedScripts();

    // 杀死运行超时的脚本
    sentinelKillTimedoutScripts();
}<|MERGE_RESOLUTION|>--- conflicted
+++ resolved
@@ -1822,17 +1822,11 @@
     char *auth_pass = (ri->flags & SRI_MASTER) ? ri->auth_pass :
                                                  ri->master->auth_pass;
 
-<<<<<<< HEAD
     // 发送 AUTH 命令
-    if (auth_pass)
-        redisAsyncCommand(c, sentinelDiscardReplyCallback, NULL, "AUTH %s",
-            auth_pass);
-=======
     if (auth_pass) {
         if (redisAsyncCommand(c, sentinelDiscardReplyCallback, NULL, "AUTH %s",
             auth_pass) == REDIS_OK) ri->pending_commands++;
     }
->>>>>>> a5e7358a
 }
 
 /* Create the async connections for the specified instance if the instance
@@ -2129,14 +2123,9 @@
                 // 实例处于活跃状态，并且仍然认为自己是主服务器
 
                 int retval;
-<<<<<<< HEAD
 
                 // 发送 SLAVEOF 命令，让它成为从服务器，并复制新主服务器
-                retval = redisAsyncCommand(ri->cc,
-                    sentinelDiscardReplyCallback, NULL, "SLAVEOF %s %d",
-=======
                 retval = sentinelSendSlaveOf(ri,
->>>>>>> a5e7358a
                         ri->master->addr->ip,
                         ri->master->addr->port);
                 
@@ -3741,25 +3730,9 @@
      *
      * We actually register a generic callback for this command as we don't
      * really care about the reply. We check if it worked indirectly observing
-<<<<<<< HEAD
-     * if INFO returns a different role (master instead of slave). 
-     *
-     * 这里只发送命令，但并不考虑命令是否执行成功，
-     * 因为其他代码会通过检查 INFO 命令的返回值来查看升级是否成功
-     * 也即是，服务器的 role 是否从 slave 改为 master 了
-     */
-    retval = redisAsyncCommand(ri->promoted_slave->cc,
-        sentinelDiscardReplyCallback, NULL, "SLAVEOF NO ONE");
-    if (retval != REDIS_OK) return;
-
-    ri->promoted_slave->pending_commands++;
-
-    // 发送事件
-=======
      * if INFO returns a different role (master instead of slave). */
     retval = sentinelSendSlaveOf(ri->promoted_slave,NULL,0);
     if (retval != REDIS_OK) return;
->>>>>>> a5e7358a
     sentinelEvent(REDIS_NOTICE, "+failover-state-wait-promotion",
         ri->promoted_slave,"%@");
 
@@ -3879,19 +3852,10 @@
             if (slave->flags &
                 (SRI_RECONF_DONE|SRI_RECONF_SENT|SRI_DISCONNECTED)) continue;
 
-<<<<<<< HEAD
             // 发送命令
-            retval = redisAsyncCommand(slave->cc,
-                sentinelDiscardReplyCallback, NULL, "SLAVEOF %s %s",
-                    master->promoted_slave->addr->ip,
-                    master_port);
-            
-            // 发送事件
-=======
             retval = sentinelSendSlaveOf(slave,
                     master->promoted_slave->addr->ip,
                     master->promoted_slave->addr->port);
->>>>>>> a5e7358a
             if (retval == REDIS_OK) {
                 sentinelEvent(REDIS_NOTICE,"+slave-reconf-sent-be",slave,"%@");
                 // 打开从服务器的 SLAVEOF 命令已发送标记
@@ -3956,29 +3920,15 @@
             continue;
 
         /* Send SLAVEOF <new master>. */
-<<<<<<< HEAD
         // 向从服务器发送 SLAVEOF 命令，让它同步新主服务器
-        ll2string(master_port,sizeof(master_port),
-            master->promoted_slave->addr->port);
-        retval = redisAsyncCommand(slave->cc,
-            sentinelDiscardReplyCallback, NULL, "SLAVEOF %s %s",
-                master->promoted_slave->addr->ip,
-                master_port);
-
-=======
         retval = sentinelSendSlaveOf(slave,
                 master->promoted_slave->addr->ip,
                 master->promoted_slave->addr->port);
->>>>>>> a5e7358a
         if (retval == REDIS_OK) {
 
             // 将状态改为 SLAVEOF 命令已发送
             slave->flags |= SRI_RECONF_SENT;
-<<<<<<< HEAD
-            slave->pending_commands++;
             // 更新发送 SLAVEOF 命令的时间
-=======
->>>>>>> a5e7358a
             slave->slave_reconf_sent_time = mstime();
             sentinelEvent(REDIS_NOTICE,"+slave-reconf-sent",slave,"%@");
             // 增加当前正在同步的从服务器的数量
@@ -4132,15 +4082,8 @@
         {
             int retval;
 
-<<<<<<< HEAD
             // 发送 SLAVEOF 命令，让它重新开始复制旧主服务器
-            retval = redisAsyncCommand(slave->cc,
-                sentinelDiscardReplyCallback, NULL, "SLAVEOF %s %s",
-                    ri->addr->ip,
-                    master_port);
-=======
             retval = sentinelSendSlaveOf(slave,ri->addr->ip,ri->addr->port);
->>>>>>> a5e7358a
             if (retval == REDIS_OK)
                 sentinelEvent(REDIS_NOTICE,"-slave-reconf-undo",slave,"%@");
         }
