/*
 * Copyright (c) 2009-2012, Salvatore Sanfilippo <antirez at gmail dot com>
 * All rights reserved.
 *
 * Redistribution and use in source and binary forms, with or without
 * modification, are permitted provided that the following conditions are met:
 *
 *   * Redistributions of source code must retain the above copyright notice,
 *     this list of conditions and the following disclaimer.
 *   * Redistributions in binary form must reproduce the above copyright
 *     notice, this list of conditions and the following disclaimer in the
 *     documentation and/or other materials provided with the distribution.
 *   * Neither the name of Redis nor the names of its contributors may be used
 *     to endorse or promote products derived from this software without
 *     specific prior written permission.
 *
 * THIS SOFTWARE IS PROVIDED BY THE COPYRIGHT HOLDERS AND CONTRIBUTORS "AS IS"
 * AND ANY EXPRESS OR IMPLIED WARRANTIES, INCLUDING, BUT NOT LIMITED TO, THE
 * IMPLIED WARRANTIES OF MERCHANTABILITY AND FITNESS FOR A PARTICULAR PURPOSE
 * ARE DISCLAIMED. IN NO EVENT SHALL THE COPYRIGHT OWNER OR CONTRIBUTORS BE
 * LIABLE FOR ANY DIRECT, INDIRECT, INCIDENTAL, SPECIAL, EXEMPLARY, OR
 * CONSEQUENTIAL DAMAGES (INCLUDING, BUT NOT LIMITED TO, PROCUREMENT OF
 * SUBSTITUTE GOODS OR SERVICES; LOSS OF USE, DATA, OR PROFITS; OR BUSINESS
 * INTERRUPTION) HOWEVER CAUSED AND ON ANY THEORY OF LIABILITY, WHETHER IN
 * CONTRACT, STRICT LIABILITY, OR TORT (INCLUDING NEGLIGENCE OR OTHERWISE)
 * ARISING IN ANY WAY OUT OF THE USE OF THIS SOFTWARE, EVEN IF ADVISED OF THE
 * POSSIBILITY OF SUCH DAMAGE.
 */

#include "redis.h"
#include <sys/uio.h>
#include <math.h>

static void setProtocolError(redisClient *c, int pos);

/* To evaluate the output buffer size of a client we need to get size of
 * allocated objects, however we can't used zmalloc_size() directly on sds
 * strings because of the trick they use to work (the header is before the
 * returned pointer), so we use this helper function. */
// 计算输出缓冲区的大小 
size_t zmalloc_size_sds(sds s) {
    return zmalloc_size(s-sizeof(struct sdshdr));
}

/* Return the amount of memory used by the sds string at object->ptr
 * for a string object. */
size_t getStringObjectSdsUsedMemory(robj *o) {
    redisAssertWithInfo(NULL,o,o->type == REDIS_STRING);
    switch(o->encoding) {
    case REDIS_ENCODING_RAW: return zmalloc_size_sds(o->ptr);
    case REDIS_ENCODING_EMBSTR: return sdslen(o->ptr);
    default: return 0; /* Just integer encoding for now. */
    }
}

/*
 * 回复内容复制函数
 */
void *dupClientReplyValue(void *o) {
    incrRefCount((robj*)o);
    return o;
}

/*
 * 订阅模式对比函数
 */
int listMatchObjects(void *a, void *b) {
    return equalStringObjects(a,b);
}

/*
 * 创建一个新客户端
 */
redisClient *createClient(int fd) {

    // 分配空间
    redisClient *c = zmalloc(sizeof(redisClient));

    /* passing -1 as fd it is possible to create a non connected client.
     * This is useful since all the Redis commands needs to be executed
     * in the context of a client. When commands are executed in other
     * contexts (for instance a Lua script) we need a non connected client. */
    // 当 fd 不为 -1 时，创建带网络连接的客户端
    // 如果 fd 为 -1 ，那么创建无网络连接的伪客户端
    // 因为 Redis 的命令必须在客户端的上下文中使用，所以在执行 Lua 环境中的命令时
    // 需要用到这种伪终端
    if (fd != -1) {
        // 非阻塞
        anetNonBlock(NULL,fd);
        // 禁用 Nagle 算法
        anetEnableTcpNoDelay(NULL,fd);
        // 设置 keep alive
        if (server.tcpkeepalive)
            anetKeepAlive(NULL,fd,server.tcpkeepalive);
        // 绑定读事件到事件 loop （开始接收命令请求）
        if (aeCreateFileEvent(server.el,fd,AE_READABLE,
            readQueryFromClient, c) == AE_ERR)
        {
            close(fd);
            zfree(c);
            return NULL;
        }
    }

    // 初始化各个属性

    // 默认数据库
    selectDb(c,0);
    // 套接字
    c->fd = fd;
    // 名字
    c->name = NULL;
    // 回复缓冲区的偏移量
    c->bufpos = 0;
    // 查询缓冲区
    c->querybuf = sdsempty();
    // 查询缓冲区峰值
    c->querybuf_peak = 0;
    // 命令请求的类型
    c->reqtype = 0;
    // 命令参数数量
    c->argc = 0;
    // 命令参数
    c->argv = NULL;
    // 当前执行的命令和最近一次执行的命令
    c->cmd = c->lastcmd = NULL;
    // 查询缓冲区中未读入的命令内容数量
    c->multibulklen = 0;
    // 读入的参数的长度
    c->bulklen = -1;
    // 已发送字节数
    c->sentlen = 0;
    // 状态 FLAG
    c->flags = 0;
    // 创建时间和最后一次互动时间
    c->ctime = c->lastinteraction = server.unixtime;
    // 认证状态
    c->authenticated = 0;
    // 复制状态
    c->replstate = REDIS_REPL_NONE;
    c->reploff = 0;
    c->repl_ack_off = 0;
    c->repl_ack_time = 0;
    c->slave_listening_port = 0;
    // 回复链表
    c->reply = listCreate();
    // 回复链表的字节量
    c->reply_bytes = 0;
    // 回复缓冲区大小达到软限制的时间
    c->obuf_soft_limit_reached_time = 0;
    // 回复链表的释放和复制函数
    listSetFreeMethod(c->reply,decrRefCountVoid);
    listSetDupMethod(c->reply,dupClientReplyValue);
    c->btype = REDIS_BLOCKED_NONE;
    // 阻塞超时
    c->bpop.timeout = 0;
    // 造成客户端阻塞的列表键
    c->bpop.keys = dictCreate(&setDictType,NULL);
    // 在解除阻塞时将元素推入到 target 指定的键中
    // BRPOPLPUSH 命令时使用
    c->bpop.target = NULL;
    c->bpop.numreplicas = 0;
    c->bpop.reploffset = 0;
    c->woff = 0;
    // 进行事务时监视的键
    c->watched_keys = listCreate();
    // 订阅的频道和模式
    c->pubsub_channels = dictCreate(&setDictType,NULL);
    c->pubsub_patterns = listCreate();
    listSetFreeMethod(c->pubsub_patterns,decrRefCountVoid);
    listSetMatchMethod(c->pubsub_patterns,listMatchObjects);
    // 如果不是伪客户端，那么添加到服务器的客户端链表中
    if (fd != -1) listAddNodeTail(server.clients,c);
    // 初始化客户端的事务状态
    initClientMultiState(c);

    // 返回客户端
    return c;
}

/* This function is called every time we are going to transmit new data
 * to the client. The behavior is the following:
 *
 * 这个函数在每次向客户端发送数据时都会被调用。函数的行为如下：
 *
 * If the client should receive new data (normal clients will) the function
 * returns REDIS_OK, and make sure to install the write handler in our event
 * loop so that when the socket is writable new data gets written.
 *
 * 当客户端可以接收新数据时（通常情况下都是这样），函数返回 REDIS_OK ，
 * 并将写处理器（write handler）安装到事件循环中，
 * 这样当套接字可写时，新数据就会被写入。
 *
 * If the client should not receive new data, because it is a fake client,
 * a master, a slave not yet online, or because the setup of the write handler
 * failed, the function returns REDIS_ERR.
 *
 * 对于那些不应该接收新数据的客户端，
 * 比如伪客户端、 master 以及 未 ONLINE 的 slave ，
 * 或者写处理器安装失败时，
 * 函数返回 REDIS_ERR 。
 *
 * Typically gets called every time a reply is built, before adding more
 * data to the clients output buffers. If the function returns REDIS_ERR no
 * data should be appended to the output buffers. 
 *
 * 通常在每个回复被创建时调用，如果函数返回 REDIS_ERR ，
 * 那么没有数据会被追加到输出缓冲区。
 */
int prepareClientToWrite(redisClient *c) {

    // LUA 脚本环境所使用的伪客户端总是可写的
    if (c->flags & REDIS_LUA_CLIENT) return REDIS_OK;
    
    // 客户端是主服务器并且不接受查询，
    // 那么它是不可写的，出错
    if ((c->flags & REDIS_MASTER) &&
        !(c->flags & REDIS_MASTER_FORCE_REPLY)) return REDIS_ERR;

    // 无连接的伪客户端总是不可写的
    if (c->fd <= 0) return REDIS_ERR; /* Fake client */

    // 一般情况，为客户端套接字安装写处理器到事件循环
    if (c->bufpos == 0 && listLength(c->reply) == 0 &&
        (c->replstate == REDIS_REPL_NONE ||
         c->replstate == REDIS_REPL_ONLINE) &&
        aeCreateFileEvent(server.el, c->fd, AE_WRITABLE,
        sendReplyToClient, c) == AE_ERR) return REDIS_ERR;

    return REDIS_OK;
}

/* Create a duplicate of the last object in the reply list when
 * it is not exclusively owned by the reply list. */
robj *dupLastObjectIfNeeded(list *reply) {
    robj *new, *cur;
    listNode *ln;
    redisAssert(listLength(reply) > 0);
    ln = listLast(reply);
    cur = listNodeValue(ln);
    if (cur->refcount > 1) {
        new = dupStringObject(cur);
        decrRefCount(cur);
        listNodeValue(ln) = new;
    }
    return listNodeValue(ln);
}

/* -----------------------------------------------------------------------------
 * Low level functions to add more data to output buffers.
 * -------------------------------------------------------------------------- */

/*
 * 尝试将回复添加到 c->buf 中
 */
int _addReplyToBuffer(redisClient *c, char *s, size_t len) {
    size_t available = sizeof(c->buf)-c->bufpos;

    // 正准备关闭客户端，无须再发送内容
    if (c->flags & REDIS_CLOSE_AFTER_REPLY) return REDIS_OK;

    /* If there already are entries in the reply list, we cannot
     * add anything more to the static buffer. */
    // 回复链表里已经有内容，再添加内容到 c->buf 里面就是错误了
    if (listLength(c->reply) > 0) return REDIS_ERR;

    /* Check that the buffer has enough space available for this string. */
    // 空间必须满足
    if (len > available) return REDIS_ERR;

    // 复制内容到 c->buf 里面
    memcpy(c->buf+c->bufpos,s,len);
    c->bufpos+=len;

    return REDIS_OK;
}

/*
 * 将回复对象（一个 SDS ）添加到 c->reply 回复链表中
 */
void _addReplyObjectToList(redisClient *c, robj *o) {
    robj *tail;

    // 客户端即将被关闭，无须再发送回复
    if (c->flags & REDIS_CLOSE_AFTER_REPLY) return;

    // 链表中无缓冲块，直接将对象追加到链表中
    if (listLength(c->reply) == 0) {
        incrRefCount(o);
        listAddNodeTail(c->reply,o);

        // 链表中已有缓冲块，尝试将回复添加到块内
        // 如果当前的块不能容纳回复的话，那么新建一个块
        c->reply_bytes += getStringObjectSdsUsedMemory(o);
    } else {

        // 取出表尾的 SDS
        tail = listNodeValue(listLast(c->reply));

        /* Append to this object when possible. */
        // 如果表尾 SDS 的已用空间加上对象的长度，小于 REDIS_REPLY_CHUNK_BYTES
        // 那么将新对象的内容拼接到表尾 SDS 的末尾
        if (tail->ptr != NULL &&
            tail->encoding == REDIS_ENCODING_RAW &&
            sdslen(tail->ptr)+sdslen(o->ptr) <= REDIS_REPLY_CHUNK_BYTES)
        {
            c->reply_bytes -= zmalloc_size_sds(tail->ptr);
            tail = dupLastObjectIfNeeded(c->reply);
            // 拼接
            tail->ptr = sdscatlen(tail->ptr,o->ptr,sdslen(o->ptr));
            c->reply_bytes += zmalloc_size_sds(tail->ptr);

        // 直接将对象追加到末尾
        } else {
            incrRefCount(o);
            listAddNodeTail(c->reply,o);
            c->reply_bytes += getStringObjectSdsUsedMemory(o);
        }
    }

    // 检查回复缓冲区的大小，如果超过系统限制的话，那么关闭客户端
    asyncCloseClientOnOutputBufferLimitReached(c);
}

/* This method takes responsibility over the sds. When it is no longer
 * needed it will be free'd, otherwise it ends up in a robj. */
// 和 _addReplyObjectToList 类似，但会负责 SDS 的释放功能（如果需要的话）
void _addReplySdsToList(redisClient *c, sds s) {
    robj *tail;

    if (c->flags & REDIS_CLOSE_AFTER_REPLY) {
        sdsfree(s);
        return;
    }

    if (listLength(c->reply) == 0) {
        listAddNodeTail(c->reply,createObject(REDIS_STRING,s));
        c->reply_bytes += zmalloc_size_sds(s);
    } else {
        tail = listNodeValue(listLast(c->reply));

        /* Append to this object when possible. */
        if (tail->ptr != NULL && tail->encoding == REDIS_ENCODING_RAW &&
            sdslen(tail->ptr)+sdslen(s) <= REDIS_REPLY_CHUNK_BYTES)
        {
            c->reply_bytes -= zmalloc_size_sds(tail->ptr);
            tail = dupLastObjectIfNeeded(c->reply);
            tail->ptr = sdscatlen(tail->ptr,s,sdslen(s));
            c->reply_bytes += zmalloc_size_sds(tail->ptr);
            sdsfree(s);
        } else {
            listAddNodeTail(c->reply,createObject(REDIS_STRING,s));
            c->reply_bytes += zmalloc_size_sds(s);
        }
    }
    asyncCloseClientOnOutputBufferLimitReached(c);
}

void _addReplyStringToList(redisClient *c, char *s, size_t len) {
    robj *tail;

    if (c->flags & REDIS_CLOSE_AFTER_REPLY) return;

    if (listLength(c->reply) == 0) {
        // 为字符串创建字符串对象并追加到回复链表末尾
        robj *o = createStringObject(s,len);

        listAddNodeTail(c->reply,o);
        c->reply_bytes += getStringObjectSdsUsedMemory(o);
    } else {
        tail = listNodeValue(listLast(c->reply));

        /* Append to this object when possible. */
        if (tail->ptr != NULL && tail->encoding == REDIS_ENCODING_RAW &&
            sdslen(tail->ptr)+len <= REDIS_REPLY_CHUNK_BYTES)
        {
            c->reply_bytes -= zmalloc_size_sds(tail->ptr);
            tail = dupLastObjectIfNeeded(c->reply);
            // 将字符串拼接到一个 SDS 之后
            tail->ptr = sdscatlen(tail->ptr,s,len);
            c->reply_bytes += zmalloc_size_sds(tail->ptr);
        } else {
            // 为字符串创建字符串对象并追加到回复链表末尾
            robj *o = createStringObject(s,len);

            listAddNodeTail(c->reply,o);
            c->reply_bytes += getStringObjectSdsUsedMemory(o);
        }
    }
    asyncCloseClientOnOutputBufferLimitReached(c);
}

/* -----------------------------------------------------------------------------
 * Higher level functions to queue data on the client output buffer.
 * The following functions are the ones that commands implementations will call.
 * -------------------------------------------------------------------------- */

void addReply(redisClient *c, robj *obj) {

    // 为客户端安装写处理器到事件循环
    if (prepareClientToWrite(c) != REDIS_OK) return;

    /* This is an important place where we can avoid copy-on-write
     * when there is a saving child running, avoiding touching the
     * refcount field of the object if it's not needed.
     *
     * 如果在使用子进程，那么尽可能地避免修改对象的 refcount 域。
     *
     * If the encoding is RAW and there is room in the static buffer
     * we'll be able to send the object to the client without
     * messing with its page. 
     *
     * 如果对象的编码为 RAW ，并且静态缓冲区中有空间
     * 那么就可以在不弄乱内存页的情况下，将对象发送给客户端。
     */
    if (sdsEncodedObject(obj)) {
        // 首先尝试复制内容到 c->buf 中，这样可以避免内存分配
        if (_addReplyToBuffer(c,obj->ptr,sdslen(obj->ptr)) != REDIS_OK)
            // 如果 c->buf 中的空间不够，就复制到 c->reply 链表中
            // 可能会引起内存分配
            _addReplyObjectToList(c,obj);
    } else if (obj->encoding == REDIS_ENCODING_INT) {
        /* Optimization: if there is room in the static buffer for 32 bytes
         * (more than the max chars a 64 bit integer can take as string) we
         * avoid decoding the object and go for the lower level approach. */
        // 优化，如果 c->buf 中有等于或多于 32 个字节的空间
        // 那么将整数直接以字符串的形式复制到 c->buf 中
        if (listLength(c->reply) == 0 && (sizeof(c->buf) - c->bufpos) >= 32) {
            char buf[32];
            int len;

            len = ll2string(buf,sizeof(buf),(long)obj->ptr);
            if (_addReplyToBuffer(c,buf,len) == REDIS_OK)
                return;
            /* else... continue with the normal code path, but should never
             * happen actually since we verified there is room. */
        }
        // 执行到这里，代表对象是整数，并且长度大于 32 位
        // 将它转换为字符串
        obj = getDecodedObject(obj);
        // 保存到缓存中
        if (_addReplyToBuffer(c,obj->ptr,sdslen(obj->ptr)) != REDIS_OK)
            _addReplyObjectToList(c,obj);
        decrRefCount(obj);
    } else {
        redisPanic("Wrong obj->encoding in addReply()");
    }
}

/*
 * 将 SDS 中的内容复制到回复缓冲区
 */
void addReplySds(redisClient *c, sds s) {
    if (prepareClientToWrite(c) != REDIS_OK) {
        /* The caller expects the sds to be free'd. */
        sdsfree(s);
        return;
    }
    if (_addReplyToBuffer(c,s,sdslen(s)) == REDIS_OK) {
        sdsfree(s);
    } else {
        /* This method free's the sds when it is no longer needed. */
        _addReplySdsToList(c,s);
    }
}

/*
 * 将 C 字符串中的内容复制到回复缓冲区
 */
void addReplyString(redisClient *c, char *s, size_t len) {
    if (prepareClientToWrite(c) != REDIS_OK) return;
    if (_addReplyToBuffer(c,s,len) != REDIS_OK)
        _addReplyStringToList(c,s,len);
}

void addReplyErrorLength(redisClient *c, char *s, size_t len) {
    addReplyString(c,"-ERR ",5);
    addReplyString(c,s,len);
    addReplyString(c,"\r\n",2);
}

/*
 * 返回一个错误回复
 *
 * 例子 -ERR unknown command 'foobar'
 */
void addReplyError(redisClient *c, char *err) {
    addReplyErrorLength(c,err,strlen(err));
}

void addReplyErrorFormat(redisClient *c, const char *fmt, ...) {
    size_t l, j;
    va_list ap;
    va_start(ap,fmt);
    sds s = sdscatvprintf(sdsempty(),fmt,ap);
    va_end(ap);
    /* Make sure there are no newlines in the string, otherwise invalid protocol
     * is emitted. */
    l = sdslen(s);
    for (j = 0; j < l; j++) {
        if (s[j] == '\r' || s[j] == '\n') s[j] = ' ';
    }
    addReplyErrorLength(c,s,sdslen(s));
    sdsfree(s);
}

void addReplyStatusLength(redisClient *c, char *s, size_t len) {
    addReplyString(c,"+",1);
    addReplyString(c,s,len);
    addReplyString(c,"\r\n",2);
}

/*
 * 返回一个状态回复
 *
 * 例子 +OK\r\n
 */
void addReplyStatus(redisClient *c, char *status) {
    addReplyStatusLength(c,status,strlen(status));
}

void addReplyStatusFormat(redisClient *c, const char *fmt, ...) {
    va_list ap;
    va_start(ap,fmt);
    sds s = sdscatvprintf(sdsempty(),fmt,ap);
    va_end(ap);
    addReplyStatusLength(c,s,sdslen(s));
    sdsfree(s);
}

/* Adds an empty object to the reply list that will contain the multi bulk
 * length, which is not known when this function is called. */
// 当发送 Multi Bulk 回复时，先创建一个空的链表，之后再用实际的回复填充它
void *addDeferredMultiBulkLength(redisClient *c) {
    /* Note that we install the write event here even if the object is not
     * ready to be sent, since we are sure that before returning to the
     * event loop setDeferredMultiBulkLength() will be called. */
    if (prepareClientToWrite(c) != REDIS_OK) return NULL;
    listAddNodeTail(c->reply,createObject(REDIS_STRING,NULL));
    return listLast(c->reply);
}

/* Populate the length object and try gluing it to the next chunk. */
// 设置 Multi Bulk 回复的长度
void setDeferredMultiBulkLength(redisClient *c, void *node, long length) {
    listNode *ln = (listNode*)node;
    robj *len, *next;

    /* Abort when *node is NULL (see addDeferredMultiBulkLength). */
    if (node == NULL) return;

    len = listNodeValue(ln);
    len->ptr = sdscatprintf(sdsempty(),"*%ld\r\n",length);
    len->encoding = REDIS_ENCODING_RAW; /* in case it was an EMBSTR. */
    c->reply_bytes += zmalloc_size_sds(len->ptr);
    if (ln->next != NULL) {
        next = listNodeValue(ln->next);

        /* Only glue when the next node is non-NULL (an sds in this case) */
        if (next->ptr != NULL) {
            c->reply_bytes -= zmalloc_size_sds(len->ptr);
            c->reply_bytes -= getStringObjectSdsUsedMemory(next);
            len->ptr = sdscatlen(len->ptr,next->ptr,sdslen(next->ptr));
            c->reply_bytes += zmalloc_size_sds(len->ptr);
            listDelNode(c->reply,ln->next);
        }
    }
    asyncCloseClientOnOutputBufferLimitReached(c);
}

/* Add a double as a bulk reply */
/*
 * 以 bulk 回复的形式，返回一个双精度浮点数
 *
 * 例子 $4\r\n3.14\r\n
 */
void addReplyDouble(redisClient *c, double d) {
    char dbuf[128], sbuf[128];
    int dlen, slen;
    if (isinf(d)) {
        /* Libc in odd systems (Hi Solaris!) will format infinite in a
         * different way, so better to handle it in an explicit way. */
        addReplyBulkCString(c, d > 0 ? "inf" : "-inf");
    } else {
        dlen = snprintf(dbuf,sizeof(dbuf),"%.17g",d);
        slen = snprintf(sbuf,sizeof(sbuf),"$%d\r\n%s\r\n",dlen,dbuf);
        addReplyString(c,sbuf,slen);
    }
}

/* Add a long long as integer reply or bulk len / multi bulk count.
 * 
 * 添加一个 long long 为整数回复，或者 bulk 或 multi bulk 的数目
 *
 * Basically this is used to output <prefix><long long><crlf>. 
 *
 * 输出格式为 <prefix><long long><crlf>
 *
 * 例子:
 *
 * *5\r\n10086\r\n
 *
 * $5\r\n10086\r\n
 */
void addReplyLongLongWithPrefix(redisClient *c, long long ll, char prefix) {
    char buf[128];
    int len;

    /* Things like $3\r\n or *2\r\n are emitted very often by the protocol
     * so we have a few shared objects to use if the integer is small
     * like it is most of the times. */
    if (prefix == '*' && ll < REDIS_SHARED_BULKHDR_LEN) {
        // 多条批量回复
        addReply(c,shared.mbulkhdr[ll]);
        return;
    } else if (prefix == '$' && ll < REDIS_SHARED_BULKHDR_LEN) {
        // 批量回复
        addReply(c,shared.bulkhdr[ll]);
        return;
    }

    buf[0] = prefix;
    len = ll2string(buf+1,sizeof(buf)-1,ll);
    buf[len+1] = '\r';
    buf[len+2] = '\n';
    addReplyString(c,buf,len+3);
}

/*
 * 返回一个整数回复
 * 
 * 格式为 :10086\r\n
 */
void addReplyLongLong(redisClient *c, long long ll) {
    if (ll == 0)
        addReply(c,shared.czero);
    else if (ll == 1)
        addReply(c,shared.cone);
    else
        addReplyLongLongWithPrefix(c,ll,':');
}

void addReplyMultiBulkLen(redisClient *c, long length) {
    if (length < REDIS_SHARED_BULKHDR_LEN)
        addReply(c,shared.mbulkhdr[length]);
    else
        addReplyLongLongWithPrefix(c,length,'*');
}

/* Create the length prefix of a bulk reply, example: $2234 */
void addReplyBulkLen(redisClient *c, robj *obj) {
    size_t len;

    if (sdsEncodedObject(obj)) {
        len = sdslen(obj->ptr);
    } else {
        long n = (long)obj->ptr;

        /* Compute how many bytes will take this integer as a radix 10 string */
        len = 1;
        if (n < 0) {
            len++;
            n = -n;
        }
        while((n = n/10) != 0) {
            len++;
        }
    }

    if (len < REDIS_SHARED_BULKHDR_LEN)
        addReply(c,shared.bulkhdr[len]);
    else
        addReplyLongLongWithPrefix(c,len,'$');
}

/* Add a Redis Object as a bulk reply 
 *
 * 返回一个 Redis 对象作为回复
 */
void addReplyBulk(redisClient *c, robj *obj) {
    addReplyBulkLen(c,obj);
    addReply(c,obj);
    addReply(c,shared.crlf);
}

/* Add a C buffer as bulk reply 
 *
 * 返回一个 C 缓冲区作为回复
 */
void addReplyBulkCBuffer(redisClient *c, void *p, size_t len) {
    addReplyLongLongWithPrefix(c,len,'$');
    addReplyString(c,p,len);
    addReply(c,shared.crlf);
}

/* Add a C nul term string as bulk reply 
 *
 * 返回一个 C 字符串作为回复
 */
void addReplyBulkCString(redisClient *c, char *s) {
    if (s == NULL) {
        addReply(c,shared.nullbulk);
    } else {
        addReplyBulkCBuffer(c,s,strlen(s));
    }
}

/* Add a long long as a bulk reply 
 *
 * 返回一个 long long 值作为回复
 */
void addReplyBulkLongLong(redisClient *c, long long ll) {
    char buf[64];
    int len;

    len = ll2string(buf,64,ll);
    addReplyBulkCBuffer(c,buf,len);
}

/* Copy 'src' client output buffers into 'dst' client output buffers.
 * The function takes care of freeing the old output buffers of the
 * destination client. */
// 释放 dst 客户端原有的输出内容，并将 src 客户端的输出内容复制给 dst
void copyClientOutputBuffer(redisClient *dst, redisClient *src) {

    // 释放 dst 原有的回复链表
    listRelease(dst->reply);
    // 复制新链表到 dst
    dst->reply = listDup(src->reply);

    // 复制内容到回复 buf
    memcpy(dst->buf,src->buf,src->bufpos);

    // 同步偏移量和字节数
    dst->bufpos = src->bufpos;
    dst->reply_bytes = src->reply_bytes;
}

/*
 * TCP 连接 accept 处理器
 */
static void acceptCommonHandler(int fd, int flags) {

    // 创建客户端
    redisClient *c;
    if ((c = createClient(fd)) == NULL) {
        redisLog(REDIS_WARNING,
            "Error registering fd event for the new client: %s (fd=%d)",
            strerror(errno),fd);
        close(fd); /* May be already closed, just ignore errors */
        return;
    }

    /* If maxclient directive is set and this is one client more... close the
     * connection. Note that we create the client instead to check before
     * for this condition, since now the socket is already set in non-blocking
     * mode and we can send an error for free using the Kernel I/O */
    // 如果新添加的客户端令服务器的最大客户端数量达到了
    // 那么向新客户端写入错误信息，并关闭新客户端
    // 先创建客户端，再进行数量检查是为了方便地进行错误信息写入
    if (listLength(server.clients) > server.maxclients) {
        char *err = "-ERR max number of clients reached\r\n";

        /* That's a best effort error message, don't check write errors */
        if (write(c->fd,err,strlen(err)) == -1) {
            /* Nothing to do, Just to avoid the warning... */
        }
        // 更新拒绝连接数
        server.stat_rejected_conn++;
        freeClient(c);
        return;
    }

    // 更新连接次数
    server.stat_numconnections++;

    // 设置 FLAG
    c->flags |= flags;
}

/* 
 * 创建一个 TCP 连接处理器
 */
void acceptTcpHandler(aeEventLoop *el, int fd, void *privdata, int mask) {
    int cport, cfd;
    char cip[REDIS_IP_STR_LEN];
    REDIS_NOTUSED(el);
    REDIS_NOTUSED(mask);
    REDIS_NOTUSED(privdata);

    // accept 客户端连接
    cfd = anetTcpAccept(server.neterr, fd, cip, sizeof(cip), &cport);
    if (cfd == AE_ERR) {
        redisLog(REDIS_WARNING,"Accepting client connection: %s", server.neterr);
        return;
    }
    redisLog(REDIS_VERBOSE,"Accepted %s:%d", cip, cport);
    // 为客户端创建客户端状态（redisClient）
    acceptCommonHandler(cfd,0);
}

/*
 * 创建一个本地连接处理器
 */
void acceptUnixHandler(aeEventLoop *el, int fd, void *privdata, int mask) {
    int cfd;
    REDIS_NOTUSED(el);
    REDIS_NOTUSED(mask);
    REDIS_NOTUSED(privdata);

    // accept 本地客户端连接
    cfd = anetUnixAccept(server.neterr, fd);
    if (cfd == AE_ERR) {
        redisLog(REDIS_WARNING,"Accepting client connection: %s", server.neterr);
        return;
    }
    redisLog(REDIS_VERBOSE,"Accepted connection to %s", server.unixsocket);
    // 为本地客户端创建客户端状态
    acceptCommonHandler(cfd,REDIS_UNIX_SOCKET);
}

/*
 * 清空所有命令参数
 */
static void freeClientArgv(redisClient *c) {
    int j;
    for (j = 0; j < c->argc; j++)
        decrRefCount(c->argv[j]);
    c->argc = 0;
    c->cmd = NULL;
}

/* Close all the slaves connections. This is useful in chained replication
 * when we resync with our own master and want to force all our slaves to
 * resync with us as well. */
// 断开所有从服务器的连接，强制所有从服务器执行重同步
void disconnectSlaves(void) {
    while (listLength(server.slaves)) {
        listNode *ln = listFirst(server.slaves);
        freeClient((redisClient*)ln->value);
    }
}

/* This function is called when the slave lose the connection with the
 * master into an unexpected way. */
// 这个函数在从服务器以外地和主服务器失去联系时调用
void replicationHandleMasterDisconnection(void) {
    server.master = NULL;
    server.repl_state = REDIS_REPL_CONNECT;
    server.repl_down_since = server.unixtime;
    /* We lost connection with our master, force our slaves to resync
     * with us as well to load the new data set.
     *
     * 和主服务器失联，强制所有这个服务器的从服务器 resync ，
     * 等待载入新数据。
     *
     * If server.masterhost is NULL the user called SLAVEOF NO ONE so
     * slave resync is not needed. 
     *
     * 如果 masterhost 不存在（怎么会这样呢？）
     * 那么调用 SLAVEOF NO ONE ，避免 slave resync
     */
    if (server.masterhost != NULL) disconnectSlaves();
}

/*
 * 释放客户端
 */
void freeClient(redisClient *c) {
    listNode *ln;

    /* If this is marked as current client unset it */
    if (server.current_client == c) server.current_client = NULL;

    /* If it is our master that's beging disconnected we should make sure
     * to cache the state to try a partial resynchronization later.
     *
     * Note that before doing this we make sure that the client is not in
     * some unexpected state, by checking its flags. */
    if (server.master &&
         (c->flags & REDIS_MASTER) &&
        !(c->flags & (REDIS_CLOSE_AFTER_REPLY|
                     REDIS_CLOSE_ASAP|
                     REDIS_BLOCKED|
                     REDIS_UNBLOCKED)))
    {
        replicationCacheMaster(c);
        return;
    }

    /* Free the query buffer */
    sdsfree(c->querybuf);
    c->querybuf = NULL;

    /* Deallocate structures used to block on blocking ops. */
    if (c->flags & REDIS_BLOCKED) unblockClient(c);
    dictRelease(c->bpop.keys);

    /* UNWATCH all the keys */
    // 清空 WATCH 信息
    unwatchAllKeys(c);
    listRelease(c->watched_keys);

    /* Unsubscribe from all the pubsub channels */
    // 退订所有频道和模式
    pubsubUnsubscribeAllChannels(c,0);
    pubsubUnsubscribeAllPatterns(c,0);
    dictRelease(c->pubsub_channels);
    listRelease(c->pubsub_patterns);

    /* Close socket, unregister events, and remove list of replies and
     * accumulated arguments. */
    // 关闭套接字，并从事件处理器中删除该套接字的事件
    if (c->fd != -1) {
        aeDeleteFileEvent(server.el,c->fd,AE_READABLE);
        aeDeleteFileEvent(server.el,c->fd,AE_WRITABLE);
        close(c->fd);
    }

    // 清空回复缓冲区
    listRelease(c->reply);

    // 清空命令参数
    freeClientArgv(c);

    /* Remove from the list of clients */
    // 从服务器的客户端链表中删除自身
    if (c->fd != -1) {
        ln = listSearchKey(server.clients,c);
        redisAssert(ln != NULL);
        listDelNode(server.clients,ln);
    }

    /* When client was just unblocked because of a blocking operation,
     * remove it from the list of unblocked clients. */
    // 删除客户端的阻塞信息
    if (c->flags & REDIS_UNBLOCKED) {
        ln = listSearchKey(server.unblocked_clients,c);
        redisAssert(ln != NULL);
        listDelNode(server.unblocked_clients,ln);
    }

    /* Master/slave cleanup Case 1:
     * we lost the connection with a slave. */
    if (c->flags & REDIS_SLAVE) {
        if (c->replstate == REDIS_REPL_SEND_BULK) {
            if (c->repldbfd != -1) close(c->repldbfd);
            if (c->replpreamble) sdsfree(c->replpreamble);
        }
        list *l = (c->flags & REDIS_MONITOR) ? server.monitors : server.slaves;
        ln = listSearchKey(l,c);
        redisAssert(ln != NULL);
        listDelNode(l,ln);
        /* We need to remember the time when we started to have zero
         * attached slaves, as after some time we'll free the replication
         * backlog. */
        if (c->flags & REDIS_SLAVE && listLength(server.slaves) == 0)
            server.repl_no_slaves_since = server.unixtime;
        refreshGoodSlavesCount();
    }

    /* Master/slave cleanup Case 2:
     * we lost the connection with the master. */
    if (c->flags & REDIS_MASTER) replicationHandleMasterDisconnection();

    /* If this client was scheduled for async freeing we need to remove it
     * from the queue. */
    if (c->flags & REDIS_CLOSE_ASAP) {
        ln = listSearchKey(server.clients_to_close,c);
        redisAssert(ln != NULL);
        listDelNode(server.clients_to_close,ln);
    }

    /* Release other dynamically allocated client structure fields,
     * and finally release the client structure itself. */
    if (c->name) decrRefCount(c->name);
    // 清除参数空间
    zfree(c->argv);
    // 清除事务状态信息
    freeClientMultiState(c);
    // 释放客户端 redisClient 结构本身
    zfree(c);
}

/* Schedule a client to free it at a safe time in the serverCron() function.
 * This function is useful when we need to terminate a client but we are in
 * a context where calling freeClient() is not possible, because the client
 * should be valid for the continuation of the flow of the program. */
void freeClientAsync(redisClient *c) {
    if (c->flags & REDIS_CLOSE_ASAP) return;
    c->flags |= REDIS_CLOSE_ASAP;
    listAddNodeTail(server.clients_to_close,c);
}

// 关闭需要异步关闭的客户端
void freeClientsInAsyncFreeQueue(void) {
    
    // 遍历所有要关闭的客户端
    while (listLength(server.clients_to_close)) {
        listNode *ln = listFirst(server.clients_to_close);
        redisClient *c = listNodeValue(ln);

        c->flags &= ~REDIS_CLOSE_ASAP;
        // 关闭客户端
        freeClient(c);
        // 从客户端链表中删除被关闭的客户端
        listDelNode(server.clients_to_close,ln);
    }
}

/*
 * 负责传送命令回复的写处理器
 */
void sendReplyToClient(aeEventLoop *el, int fd, void *privdata, int mask) {
    redisClient *c = privdata;
    int nwritten = 0, totwritten = 0, objlen;
    size_t objmem;
    robj *o;
    REDIS_NOTUSED(el);
    REDIS_NOTUSED(mask);

    // 一直循环，直到回复缓冲区为空
    // 或者指定条件满足为止
    while(c->bufpos > 0 || listLength(c->reply)) {

        if (c->bufpos > 0) {

            // c->bufpos > 0

            // 写入内容到套接字
            // c->sentlen 是用来处理 short write 的
            // 当出现 short write ，导致写入未能一次完成时，
            // c->buf+c->sentlen 就会偏移到正确（未写入）内容的位置上。
            nwritten = write(fd,c->buf+c->sentlen,c->bufpos-c->sentlen);
            // 出错则跳出
            if (nwritten <= 0) break;
            // 成功写入则更新写入计数器变量
            c->sentlen += nwritten;
            totwritten += nwritten;

            /* If the buffer was sent, set bufpos to zero to continue with
             * the remainder of the reply. */
            // 如果缓冲区中的内容已经全部写入完毕
            // 那么清空客户端的两个计数器变量
            if (c->sentlen == c->bufpos) {
                c->bufpos = 0;
                c->sentlen = 0;
            }
        } else {

            // listLength(c->reply) != 0

            // 取出位于链表最前面的对象
            o = listNodeValue(listFirst(c->reply));
            objlen = sdslen(o->ptr);
            objmem = getStringObjectSdsUsedMemory(o);

            // 略过空对象
            if (objlen == 0) {
                listDelNode(c->reply,listFirst(c->reply));
                c->reply_bytes -= objmem;
                continue;
            }

            // 写入内容到套接字
            // c->sentlen 是用来处理 short write 的
            // 当出现 short write ，导致写入未能一次完成时，
            // c->buf+c->sentlen 就会偏移到正确（未写入）内容的位置上。
            nwritten = write(fd, ((char*)o->ptr)+c->sentlen,objlen-c->sentlen);
            // 写入出错则跳出
            if (nwritten <= 0) break;
            // 成功写入则更新写入计数器变量
            c->sentlen += nwritten;
            totwritten += nwritten;

            /* If we fully sent the object on head go to the next one */
            // 如果缓冲区内容全部写入完毕，那么删除已写入完毕的节点
            if (c->sentlen == objlen) {
                listDelNode(c->reply,listFirst(c->reply));
                c->sentlen = 0;
                c->reply_bytes -= objmem;
            }
        }
        /* Note that we avoid to send more than REDIS_MAX_WRITE_PER_EVENT
         * bytes, in a single threaded server it's a good idea to serve
         * other clients as well, even if a very large request comes from
         * super fast link that is always able to accept data (in real world
         * scenario think about 'KEYS *' against the loopback interface).
         *
         * 为了避免一个非常大的回复独占服务器，
         * 当写入的总数量大于 REDIS_MAX_WRITE_PER_EVENT ，
         * 临时中断写入，将处理时间让给其他客户端，
         * 剩余的内容等下次写入就绪再继续写入
         *
         * However if we are over the maxmemory limit we ignore that and
         * just deliver as much data as it is possible to deliver. 
         *
         * 不过，如果服务器的内存占用已经超过了限制，
         * 那么为了将回复缓冲区中的内容尽快写入给客户端，
         * 然后释放回复缓冲区的空间来回收内存，
         * 这时即使写入量超过了 REDIS_MAX_WRITE_PER_EVENT ，
         * 程序也继续进行写入
         */
        if (totwritten > REDIS_MAX_WRITE_PER_EVENT &&
            (server.maxmemory == 0 ||
             zmalloc_used_memory() < server.maxmemory)) break;
    }

    // 写入出错检查
    if (nwritten == -1) {
        if (errno == EAGAIN) {
            nwritten = 0;
        } else {
            redisLog(REDIS_VERBOSE,
                "Error writing to client: %s", strerror(errno));
            freeClient(c);
            return;
        }
    }

    if (totwritten > 0) {
        /* For clients representing masters we don't count sending data
         * as an interaction, since we always send REPLCONF ACK commands
         * that take some time to just fill the socket output buffer.
         * We just rely on data / pings received for timeout detection. */
        if (!(c->flags & REDIS_MASTER)) c->lastinteraction = server.unixtime;
    }
    if (c->bufpos == 0 && listLength(c->reply) == 0) {
        c->sentlen = 0;

        // 删除 write handler
        aeDeleteFileEvent(server.el,c->fd,AE_WRITABLE);

        /* Close connection after entire reply has been sent. */
        // 如果指定了写入之后关闭客户端 FLAG ，那么关闭客户端
        if (c->flags & REDIS_CLOSE_AFTER_REPLY) freeClient(c);
    }
}

/* resetClient prepare the client to process the next command */
// 在客户端执行完命令之后执行：重置客户端以准备执行下个命令
void resetClient(redisClient *c) {
    redisCommandProc *prevcmd = c->cmd ? c->cmd->proc : NULL;

    freeClientArgv(c);
    c->reqtype = 0;
    c->multibulklen = 0;
    c->bulklen = -1;
    /* We clear the ASKING flag as well if we are not inside a MULTI, and
     * if what we just executed is not the ASKING command itself. */
    if (!(c->flags & REDIS_MULTI) && prevcmd != askingCommand)
        c->flags &= (~REDIS_ASKING);
}

/*
 * 处理内联命令，并创建参数对象
 *
 * 内联命令的各个参数以空格分开，并以 \r\n 结尾
 * 例子：
 *
 * <arg0> <arg1> <arg...> <argN>\r\n
 *
 * 这些内容会被用于创建参数对象，
 * 比如
 *
 * argv[0] = arg0
 * argv[1] = arg1
 * argv[2] = arg2
 */
int processInlineBuffer(redisClient *c) {
<<<<<<< HEAD

    // 定位到命令的末尾
    char *newline = strstr(c->querybuf,"\r\n");
=======
    char *newline;
>>>>>>> 2dfc5e35
    int argc, j;
    sds *argv, aux;
    size_t querylen;

    /* Search for end of line */
    newline = strchr(c->querybuf,'\n');

    /* Nothing to do without a \r\n */
    // 收到的查询内容不符合协议格式，出错
    if (newline == NULL) {
        if (sdslen(c->querybuf) > REDIS_INLINE_MAX_SIZE) {
            addReplyError(c,"Protocol error: too big inline request");
            setProtocolError(c,0);
        }
        return REDIS_ERR;
    }

    /* Handle the \r\n case. */
    if (newline && newline != c->querybuf && *(newline-1) == '\r')
        newline--;

    /* Split the input buffer up to the \r\n */
    // 根据空格，分割命令的参数
    // 比如说 SET msg hello \r\n 将分割为
    // argv[0] = SET
    // argv[1] = msg
    // argv[2] = hello
    // argc = 3
    querylen = newline-(c->querybuf);
    aux = sdsnewlen(c->querybuf,querylen);
    argv = sdssplitargs(aux,&argc);
    sdsfree(aux);
    if (argv == NULL) {
        addReplyError(c,"Protocol error: unbalanced quotes in request");
        setProtocolError(c,0);
        return REDIS_ERR;
    }

    /* Newline from slaves can be used to refresh the last ACK time.
     * This is useful for a slave to ping back while loading a big
     * RDB file. */
    if (querylen == 0 && c->flags & REDIS_SLAVE)
        c->repl_ack_time = server.unixtime;

    /* Leave data after the first line of the query in the buffer */

    // 从缓冲区中删除已 argv 已读取的内容
    // 剩余的内容是未读取的
    sdsrange(c->querybuf,querylen+2,-1);

    /* Setup argv array on client structure */
    // 为客户端的参数分配空间
    if (c->argv) zfree(c->argv);
    c->argv = zmalloc(sizeof(robj*)*argc);

    /* Create redis objects for all arguments. */
    // 为每个参数创建一个字符串对象
    for (c->argc = 0, j = 0; j < argc; j++) {
        if (sdslen(argv[j])) {
            // argv[j] 已经是 SDS 了
            // 所以创建的字符串对象直接指向该 SDS
            c->argv[c->argc] = createObject(REDIS_STRING,argv[j]);
            c->argc++;
        } else {
            sdsfree(argv[j]);
        }
    }

    zfree(argv);

    return REDIS_OK;
}

/* Helper function. Trims query buffer to make the function that processes
 * multi bulk requests idempotent. */
static void setProtocolError(redisClient *c, int pos) {
    if (server.verbosity >= REDIS_VERBOSE) {
        sds client = getClientInfoString(c);
        redisLog(REDIS_VERBOSE,
            "Protocol error from client: %s", client);
        sdsfree(client);
    }
    c->flags |= REDIS_CLOSE_AFTER_REPLY;
    sdsrange(c->querybuf,pos,-1);
}

/*
 * 将 c->querybuf 中的协议内容转换成 c->argv 中的参数对象
 * 
 * 比如 *3\r\n$3\r\nSET\r\n$3\r\nMSG\r\n$5\r\nHELLO\r\n
 * 将被转换为：
 * argv[0] = SET
 * argv[1] = MSG
 * argv[2] = HELLO
 */
int processMultibulkBuffer(redisClient *c) {
    char *newline = NULL;
    int pos = 0, ok;
    long long ll;

    // 读入命令的参数个数
    // 比如 *3\r\n$3\r\nSET\r\n... 将令 c->multibulklen = 3
    if (c->multibulklen == 0) {
        /* The client should have been reset */
        redisAssertWithInfo(c,NULL,c->argc == 0);

        /* Multi bulk length cannot be read without a \r\n */
        // 检查缓冲区的内容第一个 "\r\n"
        newline = strchr(c->querybuf,'\r');
        if (newline == NULL) {
            if (sdslen(c->querybuf) > REDIS_INLINE_MAX_SIZE) {
                addReplyError(c,"Protocol error: too big mbulk count string");
                setProtocolError(c,0);
            }
            return REDIS_ERR;
        }
        /* Buffer should also contain \n */
        if (newline-(c->querybuf) > ((signed)sdslen(c->querybuf)-2))
            return REDIS_ERR;

        /* We know for sure there is a whole line since newline != NULL,
         * so go ahead and find out the multi bulk length. */
        // 协议的第一个字符必须是 '*'
        redisAssertWithInfo(c,NULL,c->querybuf[0] == '*');
        // 将参数个数，也即是 * 之后， \r\n 之前的数字取出并保存到 ll 中
        // 比如对于 *3\r\n ，那么 ll 将等于 3
        ok = string2ll(c->querybuf+1,newline-(c->querybuf+1),&ll);
        // 参数的数量超出限制
        if (!ok || ll > 1024*1024) {
            addReplyError(c,"Protocol error: invalid multibulk length");
            setProtocolError(c,pos);
            return REDIS_ERR;
        }

        // 参数数量之后的位置
        // 比如对于 *3\r\n$3\r\n$SET\r\n... 来说，
        // pos 指向 *3\r\n$3\r\n$SET\r\n...
        //                ^
        //                |
        //               pos
        pos = (newline-c->querybuf)+2;
        // 如果 ll <= 0 ，那么这个命令是一个空白命令
        // 那么将这段内容从查询缓冲区中删除，只保留未阅读的那部分内容
        // 为什么参数可以是空的呢？
        // processInputBuffer 中有注释到 "Multibulk processing could see a <= 0 length"
        // 但并没有详细说明原因
        if (ll <= 0) {
            sdsrange(c->querybuf,pos,-1);
            return REDIS_OK;
        }

        // 设置参数数量
        c->multibulklen = ll;

        /* Setup argv array on client structure */
        // 根据参数数量，为各个参数对象分配空间
        if (c->argv) zfree(c->argv);
        c->argv = zmalloc(sizeof(robj*)*c->multibulklen);
    }

    redisAssertWithInfo(c,NULL,c->multibulklen > 0);

    // 从 c->querybuf 中读入参数，并创建各个参数对象到 c->argv
    while(c->multibulklen) {

        /* Read bulk length if unknown */
        // 读入参数长度
        if (c->bulklen == -1) {

            // 确保 "\r\n" 存在
            newline = strchr(c->querybuf+pos,'\r');
            if (newline == NULL) {
                if (sdslen(c->querybuf) > REDIS_INLINE_MAX_SIZE) {
                    addReplyError(c,"Protocol error: too big bulk count string");
                    setProtocolError(c,0);
                }
                break;
            }
            /* Buffer should also contain \n */
            if (newline-(c->querybuf) > ((signed)sdslen(c->querybuf)-2))
                break;

            // 确保协议符合参数格式，检查其中的 $...
            // 比如 $3\r\nSET\r\n
            if (c->querybuf[pos] != '$') {
                addReplyErrorFormat(c,
                    "Protocol error: expected '$', got '%c'",
                    c->querybuf[pos]);
                setProtocolError(c,pos);
                return REDIS_ERR;
            }

            // 读取长度
            // 比如 $3\r\nSET\r\n 将会让 ll 的值设置 3
            ok = string2ll(c->querybuf+pos+1,newline-(c->querybuf+pos+1),&ll);
            if (!ok || ll < 0 || ll > 512*1024*1024) {
                addReplyError(c,"Protocol error: invalid bulk length");
                setProtocolError(c,pos);
                return REDIS_ERR;
            }

            // 定位到参数的开头
            // 比如 
            // $3\r\nSET\r\n...
            //       ^
            //       |
            //      pos
            pos += newline-(c->querybuf+pos)+2;
            // 如果参数非常长，那么做一些预备措施来优化接下来的参数复制操作
            if (ll >= REDIS_MBULK_BIG_ARG) {
                size_t qblen;

                /* If we are going to read a large object from network
                 * try to make it likely that it will start at c->querybuf
                 * boundary so that we can optimize object creation
                 * avoiding a large copy of data. */
                sdsrange(c->querybuf,pos,-1);
                pos = 0;
                qblen = sdslen(c->querybuf);
                /* Hint the sds library about the amount of bytes this string is
                 * going to contain. */
                if (qblen < ll+2)
                    c->querybuf = sdsMakeRoomFor(c->querybuf,ll+2-qblen);
            }
            // 参数的长度
            c->bulklen = ll;
        }

        /* Read bulk argument */
        // 读入参数
        if (sdslen(c->querybuf)-pos < (unsigned)(c->bulklen+2)) {
            // 确保内容符合协议格式
            // 比如 $3\r\nSET\r\n 就检查 SET 之后的 \r\n
            /* Not enough data (+2 == trailing \r\n) */
            break;
        } else {
            // 为参数创建字符串对象  
            /* Optimization: if the buffer contains JUST our bulk element
             * instead of creating a new object by *copying* the sds we
             * just use the current sds string. */
            if (pos == 0 &&
                c->bulklen >= REDIS_MBULK_BIG_ARG &&
                (signed) sdslen(c->querybuf) == c->bulklen+2)
            {
                c->argv[c->argc++] = createObject(REDIS_STRING,c->querybuf);
                sdsIncrLen(c->querybuf,-2); /* remove CRLF */
                c->querybuf = sdsempty();
                /* Assume that if we saw a fat argument we'll see another one
                 * likely... */
                c->querybuf = sdsMakeRoomFor(c->querybuf,c->bulklen+2);
                pos = 0;
            } else {
                c->argv[c->argc++] =
                    createStringObject(c->querybuf+pos,c->bulklen);
                pos += c->bulklen+2;
            }

            // 清空参数长度
            c->bulklen = -1;

            // 减少还需读入的参数个数
            c->multibulklen--;
        }
    }

    /* Trim to pos */
    // 从 querybuf 中删除已被读取的内容
    if (pos) sdsrange(c->querybuf,pos,-1);

    /* We're done when c->multibulk == 0 */
    // 如果本条命令的所有参数都已读取完，那么返回
    if (c->multibulklen == 0) return REDIS_OK;

    /* Still not read to process the command */
    // 如果还有参数未读取完，那么就协议内容有错
    return REDIS_ERR;
}

void processInputBuffer(redisClient *c) {

    /* Keep processing while there is something in the input buffer */
    // 尽可能地处理查询缓冲区中的内容
    // 如果读取出现 short read ，那么可能会有内容滞留在读取缓冲区里面
    // 这些滞留内容也许不能完整构成一个符合协议的命令，
    // 需要等待下次读事件的就绪
    while(sdslen(c->querybuf)) {

        /* Immediately abort if the client is in the middle of something. */
        // REDIS_BLOCKED 状态表示客户端正在被阻塞
        if (c->flags & REDIS_BLOCKED) return;

        /* REDIS_CLOSE_AFTER_REPLY closes the connection once the reply is
         * written to the client. Make sure to not let the reply grow after
         * this flag has been set (i.e. don't process more commands). */
        // 客户端已经设置了关闭 FLAG ，没有必要处理命令了
        if (c->flags & REDIS_CLOSE_AFTER_REPLY) return;

        /* Determine request type when unknown. */
        // 判断请求的类型
        // 两种类型的区别可以在 Redis 的通讯协议上查到：
        // http://redis.readthedocs.org/en/latest/topic/protocol.html
        // 简单来说，多条查询是一般客户端发送来的，
        // 而内联查询则是 TELNET 发送来的
        if (!c->reqtype) {
            if (c->querybuf[0] == '*') {
                // 多条查询
                c->reqtype = REDIS_REQ_MULTIBULK;
            } else {
                // 内联查询
                c->reqtype = REDIS_REQ_INLINE;
            }
        }

        // 将缓冲区中的内容转换成命令，以及命令参数
        if (c->reqtype == REDIS_REQ_INLINE) {
            if (processInlineBuffer(c) != REDIS_OK) break;
        } else if (c->reqtype == REDIS_REQ_MULTIBULK) {
            if (processMultibulkBuffer(c) != REDIS_OK) break;
        } else {
            redisPanic("Unknown request type");
        }

        /* Multibulk processing could see a <= 0 length. */
        if (c->argc == 0) {
            resetClient(c);
        } else {
            /* Only reset the client when the command was executed. */
            // 执行命令，并重置客户端
            if (processCommand(c) == REDIS_OK)
                resetClient(c);
        }
    }
}

/*
 * 读取客户端的查询缓冲区内容
 */
void readQueryFromClient(aeEventLoop *el, int fd, void *privdata, int mask) {
    redisClient *c = (redisClient*) privdata;
    int nread, readlen;
    size_t qblen;
    REDIS_NOTUSED(el);
    REDIS_NOTUSED(mask);

    // 设置服务器的当前客户端
    server.current_client = c;
    
    // 读入长度（默认为 16 MB）
    readlen = REDIS_IOBUF_LEN;

    /* If this is a multi bulk request, and we are processing a bulk reply
     * that is large enough, try to maximize the probability that the query
     * buffer contains exactly the SDS string representing the object, even
     * at the risk of requiring more read(2) calls. This way the function
     * processMultiBulkBuffer() can avoid copying buffers to create the
     * Redis Object representing the argument. */
    if (c->reqtype == REDIS_REQ_MULTIBULK && c->multibulklen && c->bulklen != -1
        && c->bulklen >= REDIS_MBULK_BIG_ARG)
    {
        int remaining = (unsigned)(c->bulklen+2)-sdslen(c->querybuf);

        if (remaining < readlen) readlen = remaining;
    }

    // 获取查询缓冲区当前内容的长度
    // 如果读取出现 short read ，那么可能会有内容滞留在读取缓冲区里面
    // 这些滞留内容也许不能完整构成一个符合协议的命令，
    qblen = sdslen(c->querybuf);
    // 如果有需要，更新缓冲区内容长度的峰值（peak）
    if (c->querybuf_peak < qblen) c->querybuf_peak = qblen;
    // 为查询缓冲区分配空间
    c->querybuf = sdsMakeRoomFor(c->querybuf, readlen);
    // 读入内容到查询缓存
    nread = read(fd, c->querybuf+qblen, readlen);

    // 读入出错
    if (nread == -1) {
        if (errno == EAGAIN) {
            nread = 0;
        } else {
            redisLog(REDIS_VERBOSE, "Reading from client: %s",strerror(errno));
            freeClient(c);
            return;
        }
    // 遇到 EOF
    } else if (nread == 0) {
        redisLog(REDIS_VERBOSE, "Client closed connection");
        freeClient(c);
        return;
    }

    if (nread) {
        // 根据内容，更新查询缓冲区（SDS） free 和 len 属性
        // 并将 '\0' 正确地放到内容的最后
        sdsIncrLen(c->querybuf,nread);
        // 记录服务器和客户端最后一次互动的时间
        c->lastinteraction = server.unixtime;
        // 如果客户端是 master 的话，更新它的复制偏移量
        if (c->flags & REDIS_MASTER) c->reploff += nread;
    } else {
        // 在 nread == -1 且 errno == EAGAIN 时运行
        server.current_client = NULL;
        return;
    }

    // 查询缓冲区长度超出服务器最大缓冲区长度
    // 清空缓冲区并释放客户端
    if (sdslen(c->querybuf) > server.client_max_querybuf_len) {
        sds ci = getClientInfoString(c), bytes = sdsempty();

        bytes = sdscatrepr(bytes,c->querybuf,64);
        redisLog(REDIS_WARNING,"Closing client that reached max query buffer length: %s (qbuf initial bytes: %s)", ci, bytes);
        sdsfree(ci);
        sdsfree(bytes);
        freeClient(c);
        return;
    }

    // 从查询缓存重读取内容，创建参数，并执行命令
    // 函数会执行到缓存中的所有内容都被处理完为止
    processInputBuffer(c);

    server.current_client = NULL;
}

void getClientsMaxBuffers(unsigned long *longest_output_list,
                          unsigned long *biggest_input_buffer) {
    redisClient *c;
    listNode *ln;
    listIter li;
    unsigned long lol = 0, bib = 0;

    listRewind(server.clients,&li);
    while ((ln = listNext(&li)) != NULL) {
        c = listNodeValue(ln);

        if (listLength(c->reply) > lol) lol = listLength(c->reply);
        if (sdslen(c->querybuf) > bib) bib = sdslen(c->querybuf);
    }
    *longest_output_list = lol;
    *biggest_input_buffer = bib;
}

/* This is a helper function for getClientPeerId().
 * It writes the specified ip/port to "peerid" as a null termiated string
 * in the form ip:port if ip does not contain ":" itself, otherwise
 * [ip]:port format is used (for IPv6 addresses basically). */
void formatPeerId(char *peerid, size_t peerid_len, char *ip, int port) {
    if (strchr(ip,':'))
        snprintf(peerid,peerid_len,"[%s]:%d",ip,port);
    else
        snprintf(peerid,peerid_len,"%s:%d",ip,port);
}

/* A Redis "Peer ID" is a colon separated ip:port pair.
 * For IPv4 it's in the form x.y.z.k:pork, example: "127.0.0.1:1234".
 * For IPv6 addresses we use [] around the IP part, like in "[::1]:1234".
 * For Unix socekts we use path:0, like in "/tmp/redis:0".
 *
 * A Peer ID always fits inside a buffer of REDIS_PEER_ID_LEN bytes, including
 * the null term.
 *
 * The function returns REDIS_OK on succcess, and REDIS_ERR on failure.
 *
 * On failure the function still populates 'peerid' with the "?:0" string
 * in case you want to relax error checking or need to display something
 * anyway (see anetPeerToString implementation for more info). */
int getClientPeerId(redisClient *client, char *peerid, size_t peerid_len) {
    char ip[REDIS_IP_STR_LEN];
    int port;

    if (client->flags & REDIS_UNIX_SOCKET) {
        /* Unix socket client. */
        snprintf(peerid,peerid_len,"%s:0",server.unixsocket);
        return REDIS_OK;
    } else {
        /* TCP client. */
        int retval = anetPeerToString(client->fd,ip,sizeof(ip),&port);
        formatPeerId(peerid,peerid_len,ip,port);
        return (retval == -1) ? REDIS_ERR : REDIS_OK;
    }
}

/* Turn a Redis client into an sds string representing its state. */
// 将给定客户端的信息保存到一个 SDS 中
sds getClientInfoString(redisClient *client) {
    char peerid[REDIS_PEER_ID_LEN], flags[16], events[3], *p;
    int emask;

    getClientPeerId(client,peerid,sizeof(peerid));
    p = flags;
    if (client->flags & REDIS_SLAVE) {
        if (client->flags & REDIS_MONITOR)
            *p++ = 'O';
        else
            *p++ = 'S';
    }
    if (client->flags & REDIS_MASTER) *p++ = 'M';
    if (client->flags & REDIS_MULTI) *p++ = 'x';
    if (client->flags & REDIS_BLOCKED) *p++ = 'b';
    if (client->flags & REDIS_DIRTY_CAS) *p++ = 'd';
    if (client->flags & REDIS_CLOSE_AFTER_REPLY) *p++ = 'c';
    if (client->flags & REDIS_UNBLOCKED) *p++ = 'u';
    if (client->flags & REDIS_CLOSE_ASAP) *p++ = 'A';
    if (client->flags & REDIS_UNIX_SOCKET) *p++ = 'U';
    if (p == flags) *p++ = 'N';
    *p++ = '\0';

    emask = client->fd == -1 ? 0 : aeGetFileEvents(server.el,client->fd);
    p = events;
    if (emask & AE_READABLE) *p++ = 'r';
    if (emask & AE_WRITABLE) *p++ = 'w';
    *p = '\0';
    return sdscatprintf(sdsempty(),
        "addr=%s fd=%d name=%s age=%ld idle=%ld flags=%s db=%d sub=%d psub=%d multi=%d qbuf=%lu qbuf-free=%lu obl=%lu oll=%lu omem=%lu events=%s cmd=%s",
        peerid,
        client->fd,
        client->name ? (char*)client->name->ptr : "",
        (long)(server.unixtime - client->ctime),
        (long)(server.unixtime - client->lastinteraction),
        flags,
        client->db->id,
        (int) dictSize(client->pubsub_channels),
        (int) listLength(client->pubsub_patterns),
        (client->flags & REDIS_MULTI) ? client->mstate.count : -1,
        (unsigned long) sdslen(client->querybuf),
        (unsigned long) sdsavail(client->querybuf),
        (unsigned long) client->bufpos,
        (unsigned long) listLength(client->reply),
        getClientOutputBufferMemoryUsage(client),
        events,
        client->lastcmd ? client->lastcmd->name : "NULL");
}

/*
 * 打印出所有连接到服务器的客户端的信息
 */
sds getAllClientsInfoString(void) {
    listNode *ln;
    listIter li;
    redisClient *client;
    sds o = sdsempty();

    listRewind(server.clients,&li);
    while ((ln = listNext(&li)) != NULL) {
        sds cs;

        client = listNodeValue(ln);
        cs = getClientInfoString(client);
        o = sdscatsds(o,cs);
        sdsfree(cs);
        o = sdscatlen(o,"\n",1);
    }
    return o;
}

/*
 * CLIENT 命令的实现
 */
void clientCommand(redisClient *c) {
    listNode *ln;
    listIter li;
    redisClient *client;

    // CLIENT list
    if (!strcasecmp(c->argv[1]->ptr,"list") && c->argc == 2) {
        sds o = getAllClientsInfoString();
        addReplyBulkCBuffer(c,o,sdslen(o));
        sdsfree(o);

    // CLIENT kill
    } else if (!strcasecmp(c->argv[1]->ptr,"kill") && c->argc == 3) {

        // 遍历客户端链表，并杀死指定地址的客户端
        listRewind(server.clients,&li);
        while ((ln = listNext(&li)) != NULL) {
            char peerid[REDIS_PEER_ID_LEN];

            client = listNodeValue(ln);
            if (getClientPeerId(client,peerid,sizeof(peerid)) == REDIS_ERR)
                continue;
            if (strcmp(peerid,c->argv[2]->ptr) == 0) {
                addReply(c,shared.ok);
                if (c == client) {
                    client->flags |= REDIS_CLOSE_AFTER_REPLY;
                } else {
                    freeClient(client);
                }
                return;
            }
        }
        addReplyError(c,"No such client");

    // CLIENT setname 设置客户端名字
    } else if (!strcasecmp(c->argv[1]->ptr,"setname") && c->argc == 3) {
        int j, len = sdslen(c->argv[2]->ptr);
        char *p = c->argv[2]->ptr;

        /* Setting the client name to an empty string actually removes
         * the current name. */
        // 名字为空时，清空客户端的名字
        if (len == 0) {
            if (c->name) decrRefCount(c->name);
            c->name = NULL;
            addReply(c,shared.ok);
            return;
        }

        /* Otherwise check if the charset is ok. We need to do this otherwise
         * CLIENT LIST format will break. You should always be able to
         * split by space to get the different fields. */
        for (j = 0; j < len; j++) {
            if (p[j] < '!' || p[j] > '~') { /* ASCII is assumed. */
                addReplyError(c,
                    "Client names cannot contain spaces, "
                    "newlines or special characters.");
                return;
            }
        }
        if (c->name) decrRefCount(c->name);
        c->name = c->argv[2];
        incrRefCount(c->name);
        addReply(c,shared.ok);

    // CLIENT getname 获取客户端的名字
    } else if (!strcasecmp(c->argv[1]->ptr,"getname") && c->argc == 2) {
        if (c->name)
            addReplyBulk(c,c->name);
        else
            addReply(c,shared.nullbulk);
    } else {
        addReplyError(c, "Syntax error, try CLIENT (LIST | KILL ip:port | GETNAME | SETNAME connection-name)");
    }
}

/* Rewrite the command vector of the client. All the new objects ref count
 * is incremented. The old command vector is freed, and the old objects
 * ref count is decremented. */
// 修改客户端的参数数组
void rewriteClientCommandVector(redisClient *c, int argc, ...) {
    va_list ap;
    int j;
    robj **argv; /* The new argument vector */

    // 创建新参数
    argv = zmalloc(sizeof(robj*)*argc);
    va_start(ap,argc);
    for (j = 0; j < argc; j++) {
        robj *a;
        
        a = va_arg(ap, robj*);
        argv[j] = a;
        incrRefCount(a);
    }
    /* We free the objects in the original vector at the end, so we are
     * sure that if the same objects are reused in the new vector the
     * refcount gets incremented before it gets decremented. */
    // 释放旧参数
    for (j = 0; j < c->argc; j++) decrRefCount(c->argv[j]);
    zfree(c->argv);

    /* Replace argv and argc with our new versions. */
    // 用新参数替换
    c->argv = argv;
    c->argc = argc;
    c->cmd = lookupCommandOrOriginal(c->argv[0]->ptr);
    redisAssertWithInfo(c,NULL,c->cmd != NULL);
    va_end(ap);
}

/* Rewrite a single item in the command vector.
 * The new val ref count is incremented, and the old decremented. */
// 修改单个参数
void rewriteClientCommandArgument(redisClient *c, int i, robj *newval) {
    robj *oldval;
   
    redisAssertWithInfo(c,NULL,i < c->argc);
    oldval = c->argv[i];
    c->argv[i] = newval;
    incrRefCount(newval);
    decrRefCount(oldval);

    /* If this is the command name make sure to fix c->cmd. */
    if (i == 0) {
        c->cmd = lookupCommandOrOriginal(c->argv[0]->ptr);
        redisAssertWithInfo(c,NULL,c->cmd != NULL);
    }
}

/* This function returns the number of bytes that Redis is virtually
 * using to store the reply still not read by the client.
 * It is "virtual" since the reply output list may contain objects that
 * are shared and are not really using additional memory.
 *
 * 函数返回客用于保存目前仍未返回给客户端的回复的虚拟大小（以字节为单位）。
 * 之所以说是虚拟大小，因为回复列表中可能有包含共享的对象。
 *
 * The function returns the total sum of the length of all the objects
 * stored in the output list, plus the memory used to allocate every
 * list node. The static reply buffer is not taken into account since it
 * is allocated anyway.
 *
 * 函数返回回复列表中所包含的全部对象的体积总和，
 * 加上列表节点所分配的空间。
 * 静态回复缓冲区不会被计算在内，因为它总是会被分配的。
 *
 * Note: this function is very fast so can be called as many time as
 * the caller wishes. The main usage of this function currently is
 * enforcing the client output length limits. 
 *
 * 注意：这个函数的速度很快，所以它可以被随意地调用多次。
 * 这个函数目前的主要作用就是用来强制客户端输出长度限制。
 */
unsigned long getClientOutputBufferMemoryUsage(redisClient *c) {
    unsigned long list_item_size = sizeof(listNode)+sizeof(robj);

    return c->reply_bytes + (list_item_size*listLength(c->reply));
}

/* Get the class of a client, used in order to enforce limits to different
 * classes of clients.
 *
 * 获取客户端的类型，用于对不同类型的客户端应用不同的限制。
 *
 * The function will return one of the following:
 * 
 * 函数将返回以下三个值的其中一个：
 *
 * REDIS_CLIENT_LIMIT_CLASS_NORMAL -> Normal client
 *                                    普通客户端
 *
 * REDIS_CLIENT_LIMIT_CLASS_SLAVE  -> Slave or client executing MONITOR command
 *                                    从服务器，或者正在执行 MONITOR 命令的客户端
 *
 * REDIS_CLIENT_LIMIT_CLASS_PUBSUB -> Client subscribed to Pub/Sub channels
 *                                    正在进行订阅操作（SUBSCRIBE/PSUBSCRIBE）的客户端
 */
int getClientLimitClass(redisClient *c) {
    if (c->flags & REDIS_SLAVE) return REDIS_CLIENT_LIMIT_CLASS_SLAVE;
    if (dictSize(c->pubsub_channels) || listLength(c->pubsub_patterns))
        return REDIS_CLIENT_LIMIT_CLASS_PUBSUB;
    return REDIS_CLIENT_LIMIT_CLASS_NORMAL;
}

// 根据名字，获取客户端的类型常量
int getClientLimitClassByName(char *name) {
    if (!strcasecmp(name,"normal")) return REDIS_CLIENT_LIMIT_CLASS_NORMAL;
    else if (!strcasecmp(name,"slave")) return REDIS_CLIENT_LIMIT_CLASS_SLAVE;
    else if (!strcasecmp(name,"pubsub")) return REDIS_CLIENT_LIMIT_CLASS_PUBSUB;
    else return -1;
}

// 根据客户端的类型，获取名字
char *getClientLimitClassName(int class) {
    switch(class) {
    case REDIS_CLIENT_LIMIT_CLASS_NORMAL:   return "normal";
    case REDIS_CLIENT_LIMIT_CLASS_SLAVE:    return "slave";
    case REDIS_CLIENT_LIMIT_CLASS_PUBSUB:   return "pubsub";
    default:                                return NULL;
    }
}

/* The function checks if the client reached output buffer soft or hard
 * limit, and also update the state needed to check the soft limit as
 * a side effect.
 *
 * 这个函数检查客户端是否达到了输出缓冲区的软性（soft）限制或者硬性（hard）限制，
 * 并在到达软限制时，对客户端进行标记。
 *
 * Return value: non-zero if the client reached the soft or the hard limit.
 *               Otherwise zero is returned. 
 *
 * 返回值：到达软性限制或者硬性限制时，返回非 0 值。
 *         否则返回 0 。
 */
int checkClientOutputBufferLimits(redisClient *c) {
    int soft = 0, hard = 0, class;

    // 获取客户端回复缓冲区的大小
    unsigned long used_mem = getClientOutputBufferMemoryUsage(c);

    // 获取客户端的限制大小
    class = getClientLimitClass(c);

    // 检查软性限制
    if (server.client_obuf_limits[class].hard_limit_bytes &&
        used_mem >= server.client_obuf_limits[class].hard_limit_bytes)
        hard = 1;

    // 检查硬性限制
    if (server.client_obuf_limits[class].soft_limit_bytes &&
        used_mem >= server.client_obuf_limits[class].soft_limit_bytes)
        soft = 1;

    /* We need to check if the soft limit is reached continuously for the
     * specified amount of seconds. */
    // 达到软性限制
    if (soft) {

        // 第一次达到软性限制
        if (c->obuf_soft_limit_reached_time == 0) {
            // 记录时间
            c->obuf_soft_limit_reached_time = server.unixtime;
            // 关闭软性限制 flag
            soft = 0; /* First time we see the soft limit reached */

        // 再次达到软性限制
        } else {
            // 软性限制的连续时长
            time_t elapsed = server.unixtime - c->obuf_soft_limit_reached_time;

            // 如果没有超过最大连续时长的话，那么关闭软性限制 flag
            // 如果超过了最大连续时长的话，软性限制 flag 就会被保留
            if (elapsed <=
                server.client_obuf_limits[class].soft_limit_seconds) {
                soft = 0; /* The client still did not reached the max number of
                             seconds for the soft limit to be considered
                             reached. */
            }
        }
    } else {
        // 未达到软性限制，或者已脱离软性限制，那么清空软性限制的进入时间
        c->obuf_soft_limit_reached_time = 0;
    }

    return soft || hard;
}

/* Asynchronously close a client if soft or hard limit is reached on the
 * output buffer size. The caller can check if the client will be closed
 * checking if the client REDIS_CLOSE_ASAP flag is set.
 *
 * 如果客户端达到缓冲区大小的软性或者硬性限制，那么打开客户端的 ``REDIS_CLOSE_ASAP`` 状态，
 * 让服务器异步地关闭客户端。
 *
 * Note: we need to close the client asynchronously because this function is
 * called from contexts where the client can't be freed safely, i.e. from the
 * lower level functions pushing data inside the client output buffers. 
 *
 * 注意：
 * 我们不能直接关闭客户端，而要异步关闭的原因是客户端正处于一个不能被安全地关闭的上下文中。
 * 比如说，可能有底层函数正在推入数据到客户端的输出缓冲区里面。      
 */
void asyncCloseClientOnOutputBufferLimitReached(redisClient *c) {
    redisAssert(c->reply_bytes < ULONG_MAX-(1024*64));

    // 已经被标记了
    if (c->reply_bytes == 0 || c->flags & REDIS_CLOSE_ASAP) return;

    // 检查限制
    if (checkClientOutputBufferLimits(c)) {
        sds client = getClientInfoString(c);

        // 异步关闭
        freeClientAsync(c);
        redisLog(REDIS_WARNING,"Client %s scheduled to be closed ASAP for overcoming of output buffer limits.", client);
        sdsfree(client);
    }
}

/* Helper function used by freeMemoryIfNeeded() in order to flush slaves
 * output buffers without returning control to the event loop. */
// freeMemoryIfNeeded() 函数的辅助函数，
// 用于在不进入事件循环的情况下，冲洗所有从服务器的输出缓冲区。
void flushSlavesOutputBuffers(void) {
    listIter li;
    listNode *ln;

    listRewind(server.slaves,&li);
    while((ln = listNext(&li))) {
        redisClient *slave = listNodeValue(ln);
        int events;

        events = aeGetFileEvents(server.el,slave->fd);
        if (events & AE_WRITABLE &&
            slave->replstate == REDIS_REPL_ONLINE &&
            listLength(slave->reply))
        {
            sendReplyToClient(server.el,slave->fd,slave,0);
        }
    }
}<|MERGE_RESOLUTION|>--- conflicted
+++ resolved
@@ -1168,13 +1168,7 @@
  * argv[2] = arg2
  */
 int processInlineBuffer(redisClient *c) {
-<<<<<<< HEAD
-
-    // 定位到命令的末尾
-    char *newline = strstr(c->querybuf,"\r\n");
-=======
     char *newline;
->>>>>>> 2dfc5e35
     int argc, j;
     sds *argv, aux;
     size_t querylen;
