#ifndef __REDIS_CLUSTER_H
#define __REDIS_CLUSTER_H

/*-----------------------------------------------------------------------------
 * Redis cluster data structures, defines, exported API.
 *----------------------------------------------------------------------------*/

// 槽数量
#define REDIS_CLUSTER_SLOTS 16384
// 集群在线
#define REDIS_CLUSTER_OK 0          /* Everything looks ok */
// 集群下线
#define REDIS_CLUSTER_FAIL 1        /* The cluster can't work */
// 节点名字的长度
#define REDIS_CLUSTER_NAMELEN 40    /* sha1 hex length */
// 集群的实际端口号 = 用户指定的端口号 + REDIS_CLUSTER_PORT_INCR
#define REDIS_CLUSTER_PORT_INCR 10000 /* Cluster port = baseport + PORT_INCR */
// IPv6 地址的长度
#define REDIS_CLUSTER_IPLEN INET6_ADDRSTRLEN /* IPv6 address string length */


/* The following defines are amunt of time, sometimes expressed as
 * multiplicators of the node timeout value (when ending with MULT). 
 *
 * 以下是和时间有关的一些常量，
 * 以 _MULTI 结尾的常量会作为时间值的乘法因子来使用。
 */
// 默认节点超时时限
#define REDIS_CLUSTER_DEFAULT_NODE_TIMEOUT 15000
// 检验下线报告的乘法因子
#define REDIS_CLUSTER_FAIL_REPORT_VALIDITY_MULT 2 /* Fail report validity. */
// 撤销主节点 FAIL 状态的乘法因子
#define REDIS_CLUSTER_FAIL_UNDO_TIME_MULT 2 /* Undo fail if master is back. */
// 撤销主节点 FAIL 状态的加法因子
#define REDIS_CLUSTER_FAIL_UNDO_TIME_ADD 10 /* Some additional time. */
// 在检查从节点数据是否有效时使用的乘法因子
#define REDIS_CLUSTER_SLAVE_VALIDITY_MULT 10 /* Slave data validity. */
// 发送投票请求的间隔时间的乘法因子
#define REDIS_CLUSTER_FAILOVER_AUTH_RETRY_MULT 4 /* Auth request retry time. */
// 在执行故障转移之前需要等待的秒数
#define REDIS_CLUSTER_FAILOVER_DELAY 5 /* Seconds */

struct clusterNode;


/* clusterLink encapsulates everything needed to talk with a remote node. */
// clusterLink 包含了与其他节点进行通讯所需的全部信息
typedef struct clusterLink {

    // 连接的创建时间
    mstime_t ctime;             /* Link creation time */

    // TCP 套接字描述符
    int fd;                     /* TCP socket file descriptor */

    // 输出缓冲区，保存着等待发送给其他节点的消息（message）。
    sds sndbuf;                 /* Packet send buffer */

    // 输入缓冲区，保存着从其他节点接收到的消息。
    sds rcvbuf;                 /* Packet reception buffer */

    // 与这个连接相关联的节点，如果没有的话就为 NULL
    struct clusterNode *node;   /* Node related to this link if any, or NULL */

} clusterLink;


/* Node flags 节点标识*/
// 该节点为主节点
#define REDIS_NODE_MASTER 1     /* The node is a master */
// 该节点为从节点
#define REDIS_NODE_SLAVE 2      /* The node is a slave */
// 该节点疑似下线，需要对它的状态进行确认
#define REDIS_NODE_PFAIL 4      /* Failure? Need acknowledge */
// 该节点已下线
#define REDIS_NODE_FAIL 8       /* The node is believed to be malfunctioning */
// 该节点是当前节点自身
#define REDIS_NODE_MYSELF 16    /* This node is myself */
// 该节点还未与当前节点完成第一次 PING - PONG 通讯
#define REDIS_NODE_HANDSHAKE 32 /* We have still to exchange the first ping */
// 该节点没有地址
#define REDIS_NODE_NOADDR   64  /* We don't know the address of this node */
// 当前节点还未与该节点进行过接触
// 带有这个标识会让当前节点发送 MEET 命令而不是 PING 命令
#define REDIS_NODE_MEET 128     /* Send a MEET message to this node */
// 该节点被选中为新的主节点
#define REDIS_NODE_PROMOTED 256 /* Master was a slave propoted by failover */
// 空名字（在节点为主节点时，用作消息中的 slaveof 属性的值）
#define REDIS_NODE_NULL_NAME "\000\000\000\000\000\000\000\000\000\000\000\000\000\000\000\000\000\000\000\000\000\000\000\000\000\000\000\000\000\000\000\000\000\000\000\000\000\000\000\000"


/* This structure represent elements of node->fail_reports. */
// 每个 clusterNodeFailReport 结构保存了一条其他节点对目标节点的下线报告
// （认为目标节点已经下线）
struct clusterNodeFailReport {

    // 报告目标节点已经下线的节点
    struct clusterNode *node;  /* Node reporting the failure condition. */

    // 最后一次从 node 节点收到下线报告的时间
    // 程序使用这个时间戳来检查下线报告是否过期
    mstime_t time;             /* Time of the last report from this node. */

} typedef clusterNodeFailReport;


// 节点状态
struct clusterNode {

    // 创建节点的时间
    mstime_t ctime; /* Node object creation time. */

    // 节点的名字，由 40 个十六进制字符组成
    // 例如 68eef66df23420a5862208ef5b1a7005b806f2ff
    char name[REDIS_CLUSTER_NAMELEN]; /* Node name, hex string, sha1-size */

    // 节点标识
    // 使用各种不同的标识值记录节点的角色（比如主节点或者从节点），
    // 以及节点目前所处的状态（比如在线或者下线）。
    int flags;      /* REDIS_NODE_... */

    // 节点当前的配置纪元，用于实现故障转移
    uint64_t configEpoch; /* Last configEpoch observed for this node */

    // 由这个节点负责处理的槽
    // 一共有 REDIS_CLUSTER_SLOTS / 8 个字节长
    // 每个字节的每个位记录了一个槽的保存状态
    // 位的值为 1 表示槽正由本节点处理，值为 0 则表示槽并非本节点处理
    // 比如 slots[0] 的第一个位保存了槽 0 的保存情况
    // slots[0] 的第二个位保存了槽 1 的保存情况，以此类推
    unsigned char slots[REDIS_CLUSTER_SLOTS/8]; /* slots handled by this node */

    // 该节点负责处理的槽数量
    int numslots;   /* Number of slots handled by this node */

    // 如果本节点是主节点，那么用这个属性记录从节点的数量
    int numslaves;  /* Number of slave nodes, if this is a master */

    // 指针数组，指向各个从节点
    struct clusterNode **slaves; /* pointers to slave nodes */

    // 如果这是一个从节点，那么指向主节点
    struct clusterNode *slaveof; /* pointer to the master node */
<<<<<<< HEAD

    // 最后一次发送 PING 命令的时间
    mstime_t ping_sent;       /* Unix time we sent latest ping */

    // 最后一次接收 PONG 回复的时间戳
    mstime_t pong_received;   /* Unix time we received the pong */

    // 最后一次被设置为 FAIL 状态的时间
    mstime_t fail_time;       /* Unix time when FAIL flag was set */

    // 最后一次给某个从节点投票的时间
    mstime_t voted_time;      /* Last time we voted for a slave of this master */

    // 节点的 IP 地址
=======
    mstime_t ping_sent;      /* Unix time we sent latest ping */
    mstime_t pong_received;  /* Unix time we received the pong */
    mstime_t fail_time;      /* Unix time when FAIL flag was set */
    mstime_t voted_time;     /* Last time we voted for a slave of this master */
    mstime_t repl_offset_time;  /* Unix time we received offset for this node */
    long long repl_offset;      /* Last known repl offset for this node. */
>>>>>>> befcf625
    char ip[REDIS_IP_STR_LEN];  /* Latest known IP address of this node */

    // 节点的端口号
    int port;                   /* Latest known port of this node */

    // 保存连接节点所需的有关信息
    clusterLink *link;          /* TCP/IP link with this node */

    // 一个链表，记录了所有其他节点对该节点的下线报告
    list *fail_reports;         /* List of nodes signaling this as failing */

};
typedef struct clusterNode clusterNode;


// 集群状态，每个节点都保存着一个这样的状态，记录了它们眼中的集群的样子
// 注意，结构中有一部分属性其实和节点有关的，不知道为什么被放在了这里
// 比如 slots_to_keys 、failover_auth_count 等属性就是和本节点有关的
typedef struct clusterState {

    // 指向当前节点的指针
    clusterNode *myself;  /* This node */

    // 集群当前的配置纪元，用于实现故障转移
    uint64_t currentEpoch;

    // 集群当前的状态：是在线还是下线
    int state;            /* REDIS_CLUSTER_OK, REDIS_CLUSTER_FAIL, ... */

    // 集群中至少处理着一个槽的节点的数量。
    int size;             /* Num of master nodes with at least one slot */

    // 集群节点名单（包括 myself 节点）
    // 字典的键为节点的名字，字典的值为 clusterNode 结构
    dict *nodes;          /* Hash table of name -> clusterNode structures */

    // 节点黑名单，用于 CLUSTER FORGET 命令
    // 防止被 FORGET 的命令重新被添加到集群里面
    // （不过现在似乎没有在使用的样子，已废弃？还是尚未实现？）
    dict *nodes_black_list; /* Nodes we don't re-add for a few seconds. */

    // 记录要从当前节点迁移到目标节点的槽，以及迁移的目标节点
    // migrating_slots_to[i] = NULL 表示槽 i 未被迁移
    // migrating_slots_to[i] = clusterNode_A 表示槽 i 要从本节点迁移至节点 A
    clusterNode *migrating_slots_to[REDIS_CLUSTER_SLOTS];

    // 记录要从源节点迁移到本节点的槽，以及进行迁移的源节点
    // importing_slots_from[i] = NULL 表示槽 i 未进行导入
    // importing_slots_from[i] = clusterNode_A 表示正从节点 A 中导入槽 i
    clusterNode *importing_slots_from[REDIS_CLUSTER_SLOTS];

    // 负责处理各个槽的节点
    // 例如 slots[i] = clusterNode_A 表示槽 i 由节点 A 处理
    clusterNode *slots[REDIS_CLUSTER_SLOTS];

    // 跳跃表，表中以槽作为分值，键作为成员，对槽进行有序排序
    // 当需要对某些槽进行区间（range）操作时，这个跳跃表可以提供方便
    // 具体操作定义在 db.c 里面
    zskiplist *slots_to_keys;

    /* The following fields are used to take the slave state on elections. */
    // 以下这些域被用于进行故障转移选举

    // 上次执行选举或者下次执行选举的时间
    mstime_t failover_auth_time; /* Time of previous or next election. */

    // 节点获得的投票数量
    int failover_auth_count;    /* Number of votes received so far. */

    // 如果值为 1 ，表示本节点已经向其他节点发送了投票请求
    int failover_auth_sent;     /* True if we already asked for votes. */

    // 集群当前进行选举的配置纪元
    uint64_t failover_auth_epoch; /* Epoch of the current election. */

    /* The followign fields are uesd by masters to take state on elections. */
    // 以下一个域是主节点在进行故障迁移投票时使用的域

    // 节点最后投票的配置纪元
    uint64_t last_vote_epoch;   /* Epoch of the last vote granted. */

    // 在进入下个事件循环之前要做的事情，以各个 flag 来记录
    int todo_before_sleep; /* Things to do in clusterBeforeSleep(). */

    // 通过 cluster 连接发送的消息数量
    long long stats_bus_messages_sent;  /* Num of msg sent via cluster bus. */

    // 通过 cluster 接收到的消息数量
    long long stats_bus_messages_received; /* Num of msg rcvd via cluster bus.*/

} clusterState;

/* clusterState todo_before_sleep flags. */
// 以下每个 flag 代表了一个服务器在开始下一个事件循环之前
// 要做的事情
#define CLUSTER_TODO_HANDLE_FAILOVER (1<<0)
#define CLUSTER_TODO_UPDATE_STATE (1<<1)
#define CLUSTER_TODO_SAVE_CONFIG (1<<2)
#define CLUSTER_TODO_FSYNC_CONFIG (1<<3)

/* Redis cluster messages header */

/* Note that the PING, PONG and MEET messages are actually the same exact
 * kind of packet. PONG is the reply to ping, in the exact format as a PING,
 * while MEET is a special PING that forces the receiver to add the sender
 * as a node (if it is not already in the list). */
// 注意，PING 、 PONG 和 MEET 实际上是同一种消息。
// PONG 是对 PING 的回复，它的实际格式也为 PING 消息，
// 而 MEET 则是一种特殊的 PING 消息，用于强制消息的接收者将消息的发送者添加到集群中
// （如果节点尚未在节点列表中的话）
// PING
#define CLUSTERMSG_TYPE_PING 0          /* Ping */
// PONG （回复 PING）
#define CLUSTERMSG_TYPE_PONG 1          /* Pong (reply to Ping) */
// 请求将某个节点添加到集群中
#define CLUSTERMSG_TYPE_MEET 2          /* Meet "let's join" message */
// 将某个节点标记为 FAIL
#define CLUSTERMSG_TYPE_FAIL 3          /* Mark node xxx as failing */
// 通过发布与订阅功能广播消息
#define CLUSTERMSG_TYPE_PUBLISH 4       /* Pub/Sub Publish propagation */
// 请求进行故障转移操作，要求消息的接收者通过投票来支持消息的发送者
#define CLUSTERMSG_TYPE_FAILOVER_AUTH_REQUEST 5 /* May I failover? */
// 消息的接收者同意向消息的发送者投票
#define CLUSTERMSG_TYPE_FAILOVER_AUTH_ACK 6     /* Yes, you have my vote */
// 槽布局已经发生变化，消息发送者要求消息接收者进行相应的更新
#define CLUSTERMSG_TYPE_UPDATE 7        /* Another node slots configuration */

/* Initially we don't know our "name", but we'll find it once we connect
 * to the first node, using the getsockname() function. Then we'll use this
 * address for all the next messages. */

typedef struct {

    // 节点的名字
    // 在刚开始的时候，节点的名字会是随机的
    // 当 MEET 信息发送并得到回复之后，集群就会为节点设置正式的名字
    char nodename[REDIS_CLUSTER_NAMELEN];

    // 最后一次向该节点发送 PING 消息的时间戳
    uint32_t ping_sent;

    // 最后一次从该节点接收到 PONG 消息的时间戳
    uint32_t pong_received;

    // 节点的 IP 地址
    char ip[16];    /* IP address last time it was seen */

    // 节点的端口号
    uint16_t port;  /* port last time it was seen */

    // 节点的标识值
    uint16_t flags;

    uint32_t notused; /* for 64 bit alignment */

} clusterMsgDataGossip;

typedef struct {

    // 下线节点的名字
    char nodename[REDIS_CLUSTER_NAMELEN];

} clusterMsgDataFail;

typedef struct {

    // 频道名长度
    uint32_t channel_len;

    // 消息长度
    uint32_t message_len;

    // 消息内容，格式为 频道名+消息
    // bulk_data[0:channel_len-1] 为频道名
    // bulk_data[channel_len:channel_len+message_len-1] 为消息
    unsigned char bulk_data[8]; /* defined as 8 just for alignment concerns. */

} clusterMsgDataPublish;

typedef struct {

    // 节点的配置纪元
    uint64_t configEpoch; /* Config epoch of the specified instance. */

    // 节点的名字
    char nodename[REDIS_CLUSTER_NAMELEN]; /* Name of the slots owner. */

    // 节点的槽布局
    unsigned char slots[REDIS_CLUSTER_SLOTS/8]; /* Slots bitmap. */

} clusterMsgDataUpdate;

union clusterMsgData {

    /* PING, MEET and PONG */
    struct {
        /* Array of N clusterMsgDataGossip structures */
        // 每条消息都包含两个 clusterMsgDataGossip 结构
        clusterMsgDataGossip gossip[1];
    } ping;

    /* FAIL */
    struct {
        clusterMsgDataFail about;
    } fail;

    /* PUBLISH */
    struct {
        clusterMsgDataPublish msg;
    } publish;

    /* UPDATE */
    struct {
        clusterMsgDataUpdate nodecfg;
    } update;

};

// 用来表示集群消息的结构（消息头，header）
typedef struct {

    // 消息的长度（包括这个消息头的长度和消息正文的长度）
    uint32_t totlen;    /* Total length of this message */

    // 消息的类型
    uint16_t type;      /* Message type */

    // 消息正文包含的节点信息数量
    // 只在发送 MEET 、 PING 和 PONG 这三种 Gossip 协议消息时使用
    uint16_t count;     /* Only used for some kind of messages. */

    // 消息发送者的配置纪元
    uint64_t currentEpoch;  /* The epoch accordingly to the sending node. */
<<<<<<< HEAD

    // 如果消息发送者是一个主节点，那么这里记录的是消息发送者的配置纪元
    // 如果消息发送者是一个从节点，那么这里记录的是消息发送者正在复制的主节点的配置纪元
    uint64_t configEpoch;   /* The config epoch if it's a master, or the last epoch
                               advertised by its master if it is a slave. */

    // 消息发送者的名字（ID）
=======
    uint64_t configEpoch;   /* The config epoch if it's a master, or the last
                               epoch advertised by its master if it is a
                               slave. */
    uint64_t offset;    /* Master replication offset if node is a master or
                           processed replication offset if node is a slave. */
>>>>>>> befcf625
    char sender[REDIS_CLUSTER_NAMELEN]; /* Name of the sender node */

    // 消息发送者目前的槽指派信息
    unsigned char myslots[REDIS_CLUSTER_SLOTS/8];

    // 如果消息发送者是一个从节点，那么这里记录的是消息发送者正在复制的主节点的名字
    // 如果消息发送者是一个主节点，那么这里记录的是 REDIS_NODE_NULL_NAME
    // （一个 40 字节长，值全为 0 的字节数组）
    char slaveof[REDIS_CLUSTER_NAMELEN];

    char notused1[32];  /* 32 bytes reserved for future usage. */

    // 消息发送者的端口号
    uint16_t port;      /* Sender TCP base port */

    // 消息发送者的标识值
    uint16_t flags;     /* Sender node flags */

    // 消息发送者所处集群的状态
    unsigned char state; /* Cluster state from the POV of the sender */

    unsigned char notused2[3]; /* Reserved for future use. For alignment. */

    // 消息的正文（或者说，内容）
    union clusterMsgData data;

} clusterMsg;

#define CLUSTERMSG_MIN_LEN (sizeof(clusterMsg)-sizeof(union clusterMsgData))

/* ---------------------- API exported outside cluster.c -------------------- */
clusterNode *getNodeByQuery(redisClient *c, struct redisCommand *cmd, robj **argv, int argc, int *hashslot, int *ask);

#endif /* __REDIS_CLUSTER_H */<|MERGE_RESOLUTION|>--- conflicted
+++ resolved
@@ -141,29 +141,26 @@
 
     // 如果这是一个从节点，那么指向主节点
     struct clusterNode *slaveof; /* pointer to the master node */
-<<<<<<< HEAD
 
     // 最后一次发送 PING 命令的时间
-    mstime_t ping_sent;       /* Unix time we sent latest ping */
+    mstime_t ping_sent;      /* Unix time we sent latest ping */
 
     // 最后一次接收 PONG 回复的时间戳
-    mstime_t pong_received;   /* Unix time we received the pong */
+    mstime_t pong_received;  /* Unix time we received the pong */
 
     // 最后一次被设置为 FAIL 状态的时间
-    mstime_t fail_time;       /* Unix time when FAIL flag was set */
+    mstime_t fail_time;      /* Unix time when FAIL flag was set */
 
     // 最后一次给某个从节点投票的时间
-    mstime_t voted_time;      /* Last time we voted for a slave of this master */
+    mstime_t voted_time;     /* Last time we voted for a slave of this master */
+
+    // 最后一次从这个节点接收到复制偏移量的时间
+    mstime_t repl_offset_time;  /* Unix time we received offset for this node */
+
+    // 这个节点的复制偏移量
+    long long repl_offset;      /* Last known repl offset for this node. */
 
     // 节点的 IP 地址
-=======
-    mstime_t ping_sent;      /* Unix time we sent latest ping */
-    mstime_t pong_received;  /* Unix time we received the pong */
-    mstime_t fail_time;      /* Unix time when FAIL flag was set */
-    mstime_t voted_time;     /* Last time we voted for a slave of this master */
-    mstime_t repl_offset_time;  /* Unix time we received offset for this node */
-    long long repl_offset;      /* Last known repl offset for this node. */
->>>>>>> befcf625
     char ip[REDIS_IP_STR_LEN];  /* Latest known IP address of this node */
 
     // 节点的端口号
@@ -397,21 +394,18 @@
 
     // 消息发送者的配置纪元
     uint64_t currentEpoch;  /* The epoch accordingly to the sending node. */
-<<<<<<< HEAD
 
     // 如果消息发送者是一个主节点，那么这里记录的是消息发送者的配置纪元
     // 如果消息发送者是一个从节点，那么这里记录的是消息发送者正在复制的主节点的配置纪元
-    uint64_t configEpoch;   /* The config epoch if it's a master, or the last epoch
-                               advertised by its master if it is a slave. */
-
-    // 消息发送者的名字（ID）
-=======
     uint64_t configEpoch;   /* The config epoch if it's a master, or the last
                                epoch advertised by its master if it is a
                                slave. */
+
+    // 节点的复制偏移量
     uint64_t offset;    /* Master replication offset if node is a master or
                            processed replication offset if node is a slave. */
->>>>>>> befcf625
+
+    // 消息发送者的名字（ID）
     char sender[REDIS_CLUSTER_NAMELEN]; /* Name of the sender node */
 
     // 消息发送者目前的槽指派信息
