/*
 * Copyright (c) 2009-2012, Salvatore Sanfilippo <antirez at gmail dot com>
 * All rights reserved.
 *
 * Redistribution and use in source and binary forms, with or without
 * modification, are permitted provided that the following conditions are met:
 *
 *   * Redistributions of source code must retain the above copyright notice,
 *     this list of conditions and the following disclaimer.
 *   * Redistributions in binary form must reproduce the above copyright
 *     notice, this list of conditions and the following disclaimer in the
 *     documentation and/or other materials provided with the distribution.
 *   * Neither the name of Redis nor the names of its contributors may be used
 *     to endorse or promote products derived from this software without
 *     specific prior written permission.
 *
 * THIS SOFTWARE IS PROVIDED BY THE COPYRIGHT HOLDERS AND CONTRIBUTORS "AS IS"
 * AND ANY EXPRESS OR IMPLIED WARRANTIES, INCLUDING, BUT NOT LIMITED TO, THE
 * IMPLIED WARRANTIES OF MERCHANTABILITY AND FITNESS FOR A PARTICULAR PURPOSE
 * ARE DISCLAIMED. IN NO EVENT SHALL THE COPYRIGHT OWNER OR CONTRIBUTORS BE
 * LIABLE FOR ANY DIRECT, INDIRECT, INCIDENTAL, SPECIAL, EXEMPLARY, OR
 * CONSEQUENTIAL DAMAGES (INCLUDING, BUT NOT LIMITED TO, PROCUREMENT OF
 * SUBSTITUTE GOODS OR SERVICES; LOSS OF USE, DATA, OR PROFITS; OR BUSINESS
 * INTERRUPTION) HOWEVER CAUSED AND ON ANY THEORY OF LIABILITY, WHETHER IN
 * CONTRACT, STRICT LIABILITY, OR TORT (INCLUDING NEGLIGENCE OR OTHERWISE)
 * ARISING IN ANY WAY OUT OF THE USE OF THIS SOFTWARE, EVEN IF ADVISED OF THE
 * POSSIBILITY OF SUCH DAMAGE.
 */

#ifndef __REDIS_H
#define __REDIS_H

#include "fmacros.h"
#include "config.h"

#if defined(__sun)
#include "solarisfixes.h"
#endif

#include <stdio.h>
#include <stdlib.h>
#include <string.h>
#include <time.h>
#include <limits.h>
#include <unistd.h>
#include <errno.h>
#include <inttypes.h>
#include <pthread.h>
#include <syslog.h>
#include <netinet/in.h>
#include <lua.h>
#include <signal.h>

#include "ae.h"      /* Event driven programming library */
#include "sds.h"     /* Dynamic safe strings */
#include "dict.h"    /* Hash tables */
#include "adlist.h"  /* Linked lists */
#include "zmalloc.h" /* total memory usage aware version of malloc/free */
#include "anet.h"    /* Networking the easy way */
#include "ziplist.h" /* Compact list data structure */
#include "intset.h"  /* Compact integer set structure */
#include "version.h" /* Version macro */
#include "util.h"    /* Misc functions useful in many places */

/* Error codes */
#define REDIS_OK                0
#define REDIS_ERR               -1

/* Static server configuration */
#define REDIS_DEFAULT_HZ        10      /* Time interrupt calls/sec. */
#define REDIS_MIN_HZ            1
#define REDIS_MAX_HZ            500 
#define REDIS_SERVERPORT        6379    /* TCP port */
#define REDIS_MAXIDLETIME       0       /* default client timeout: infinite */
#define REDIS_DEFAULT_DBNUM     16
#define REDIS_CONFIGLINE_MAX    1024
#define REDIS_DBCRON_DBS_PER_CALL 16
#define REDIS_MAX_WRITE_PER_EVENT (1024*64)
#define REDIS_SHARED_SELECT_CMDS 10
#define REDIS_SHARED_INTEGERS 10000
#define REDIS_SHARED_BULKHDR_LEN 32
#define REDIS_MAX_LOGMSG_LEN    1024 /* Default maximum length of syslog messages */
#define REDIS_AOF_REWRITE_PERC  100
#define REDIS_AOF_REWRITE_MIN_SIZE (1024*1024)
#define REDIS_AOF_REWRITE_ITEMS_PER_CMD 64
#define REDIS_SLOWLOG_LOG_SLOWER_THAN 10000
#define REDIS_SLOWLOG_MAX_LEN 128
#define REDIS_MAX_CLIENTS 10000
#define REDIS_AUTHPASS_MAX_LEN 512
#define REDIS_DEFAULT_SLAVE_PRIORITY 100
#define REDIS_REPL_TIMEOUT 60
#define REDIS_REPL_PING_SLAVE_PERIOD 10
#define REDIS_RUN_ID_SIZE 40
#define REDIS_OPS_SEC_SAMPLES 16
#define REDIS_DEFAULT_REPL_BACKLOG_SIZE (1024*1024)    /* 1mb */
#define REDIS_DEFAULT_REPL_BACKLOG_TIME_LIMIT (60*60)  /* 1 hour */
#define REDIS_REPL_BACKLOG_MIN_SIZE (1024*16)          /* 16k */
#define REDIS_BGSAVE_RETRY_DELAY 5 /* Wait a few secs before trying again. */
#define REDIS_DEFAULT_PID_FILE "/var/run/redis.pid"
#define REDIS_DEFAULT_SYSLOG_IDENT "redis"
#define REDIS_DEFAULT_CLUSTER_CONFIG_FILE "nodes.conf"
#define REDIS_DEFAULT_DAEMONIZE 0
#define REDIS_DEFAULT_UNIX_SOCKET_PERM 0
#define REDIS_DEFAULT_TCP_KEEPALIVE 0
#define REDIS_DEFAULT_LOGFILE ""
#define REDIS_DEFAULT_SYSLOG_ENABLED 0
#define REDIS_DEFAULT_STOP_WRITES_ON_BGSAVE_ERROR 1
#define REDIS_DEFAULT_RDB_COMPRESSION 1
#define REDIS_DEFAULT_RDB_CHECKSUM 1
#define REDIS_DEFAULT_RDB_FILENAME "dump.rdb"
#define REDIS_DEFAULT_SLAVE_SERVE_STALE_DATA 1
#define REDIS_DEFAULT_SLAVE_READ_ONLY 1
#define REDIS_DEFAULT_REPL_DISABLE_TCP_NODELAY 0
#define REDIS_DEFAULT_MAXMEMORY 0
#define REDIS_DEFAULT_MAXMEMORY_SAMPLES 3
#define REDIS_DEFAULT_AOF_NO_FSYNC_ON_REWRITE 0
#define REDIS_DEFAULT_ACTIVE_REHASHING 1
#define REDIS_DEFAULT_AOF_REWRITE_INCREMENTAL_FSYNC 1
#define REDIS_DEFAULT_MIN_SLAVES_TO_WRITE 0
#define REDIS_DEFAULT_MIN_SLAVES_MAX_LAG 10
#define REDIS_IP_STR_LEN INET6_ADDRSTRLEN
#define REDIS_PEER_ID_LEN (REDIS_IP_STR_LEN+32) /* Must be enough for ip:port */
#define REDIS_BINDADDR_MAX 16

#define ACTIVE_EXPIRE_CYCLE_LOOKUPS_PER_LOOP 20 /* Loopkups per loop. */
#define ACTIVE_EXPIRE_CYCLE_FAST_DURATION 1000 /* Microseconds */
#define ACTIVE_EXPIRE_CYCLE_SLOW_TIME_PERC 25 /* CPU max % for keys collection */
#define ACTIVE_EXPIRE_CYCLE_SLOW 0
#define ACTIVE_EXPIRE_CYCLE_FAST 1

/* Protocol and I/O related defines */
#define REDIS_MAX_QUERYBUF_LEN  (1024*1024*1024) /* 1GB max query buffer. */
#define REDIS_IOBUF_LEN         (1024*16)  /* Generic I/O buffer size */
#define REDIS_REPLY_CHUNK_BYTES (16*1024) /* 16k output buffer */
#define REDIS_INLINE_MAX_SIZE   (1024*64) /* Max size of inline reads */
#define REDIS_MBULK_BIG_ARG     (1024*32)
#define REDIS_LONGSTR_SIZE      21          /* Bytes needed for long -> str */
// 指示 AOF 程序每累积这个量的写入数据
// 就执行一次显式的 fsync
#define REDIS_AOF_AUTOSYNC_BYTES (1024*1024*32) /* fdatasync every 32MB */
/* When configuring the Redis eventloop, we setup it so that the total number
 * of file descriptors we can handle are server.maxclients + FDSET_INCR
 * that is our safety margin. */
#define REDIS_EVENTLOOP_FDSET_INCR 128

/* Hash table parameters */
#define REDIS_HT_MINFILL        10      /* Minimal hash table fill 10% */

/* Command flags. Please check the command table defined in the redis.c file
 * for more information about the meaning of every flag. */
#define REDIS_CMD_WRITE 1                   /* "w" flag */
#define REDIS_CMD_READONLY 2                /* "r" flag */
#define REDIS_CMD_DENYOOM 4                 /* "m" flag */
#define REDIS_CMD_NOT_USED_1 8              /* no longer used flag */
#define REDIS_CMD_ADMIN 16                  /* "a" flag */
#define REDIS_CMD_PUBSUB 32                 /* "p" flag */
#define REDIS_CMD_NOSCRIPT  64              /* "s" flag */
#define REDIS_CMD_RANDOM 128                /* "R" flag */
#define REDIS_CMD_SORT_FOR_SCRIPT 256       /* "S" flag */
#define REDIS_CMD_LOADING 512               /* "l" flag */
#define REDIS_CMD_STALE 1024                /* "t" flag */
#define REDIS_CMD_SKIP_MONITOR 2048         /* "M" flag */
#define REDIS_CMD_ASKING 4096               /* "k" flag */

/* Object types */
#define REDIS_STRING 0
#define REDIS_LIST 1
#define REDIS_SET 2
#define REDIS_ZSET 3
#define REDIS_HASH 4

/* Objects encoding. Some kind of objects like Strings and Hashes can be
 * internally represented in multiple ways. The 'encoding' field of the object
 * is set to one of this fields for this object. */
#define REDIS_ENCODING_RAW 0     /* Raw representation */
#define REDIS_ENCODING_INT 1     /* Encoded as integer */
#define REDIS_ENCODING_HT 2      /* Encoded as hash table */
#define REDIS_ENCODING_ZIPMAP 3  /* Encoded as zipmap */
#define REDIS_ENCODING_LINKEDLIST 4 /* Encoded as regular linked list */
#define REDIS_ENCODING_ZIPLIST 5 /* Encoded as ziplist */
#define REDIS_ENCODING_INTSET 6  /* Encoded as intset */
#define REDIS_ENCODING_SKIPLIST 7  /* Encoded as skiplist */
#define REDIS_ENCODING_EMBSTR 8  /* Embedded sds string encoding */

/* Defines related to the dump file format. To store 32 bits lengths for short
 * keys requires a lot of space, so we check the most significant 2 bits of
 * the first byte to interpreter the length:
 *
 * 00|000000 => if the two MSB are 00 the len is the 6 bits of this byte
 * 01|000000 00000000 =>  01, the len is 14 byes, 6 bits + 8 bits of next byte
 * 10|000000 [32 bit integer] => if it's 10, a full 32 bit len will follow
 * 11|000000 this means: specially encoded object will follow. The six bits
 *           number specify the kind of object that follows.
 *           See the REDIS_RDB_ENC_* defines.
 *
 * Lengths up to 63 are stored using a single byte, most DB keys, and may
 * values, will fit inside. */
#define REDIS_RDB_6BITLEN 0
#define REDIS_RDB_14BITLEN 1
#define REDIS_RDB_32BITLEN 2
#define REDIS_RDB_ENCVAL 3
#define REDIS_RDB_LENERR UINT_MAX

/* When a length of a string object stored on disk has the first two bits
 * set, the remaining two bits specify a special encoding for the object
 * accordingly to the following defines: */
#define REDIS_RDB_ENC_INT8 0        /* 8 bit signed integer */
#define REDIS_RDB_ENC_INT16 1       /* 16 bit signed integer */
#define REDIS_RDB_ENC_INT32 2       /* 32 bit signed integer */
#define REDIS_RDB_ENC_LZF 3         /* string compressed with FASTLZ */

/* AOF states */
#define REDIS_AOF_OFF 0             /* AOF is off */
#define REDIS_AOF_ON 1              /* AOF is on */
#define REDIS_AOF_WAIT_REWRITE 2    /* AOF waits rewrite to start appending */

/* Client flags */
#define REDIS_SLAVE (1<<0)   /* This client is a slave server */
#define REDIS_MASTER (1<<1)  /* This client is a master server */
#define REDIS_MONITOR (1<<2) /* This client is a slave monitor, see MONITOR */
#define REDIS_MULTI (1<<3)   /* This client is in a MULTI context */
#define REDIS_BLOCKED (1<<4) /* The client is waiting in a blocking operation */
#define REDIS_DIRTY_CAS (1<<5) /* Watched keys modified. EXEC will fail. */
#define REDIS_CLOSE_AFTER_REPLY (1<<6) /* Close after writing entire reply. */
#define REDIS_UNBLOCKED (1<<7) /* This client was unblocked and is stored in
                                  server.unblocked_clients */
#define REDIS_LUA_CLIENT (1<<8) /* This is a non connected client used by Lua */
#define REDIS_ASKING (1<<9)     /* Client issued the ASKING command */
#define REDIS_CLOSE_ASAP (1<<10)/* Close this client ASAP */
#define REDIS_UNIX_SOCKET (1<<11) /* Client connected via Unix domain socket */
#define REDIS_DIRTY_EXEC (1<<12)  /* EXEC will fail for errors while queueing */
#define REDIS_MASTER_FORCE_REPLY (1<<13)  /* Queue replies even if is master */
#define REDIS_FORCE_AOF (1<<14)   /* Force AOF propagation of current cmd. */
#define REDIS_FORCE_REPL (1<<15)  /* Force replication of current cmd. */
#define REDIS_PRE_PSYNC_SLAVE (1<<16) /* Slave don't understand PSYNC. */

/* Client request types */
#define REDIS_REQ_INLINE 1
#define REDIS_REQ_MULTIBULK 2

/* Client classes for client limits, currently used only for
 * the max-client-output-buffer limit implementation. */
#define REDIS_CLIENT_LIMIT_CLASS_NORMAL 0
#define REDIS_CLIENT_LIMIT_CLASS_SLAVE 1
#define REDIS_CLIENT_LIMIT_CLASS_PUBSUB 2
#define REDIS_CLIENT_LIMIT_NUM_CLASSES 3

/* Slave replication state - from the point of view of the slave. */
#define REDIS_REPL_NONE 0 /* No active replication */
#define REDIS_REPL_CONNECT 1 /* Must connect to master */
#define REDIS_REPL_CONNECTING 2 /* Connecting to master */
#define REDIS_REPL_RECEIVE_PONG 3 /* Wait for PING reply */
#define REDIS_REPL_TRANSFER 4 /* Receiving .rdb from master */
#define REDIS_REPL_CONNECTED 5 /* Connected to master */

/* Slave replication state - from the point of view of the master.
 * In SEND_BULK and ONLINE state the slave receives new updates
 * in its output queue. In the WAIT_BGSAVE state instead the server is waiting
 * to start the next background saving in order to send updates to it. */
#define REDIS_REPL_WAIT_BGSAVE_START 6 /* We need to produce a new RDB file. */
#define REDIS_REPL_WAIT_BGSAVE_END 7 /* Waiting RDB file creation to finish. */
#define REDIS_REPL_SEND_BULK 8 /* Sending RDB file to slave. */
#define REDIS_REPL_ONLINE 9 /* RDB file transmitted, sending just updates. */

/* Synchronous read timeout - slave side */
#define REDIS_REPL_SYNCIO_TIMEOUT 5

/* List related stuff */
#define REDIS_HEAD 0
#define REDIS_TAIL 1

/* Sort operations */
#define REDIS_SORT_GET 0
#define REDIS_SORT_ASC 1
#define REDIS_SORT_DESC 2
#define REDIS_SORTKEY_MAX 1024

/* Log levels */
#define REDIS_DEBUG 0
#define REDIS_VERBOSE 1
#define REDIS_NOTICE 2
#define REDIS_WARNING 3
#define REDIS_LOG_RAW (1<<10) /* Modifier to log without timestamp */
#define REDIS_DEFAULT_VERBOSITY REDIS_NOTICE

/* Anti-warning macro... */
#define REDIS_NOTUSED(V) ((void) V)

#define ZSKIPLIST_MAXLEVEL 32 /* Should be enough for 2^32 elements */
#define ZSKIPLIST_P 0.25      /* Skiplist P = 1/4 */

/* Append only defines */
#define AOF_FSYNC_NO 0
#define AOF_FSYNC_ALWAYS 1
#define AOF_FSYNC_EVERYSEC 2
#define REDIS_DEFAULT_AOF_FSYNC AOF_FSYNC_EVERYSEC

/* Zip structure related defaults */
#define REDIS_HASH_MAX_ZIPLIST_ENTRIES 512
#define REDIS_HASH_MAX_ZIPLIST_VALUE 64
#define REDIS_LIST_MAX_ZIPLIST_ENTRIES 512
#define REDIS_LIST_MAX_ZIPLIST_VALUE 64
#define REDIS_SET_MAX_INTSET_ENTRIES 512
#define REDIS_ZSET_MAX_ZIPLIST_ENTRIES 128
#define REDIS_ZSET_MAX_ZIPLIST_VALUE 64

/* Sets operations codes */
#define REDIS_OP_UNION 0
#define REDIS_OP_DIFF 1
#define REDIS_OP_INTER 2

/* Redis maxmemory strategies */
#define REDIS_MAXMEMORY_VOLATILE_LRU 0
#define REDIS_MAXMEMORY_VOLATILE_TTL 1
#define REDIS_MAXMEMORY_VOLATILE_RANDOM 2
#define REDIS_MAXMEMORY_ALLKEYS_LRU 3
#define REDIS_MAXMEMORY_ALLKEYS_RANDOM 4
#define REDIS_MAXMEMORY_NO_EVICTION 5
#define REDIS_DEFAULT_MAXMEMORY_POLICY REDIS_MAXMEMORY_VOLATILE_LRU

/* Scripting */
#define REDIS_LUA_TIME_LIMIT 5000 /* milliseconds */

/* Units */
#define UNIT_SECONDS 0
#define UNIT_MILLISECONDS 1

/* SHUTDOWN flags */
#define REDIS_SHUTDOWN_SAVE 1       /* Force SAVE on SHUTDOWN even if no save
                                       points are configured. */
#define REDIS_SHUTDOWN_NOSAVE 2     /* Don't SAVE on SHUTDOWN. */

/* Command call flags, see call() function */
#define REDIS_CALL_NONE 0
#define REDIS_CALL_SLOWLOG 1
#define REDIS_CALL_STATS 2
#define REDIS_CALL_PROPAGATE 4
#define REDIS_CALL_FULL (REDIS_CALL_SLOWLOG | REDIS_CALL_STATS | REDIS_CALL_PROPAGATE)

/* Command propagation flags, see propagate() function */
#define REDIS_PROPAGATE_NONE 0
#define REDIS_PROPAGATE_AOF 1
#define REDIS_PROPAGATE_REPL 2

/* Keyspace changes notification classes. Every class is associated with a
 * character for configuration purposes. */
#define REDIS_NOTIFY_KEYSPACE (1<<0)    /* K */
#define REDIS_NOTIFY_KEYEVENT (1<<1)    /* E */
#define REDIS_NOTIFY_GENERIC (1<<2)     /* g */
#define REDIS_NOTIFY_STRING (1<<3)      /* $ */
#define REDIS_NOTIFY_LIST (1<<4)        /* l */
#define REDIS_NOTIFY_SET (1<<5)         /* s */
#define REDIS_NOTIFY_HASH (1<<6)        /* h */
#define REDIS_NOTIFY_ZSET (1<<7)        /* z */
#define REDIS_NOTIFY_EXPIRED (1<<8)     /* x */
#define REDIS_NOTIFY_EVICTED (1<<9)     /* e */
#define REDIS_NOTIFY_ALL (REDIS_NOTIFY_GENERIC | REDIS_NOTIFY_STRING | REDIS_NOTIFY_LIST | REDIS_NOTIFY_SET | REDIS_NOTIFY_HASH | REDIS_NOTIFY_ZSET | REDIS_NOTIFY_EXPIRED | REDIS_NOTIFY_EVICTED)      /* A */

/* Using the following macro you can run code inside serverCron() with the
 * specified period, specified in milliseconds.
 * The actual resolution depends on server.hz. */
#define run_with_period(_ms_) if ((_ms_ <= 1000/server.hz) || !(server.cronloops%((_ms_)/(1000/server.hz))))

/* We can print the stacktrace, so our assert is defined this way: */
#define redisAssertWithInfo(_c,_o,_e) ((_e)?(void)0 : (_redisAssertWithInfo(_c,_o,#_e,__FILE__,__LINE__),_exit(1)))
#define redisAssert(_e) ((_e)?(void)0 : (_redisAssert(#_e,__FILE__,__LINE__),_exit(1)))
#define redisPanic(_e) _redisPanic(#_e,__FILE__,__LINE__),_exit(1)

/*-----------------------------------------------------------------------------
 * Data types
 *----------------------------------------------------------------------------*/

/* A redis object, that is a type able to hold a string / list / set */

/* The actual Redis Object */
#define REDIS_LRU_CLOCK_MAX ((1<<21)-1) /* Max value of obj->lru */
#define REDIS_LRU_CLOCK_RESOLUTION 10 /* LRU clock resolution in seconds */
/*
 * Redis 对象
 */
typedef struct redisObject {

    // 类型
    unsigned type:4;

    // 对齐位，不使用
    unsigned notused:2;     /* Not used */

    // 编码
    unsigned encoding:4;

    // LRU 时间
    unsigned lru:22;        /* lru time (relative to server.lruclock) */

    // 引用计数
    int refcount;

    // 指向实际值的指针
    void *ptr;

} robj;

/* Macro used to initialize a Redis object allocated on the stack.
 * Note that this macro is taken near the structure definition to make sure
 * we'll update it when the structure is changed, to avoid bugs like
 * bug #85 introduced exactly in this way. */
#define initStaticStringObject(_var,_ptr) do { \
    _var.refcount = 1; \
    _var.type = REDIS_STRING; \
    _var.encoding = REDIS_ENCODING_RAW; \
    _var.ptr = _ptr; \
} while(0);

typedef struct redisDb {
    dict *dict;                 /* The keyspace for this DB */
    dict *expires;              /* Timeout of keys with a timeout set */
    dict *blocking_keys;        /* Keys with clients waiting for data (BLPOP) */
    dict *ready_keys;           /* Blocked keys that received a PUSH */
    dict *watched_keys;         /* WATCHED keys for MULTI/EXEC CAS */
    int id;
    long long avg_ttl;          /* Average TTL, just for stats */
} redisDb;

/* Client MULTI/EXEC state */

/*
 * 事务命令
 */
typedef struct multiCmd {

    // 参数
    robj **argv;

    // 参数数量
    int argc;

    // 命令指针
    struct redisCommand *cmd;

} multiCmd;

/*
 * 事务状态
 */
typedef struct multiState {

    // 命令队列，FIFO 顺序
    multiCmd *commands;     /* Array of MULTI commands */

    // 已入队命令计数
    int count;              /* Total number of MULTI commands */
    int minreplicas;        /* MINREPLICAS for synchronous replication */
    time_t minreplicas_timeout; /* MINREPLICAS timeout as unixtime. */
} multiState;

typedef struct blockingState {
    dict *keys;             /* The keys we are waiting to terminate a blocking
                             * operation such as BLPOP. Otherwise NULL. */
    time_t timeout;         /* Blocking operation timeout. If UNIX current time
                             * is > timeout then the operation timed out. */
    robj *target;           /* The key that should receive the element,
                             * for BRPOPLPUSH. */
} blockingState;

/* The following structure represents a node in the server.ready_keys list,
 * where we accumulate all the keys that had clients blocked with a blocking
 * operation such as B[LR]POP, but received new data in the context of the
 * last executed command.
 *
 * After the execution of every command or script, we run this list to check
 * if as a result we should serve data to clients blocked, unblocking them.
 * Note that server.ready_keys will not have duplicates as there dictionary
 * also called ready_keys in every structure representing a Redis database,
 * where we make sure to remember if a given key was already added in the
 * server.ready_keys list. */
typedef struct readyList {
    redisDb *db;
    robj *key;
} readyList;

/* With multiplexing we need to take per-client state.
 * Clients are taken in a liked list.
 *
 * 因为 I/O 复用的缘故，需要为每个客户端维持一个状态。
 *
 * 多个客户端状态被服务器用链表连接起来。
 */
typedef struct redisClient {

    // 套接字
    int fd;

    // 当前正在使用的数据库
    redisDb *db;

    // 当前正在使用的数据库的 id （号码）
    int dictid;

    // 客户端的名字
    robj *name;             /* As set by CLIENT SETNAME */

    // 查询缓冲区
    sds querybuf;

    // 查询缓冲区长度峰值
    size_t querybuf_peak;   /* Recent (100ms or more) peak of querybuf size */

    // 参数数量
    int argc;

    // 参数对象数组
    robj **argv;

    struct redisCommand *cmd, *lastcmd;

    // 请求的类型：内联命令还是多条命令
    int reqtype;

    // 剩余未读取的命令内容数量
    int multibulklen;       /* number of multi bulk arguments left to read */

    // 命令内容的长度
    long bulklen;           /* length of bulk argument in multi bulk request */

    // 回复链表
    list *reply;

    // 回复链表中对象的总大小
    unsigned long reply_bytes; /* Tot bytes of objects in reply list */

    // 已发送字节，处理 short write 用
    int sentlen;            /* Amount of bytes already sent in the current
                               buffer or object being sent. */

    // 创建客户端的时间
    time_t ctime;           /* Client creation time */
    // 客户端最后一次和服务器互动的时间
    time_t lastinteraction; /* time of the last interaction, used for timeout */

    time_t obuf_soft_limit_reached_time;
    int flags;              /* REDIS_SLAVE | REDIS_MONITOR | REDIS_MULTI ... */

    // 当 server.requirepass 不为 NULL 时
    // 代表认证的状态
    // 0 代表未认证， 1 代表已认证
    int authenticated;      /* when requirepass is non-NULL */

    // 复制状态
    int replstate;          /* replication state if this is a slave */
    // 用于保存主服务器传来的 RDB 文件的文件描述符
    int repldbfd;           /* replication DB file descriptor */
    // 读取主服务器传来的 RDB 文件的偏移量
    long repldboff;         /* replication DB file offset */
    // 主服务器传来的 RDB 文件的大小
    off_t repldbsize;       /* replication DB file size */
<<<<<<< HEAD

    // 主服务器的复制偏移量
=======
    sds replpreamble;       /* replication DB preamble. */
>>>>>>> 73989307
    long long reploff;      /* replication offset if this is our master */
    // 从服务器最后一次发送 REPLCONF ACK 时的偏移量
    long long repl_ack_off; /* replication ack offset, if this is a slave */
    // 从服务器最后一次发送 REPLCONF ACK 的时间
    long long repl_ack_time;/* replication ack time, if this is a slave */
    // 主服务器的 master run ID
    // 保存在客户端，用于执行部分重同步
    char replrunid[REDIS_RUN_ID_SIZE+1]; /* master run id if this is a master */
    // 从服务器的监听端口号
    int slave_listening_port; /* As configured with: SLAVECONF listening-port */

    // 事务状态
    multiState mstate;      /* MULTI/EXEC state */

    // 阻塞状态
    blockingState bpop;   /* blocking state */

    // 等待从 SWAP 中载入的键
    // （是否 STORAGE 系统的遗留产物？）
    list *io_keys;          /* Keys this client is waiting to be loaded from the
                             * swap file in order to continue. */

    // 被监视的键
    list *watched_keys;     /* Keys WATCHED for MULTI/EXEC CAS */

    // 这个字典记录了客户端所有订阅的频道
    // 键为频道名字，值为 NULL
    // 也即是，一个频道的集合
    dict *pubsub_channels;  /* channels a client is interested in (SUBSCRIBE) */

    // 链表，包含多个 pubsubPattern 结构
    // 记录了所有订阅频道的客户端的信息
    // 新 pubsubPattern 结构总是被添加到表尾
    list *pubsub_patterns;  /* patterns a client is interested in (SUBSCRIBE) */

    /* Response buffer */
    // 回复偏移量
    int bufpos;
    // 回复缓冲区
    char buf[REDIS_REPLY_CHUNK_BYTES];

} redisClient;

struct saveparam {
    time_t seconds;
    int changes;
};

struct sharedObjectsStruct {
    robj *crlf, *ok, *err, *emptybulk, *czero, *cone, *cnegone, *pong, *space,
    *colon, *nullbulk, *nullmultibulk, *queued,
    *emptymultibulk, *wrongtypeerr, *nokeyerr, *syntaxerr, *sameobjecterr,
    *outofrangeerr, *noscripterr, *loadingerr, *slowscripterr, *bgsaveerr,
    *masterdownerr, *roslaveerr, *execaborterr, *noautherr, *noreplicaserr,
    *oomerr, *plus, *messagebulk, *pmessagebulk, *subscribebulk,
    *unsubscribebulk, *psubscribebulk, *punsubscribebulk, *del, *rpop, *lpop,
    *lpush,
    *select[REDIS_SHARED_SELECT_CMDS],
    *integers[REDIS_SHARED_INTEGERS],
    *mbulkhdr[REDIS_SHARED_BULKHDR_LEN], /* "*<value>\r\n" */
    *bulkhdr[REDIS_SHARED_BULKHDR_LEN];  /* "$<value>\r\n" */
};

/* ZSETs use a specialized version of Skiplists */
/*
 * 跳跃表节点
 */
typedef struct zskiplistNode {

    // 成员对象
    robj *obj;

    // 分值
    double score;

    // 后退指针
    struct zskiplistNode *backward;

    // 层
    struct zskiplistLevel {

        // 前进指针
        struct zskiplistNode *forward;

        // 跨度
        unsigned int span;

    } level[];

} zskiplistNode;

/*
 * 跳跃表
 */
typedef struct zskiplist {

    // 表头节点和表尾节点
    struct zskiplistNode *header, *tail;

    // 表中节点的数量
    unsigned long length;

    // 表中层数最大的节点的层数
    int level;

} zskiplist;

/*
 * 有序集合
 */
typedef struct zset {

    // 字典，将元素映射到分值
    // 用于支持 O(1) 的按成员取分值操作
    dict *dict;

    // 跳跃表，按分值排序元素
    // 用于支持 T_avg = O(log N) 的按分值定位成员操作
    zskiplist *zsl;

} zset;

typedef struct clientBufferLimitsConfig {
    unsigned long long hard_limit_bytes;
    unsigned long long soft_limit_bytes;
    time_t soft_limit_seconds;
} clientBufferLimitsConfig;

extern clientBufferLimitsConfig clientBufferLimitsDefaults[REDIS_CLIENT_LIMIT_NUM_CLASSES];

/* The redisOp structure defines a Redis Operation, that is an instance of
 * a command with an argument vector, database ID, propagation target
 * (REDIS_PROPAGATE_*), and command pointer.
 *
 * Currently only used to additionally propagate more commands to AOF/Replication
 * after the propagation of the executed command. */
typedef struct redisOp {
    robj **argv;
    int argc, dbid, target;
    struct redisCommand *cmd;
} redisOp;

/* Defines an array of Redis operations. There is an API to add to this
 * structure in a easy way.
 *
 * redisOpArrayInit();
 * redisOpArrayAppend();
 * redisOpArrayFree();
 */
typedef struct redisOpArray {
    redisOp *ops;
    int numops;
} redisOpArray;

/*-----------------------------------------------------------------------------
 * Redis cluster data structures
 *----------------------------------------------------------------------------*/

#define REDIS_CLUSTER_SLOTS 16384
#define REDIS_CLUSTER_OK 0          /* Everything looks ok */
#define REDIS_CLUSTER_FAIL 1        /* The cluster can't work */
#define REDIS_CLUSTER_NAMELEN 40    /* sha1 hex length */
#define REDIS_CLUSTER_PORT_INCR 10000 /* Cluster port = baseport + PORT_INCR */
#define REDIS_CLUSTER_IPLEN INET6_ADDRSTRLEN /* IPv6 address string length */

/* The following defines are amunt of time, sometimes expressed as
 * multiplicators of the node timeout value (when ending with MULT). */
#define REDIS_CLUSTER_DEFAULT_NODE_TIMEOUT 15
#define REDIS_CLUSTER_FAIL_REPORT_VALIDITY_MULT 2 /* Fail report validity. */
#define REDIS_CLUSTER_FAIL_UNDO_TIME_MULT 2 /* Undo fail if master is back. */
#define REDIS_CLUSTER_FAIL_UNDO_TIME_ADD 10 /* Some additional time. */
#define REDIS_CLUSTER_SLAVE_VALIDITY_MULT 10 /* Slave data validity. */
#define REDIS_CLUSTER_FAILOVER_AUTH_RETRY_MULT 1 /* Auth request retry time. */
#define REDIS_CLUSTER_FAILOVER_DELAY 5 /* Seconds */

struct clusterNode;

/* clusterLink encapsulates everything needed to talk with a remote node. */
typedef struct clusterLink {
    time_t ctime;               /* Link creation time */
    int fd;                     /* TCP socket file descriptor */
    sds sndbuf;                 /* Packet send buffer */
    sds rcvbuf;                 /* Packet reception buffer */
    struct clusterNode *node;   /* Node related to this link if any, or NULL */
} clusterLink;

/* Node flags */
#define REDIS_NODE_MASTER 1     /* The node is a master */
#define REDIS_NODE_SLAVE 2      /* The node is a slave */
#define REDIS_NODE_PFAIL 4      /* Failure? Need acknowledge */
#define REDIS_NODE_FAIL 8       /* The node is believed to be malfunctioning */
#define REDIS_NODE_MYSELF 16    /* This node is myself */
#define REDIS_NODE_HANDSHAKE 32 /* We have still to exchange the first ping */
#define REDIS_NODE_NOADDR   64  /* We don't know the address of this node */
#define REDIS_NODE_MEET 128     /* Send a MEET message to this node */
#define REDIS_NODE_PROMOTED 256 /* Master was a slave propoted by failover */
#define REDIS_NODE_NULL_NAME "\000\000\000\000\000\000\000\000\000\000\000\000\000\000\000\000\000\000\000\000\000\000\000\000\000\000\000\000\000\000\000\000\000\000\000\000\000\000\000\000"

/* This structure represent elements of node->fail_reports. */
struct clusterNodeFailReport {
    struct clusterNode *node;  /* Node reporting the failure condition. */
    time_t time;               /* Time of the last report from this node. */
} typedef clusterNodeFailReport;

struct clusterNode {
    char name[REDIS_CLUSTER_NAMELEN]; /* Node name, hex string, sha1-size */
    int flags;      /* REDIS_NODE_... */
    unsigned char slots[REDIS_CLUSTER_SLOTS/8]; /* slots handled by this node */
    int numslots;   /* Number of slots handled by this node */
    int numslaves;  /* Number of slave nodes, if this is a master */
    struct clusterNode **slaves; /* pointers to slave nodes */
    struct clusterNode *slaveof; /* pointer to the master node */
    time_t ping_sent;       /* Unix time we sent latest ping */
    time_t pong_received;   /* Unix time we received the pong */
    time_t fail_time;       /* Unix time when FAIL flag was set */
    char ip[REDIS_IP_STR_LEN];  /* Latest known IP address of this node */
    int port;                   /* Latest known port of this node */
    clusterLink *link;          /* TCP/IP link with this node */
    list *fail_reports;         /* List of nodes signaling this as failing */
};
typedef struct clusterNode clusterNode;

typedef struct {
    clusterNode *myself;  /* This node */
    int state;            /* REDIS_CLUSTER_OK, REDIS_CLUSTER_FAIL, ... */
    int size;             /* Num of master nodes with at least one slot */
    dict *nodes;          /* Hash table of name -> clusterNode structures */
    clusterNode *migrating_slots_to[REDIS_CLUSTER_SLOTS];
    clusterNode *importing_slots_from[REDIS_CLUSTER_SLOTS];
    clusterNode *slots[REDIS_CLUSTER_SLOTS];
    zskiplist *slots_to_keys;
    int failover_auth_time;     /* Time at which we sent the AUTH request. */
    int failover_auth_count;    /* Number of authorizations received. */
} clusterState;

/* Redis cluster messages header */

/* Note that the PING, PONG and MEET messages are actually the same exact
 * kind of packet. PONG is the reply to ping, in the exact format as a PING,
 * while MEET is a special PING that forces the receiver to add the sender
 * as a node (if it is not already in the list). */
#define CLUSTERMSG_TYPE_PING 0          /* Ping */
#define CLUSTERMSG_TYPE_PONG 1          /* Pong (reply to Ping) */
#define CLUSTERMSG_TYPE_MEET 2          /* Meet "let's join" message */
#define CLUSTERMSG_TYPE_FAIL 3          /* Mark node xxx as failing */
#define CLUSTERMSG_TYPE_PUBLISH 4       /* Pub/Sub Publish propagation */
#define CLUSTERMSG_TYPE_FAILOVER_AUTH_REQUEST 5 /* May I failover? */
#define CLUSTERMSG_TYPE_FAILOVER_AUTH_ACK 6     /* Yes, you can failover. */

/* Initially we don't know our "name", but we'll find it once we connect
 * to the first node, using the getsockname() function. Then we'll use this
 * address for all the next messages. */
typedef struct {
    char nodename[REDIS_CLUSTER_NAMELEN];
    uint32_t ping_sent;
    uint32_t pong_received;
    char ip[16];    /* IP address last time it was seen */
    uint16_t port;  /* port last time it was seen */
    uint16_t flags;
    uint32_t notused; /* for 64 bit alignment */
} clusterMsgDataGossip;

typedef struct {
    char nodename[REDIS_CLUSTER_NAMELEN];
} clusterMsgDataFail;

typedef struct {
    uint32_t channel_len;
    uint32_t message_len;
    unsigned char bulk_data[8]; /* defined as 8 just for alignment concerns. */
} clusterMsgDataPublish;

union clusterMsgData {
    /* PING, MEET and PONG */
    struct {
        /* Array of N clusterMsgDataGossip structures */
        clusterMsgDataGossip gossip[1];
    } ping;

    /* FAIL */
    struct {
        clusterMsgDataFail about;
    } fail;

    /* PUBLISH */
    struct {
        clusterMsgDataPublish msg;
    } publish;
};

typedef struct {
    uint32_t totlen;    /* Total length of this message */
    uint16_t type;      /* Message type */
    uint16_t count;     /* Only used for some kind of messages. */
    char sender[REDIS_CLUSTER_NAMELEN]; /* Name of the sender node */
    unsigned char myslots[REDIS_CLUSTER_SLOTS/8];
    char slaveof[REDIS_CLUSTER_NAMELEN];
    char notused1[32];  /* 32 bytes reserved for future usage. */
    uint16_t port;      /* Sender TCP base port */
    uint16_t flags;     /* Sender node flags */
    unsigned char state; /* Cluster state from the POV of the sender */
    unsigned char notused2[3]; /* Reserved for future use. For alignment. */
    union clusterMsgData data;
} clusterMsg;

#define CLUSTERMSG_MIN_LEN (sizeof(clusterMsg)-sizeof(union clusterMsgData))

/*-----------------------------------------------------------------------------
 * Global server state
 *----------------------------------------------------------------------------*/

struct redisServer {
    /* General */
    char *configfile;           /* Absolute config file path, or NULL */
    int hz;                     /* serverCron() calls frequency in hertz */
    redisDb *db;
    // 命令表
    dict *commands;             /* Command table */
    dict *orig_commands;        /* Command table before command renaming. */
    aeEventLoop *el;
    unsigned lruclock:22;       /* Clock incrementing every minute, for LRU */
    unsigned lruclock_padding:10;
    int shutdown_asap;          /* SHUTDOWN needed ASAP */
    int activerehashing;        /* Incremental rehash in serverCron() */
    char *requirepass;          /* Pass for AUTH command, or NULL */
    char *pidfile;              /* PID file path */
    int arch_bits;              /* 32 or 64 depending on sizeof(long) */
    int cronloops;              /* Number of times the cron function run */
    // 本服务器的 RUN ID
    char runid[REDIS_RUN_ID_SIZE+1];  /* ID always different at every exec. */
    int sentinel_mode;          /* True if this instance is a Sentinel. */
    /* Networking */
    int port;                   /* TCP listening port */
    char *bindaddr[REDIS_BINDADDR_MAX]; /* Addresses we should bind to */
    int bindaddr_count;         /* Number of addresses in server.bindaddr[] */
    char *unixsocket;           /* UNIX socket path */
    mode_t unixsocketperm;      /* UNIX socket permission */
    int ipfd[REDIS_BINDADDR_MAX]; /* TCP socket file descriptors */
    int ipfd_count;             /* Used slots in ipfd[] */
    int sofd;                   /* Unix socket file descriptor */
    int cfd[REDIS_BINDADDR_MAX];/* Cluster bus listening socket */
    int cfd_count;              /* Used slots in cfd[] */
    list *clients;              /* List of active clients */
    list *clients_to_close;     /* Clients to close asynchronously */
    list *slaves, *monitors;    /* List of slaves and MONITORs */
    // 服务器的当前客户端，仅用于崩溃报告
    redisClient *current_client; /* Current client, only used on crash report */
    char neterr[ANET_ERR_LEN];   /* Error buffer for anet.c */
    dict *migrate_cached_sockets;/* MIGRATE cached sockets */
    /* RDB / AOF loading information */

    // 这个值为真时，表示服务器正在进行载入
    int loading;                /* We are loading data from disk if true */

    // 正在载入的数据的大小
    off_t loading_total_bytes;
    off_t loading_loaded_bytes;

    // 开始进行载入的时间
    time_t loading_start_time;
    off_t loading_process_events_interval_bytes;
    /* Fast pointers to often looked up command */
    struct redisCommand *delCommand, *multiCommand, *lpushCommand, *lpopCommand,
                        *rpopCommand;
    /* Fields used only for stats */
    time_t stat_starttime;          /* Server start time */
    long long stat_numcommands;     /* Number of processed commands */
    long long stat_numconnections;  /* Number of connections received */
    long long stat_expiredkeys;     /* Number of expired keys */
    long long stat_evictedkeys;     /* Number of evicted keys (maxmemory) */
    long long stat_keyspace_hits;   /* Number of successful lookups of keys */
    long long stat_keyspace_misses; /* Number of failed lookups of keys */
    size_t stat_peak_memory;        /* Max used memory record */

    // 最后一次执行 fork() 时消耗的时间
    long long stat_fork_time;       /* Time needed to perform latest fork() */
    long long stat_rejected_conn;   /* Clients rejected because of maxclients */
    // 执行 full sync 的次数
    long long stat_sync_full;       /* Number of full resyncs with slaves. */
    // PSYNC 成功执行的次数
    long long stat_sync_partial_ok; /* Number of accepted PSYNC requests. */
    long long stat_sync_partial_err;/* Number of unaccepted PSYNC requests. */
    list *slowlog;                  /* SLOWLOG list of commands */
    long long slowlog_entry_id;     /* SLOWLOG current entry ID */
    long long slowlog_log_slower_than; /* SLOWLOG time limit (to get logged) */
    unsigned long slowlog_max_len;     /* SLOWLOG max number of items logged */
    /* The following two are used to track instantaneous "load" in terms
     * of operations per second. */
    long long ops_sec_last_sample_time; /* Timestamp of last sample (in ms) */
    long long ops_sec_last_sample_ops;  /* numcommands in last sample */
    long long ops_sec_samples[REDIS_OPS_SEC_SAMPLES];
    int ops_sec_idx;
    /* Configuration */
    int verbosity;                  /* Loglevel in redis.conf */
    int maxidletime;                /* Client timeout in seconds */
    int tcpkeepalive;               /* Set SO_KEEPALIVE if non-zero. */
    int active_expire_enabled;      /* Can be disabled for testing purposes. */
    size_t client_max_querybuf_len; /* Limit for client query buffer length */
    int dbnum;                      /* Total number of configured DBs */
    int daemonize;                  /* True if running as a daemon */
    clientBufferLimitsConfig client_obuf_limits[REDIS_CLIENT_LIMIT_NUM_CLASSES];
    /* AOF persistence */

    // AOF 状态（开启/关闭/可写）
    int aof_state;                  /* REDIS_AOF_(ON|OFF|WAIT_REWRITE) */

    // 所使用的 fsync 策略（每个写入/每秒/从不）
    int aof_fsync;                  /* Kind of fsync() policy */
    char *aof_filename;             /* Name of the AOF file */
    int aof_no_fsync_on_rewrite;    /* Don't fsync if a rewrite is in prog. */
    int aof_rewrite_perc;           /* Rewrite AOF if % growth is > M and... */
    off_t aof_rewrite_min_size;     /* the AOF file is at least N bytes. */

    // 最后一次执行 BGREWRITEAOF 时， AOF 文件的大小
    off_t aof_rewrite_base_size;    /* AOF size on latest startup or rewrite. */

    // AOF 文件的当前字节大小
    off_t aof_current_size;         /* AOF current size. */
    int aof_rewrite_scheduled;      /* Rewrite once BGSAVE terminates. */

    // 负责进行 AOF 重写的子进程 ID
    pid_t aof_child_pid;            /* PID if rewriting process */

    // AOF 重写缓存链表，链接着多个缓存块
    list *aof_rewrite_buf_blocks;   /* Hold changes during an AOF rewrite. */

    // AOF 缓存
    sds aof_buf;      /* AOF buffer, written before entering the event loop */

    // AOF 文件的描述符
    int aof_fd;       /* File descriptor of currently selected AOF file */

    // AOF 的当前目标数据库
    int aof_selected_db; /* Currently selected DB in AOF */

    // 推迟 write 操作的时间
    time_t aof_flush_postponed_start; /* UNIX time of postponed AOF flush */

    // 最后一直执行 fsync 的时间
    time_t aof_last_fsync;            /* UNIX time of last fsync() */
    time_t aof_rewrite_time_last;   /* Time used by last AOF rewrite run. */

    // AOF 重写的开始时间
    time_t aof_rewrite_time_start;  /* Current AOF rewrite start time. */

    // 最后一次执行 BGREWRITEAOF 的结果
    int aof_lastbgrewrite_status;   /* REDIS_OK or REDIS_ERR */

    // 记录 AOF 的 write 操作被推迟了多少次
    unsigned long aof_delayed_fsync;  /* delayed AOF fsync() counter */

    // 指示是否需要每写入一定量的数据，就主动执行一次 fsync()
    int aof_rewrite_incremental_fsync;/* fsync incrementally while rewriting? */
    /* RDB persistence */

    // 自从上次 SAVE 执行以来，数据库被修改的次数
    long long dirty;                /* Changes to DB from the last save */

    // BGSAVE 执行前的数据库被修改次数
    long long dirty_before_bgsave;  /* Used to restore dirty on failed BGSAVE */

    // 负责执行 BGSAVE 的子进程的 ID
    // 没在执行 BGSAVE 时，设为 -1
    pid_t rdb_child_pid;            /* PID of RDB saving child */
    struct saveparam *saveparams;   /* Save points array for RDB */
    int saveparamslen;              /* Number of saving points */
    char *rdb_filename;             /* Name of RDB file */
    int rdb_compression;            /* Use compression in RDB? */
    int rdb_checksum;               /* Use RDB checksum? */

    // 最后一次完成 SAVE 的时间
    time_t lastsave;                /* Unix time of last successful save */

    // 最后一次尝试执行 BGSAVE 的时间
    time_t lastbgsave_try;          /* Unix time of last attempted bgsave */

    // 最近一次 BGSAVE 执行耗费的时间
    time_t rdb_save_time_last;      /* Time used by last RDB save run. */

    // 数据库最近一次开始执行 BGSAVE 的时间
    time_t rdb_save_time_start;     /* Current RDB save start time. */

    // 最后一次执行 SAVE 的状态
    int lastbgsave_status;          /* REDIS_OK or REDIS_ERR */
    int stop_writes_on_bgsave_err;  /* Don't allow writes if can't BGSAVE */
    /* Propagation of commands in AOF / replication */
    redisOpArray also_propagate;    /* Additional command to propagate. */
    /* Logging */
    char *logfile;                  /* Path of log file */
    int syslog_enabled;             /* Is syslog enabled? */
    char *syslog_ident;             /* Syslog ident */
    int syslog_facility;            /* Syslog facility */
    /* Replication (master) */
    int slaveseldb;                 /* Last SELECTed DB in replication output */
    // 全局复制偏移量（一个累计值）
    long long master_repl_offset;   /* Global replication offset */
    // 主服务器发送 PING 的频率
    int repl_ping_slave_period;     /* Master pings the slave every N seconds */

    // backlog 本身
    char *repl_backlog;             /* Replication backlog for partial syncs */
    // backlog 的长度
    long long repl_backlog_size;    /* Backlog circular buffer size */
    // backlog 中数据的长度
    long long repl_backlog_histlen; /* Backlog actual data length */
    // backlog 的当前索引
    long long repl_backlog_idx;     /* Backlog circular buffer current offset */
    // backlog 中可以被还原的第一个字节的偏移量
    long long repl_backlog_off;     /* Replication offset of first byte in the
                                       backlog buffer. */
    // backlog 的过期时间
    time_t repl_backlog_time_limit; /* Time without slaves after the backlog
                                       gets released. */

    // 距离上一次有从服务器的时间
    time_t repl_no_slaves_since;    /* We have no slaves since that time.
                                       Only valid if server.slaves len is 0. */

    // 是否开启最小数量从服务器写入功能
    int repl_min_slaves_to_write;   /* Min number of slaves to write. */
    // 定义最小数量从服务器的最大延迟值
    int repl_min_slaves_max_lag;    /* Max lag of <count> slaves to write. */
    // 延迟良好的从服务器的数量
    int repl_good_slaves_count;     /* Number of slaves with lag <= max_lag. */

    /* Replication (slave) */
    // 主服务器的验证密码
    char *masterauth;               /* AUTH with this password with master */
    // 主服务器的地址
    char *masterhost;               /* Hostname of master */
    // 主服务器的端口
    int masterport;                 /* Port of master */
    // 超时时间
    int repl_timeout;               /* Timeout after N seconds of master idle */
    // 主服务器所对应的客户端
    redisClient *master;     /* Client that is master for this slave */
    // 被缓存的主服务器，PSYNC 时使用
    redisClient *cached_master; /* Cached master to be reused for PSYNC. */
    int repl_syncio_timeout; /* Timeout for synchronous I/O calls */
    // 复制的状态（服务器是从服务器时使用）
    int repl_state;          /* Replication status if the instance is a slave */
    // RDB 文件的大小
    off_t repl_transfer_size; /* Size of RDB to read from master during sync. */
    // 已读 RDB 文件内容的字节数
    off_t repl_transfer_read; /* Amount of RDB read from master during sync. */
    // 最近一次执行 fsync 时的偏移量
    // 用于 sync_file_range 函数
    off_t repl_transfer_last_fsync_off; /* Offset when we fsync-ed last time. */
    // 主服务器的套接字
    int repl_transfer_s;     /* Slave -> Master SYNC socket */
    // 保存 RDB 文件的临时文件的描述符
    int repl_transfer_fd;    /* Slave -> Master SYNC temp file descriptor */
    // 保存 RDB 文件的临时文件名字
    char *repl_transfer_tmpfile; /* Slave-> master SYNC temp file name */
    // 最近一次读入 RDB 内容的时间
    time_t repl_transfer_lastio; /* Unix time of the latest read, for timeout */
    int repl_serve_stale_data; /* Serve stale data when link is down? */
    // 是否只读从服务器？
    int repl_slave_ro;          /* Slave is read only? */
    // 连接断开的时长
    time_t repl_down_since; /* Unix time at which link with master went down */
    // 是否要在 SYNC 之后关闭 NODELAY ？
    int repl_disable_tcp_nodelay;   /* Disable TCP_NODELAY after SYNC? */
    // 从服务器优先级
    int slave_priority;             /* Reported in INFO and used by Sentinel. */
    // 本服务器（从服务器）当前主服务器的 RUN ID
    char repl_master_runid[REDIS_RUN_ID_SIZE+1];  /* Master run id for PSYNC. */
    // 初始化偏移量
    long long repl_master_initial_offset;         /* Master PSYNC offset. */
    /* Replication script cache. */
    // 复制脚本缓存
    // 字典
    dict *repl_scriptcache_dict;        /* SHA1 all slaves are aware of. */
    // FIFO 队列
    list *repl_scriptcache_fifo;        /* First in, first out LRU eviction. */
    // 缓存的大小
    int repl_scriptcache_size;          /* Max number of elements. */
    /* Limits */
    unsigned int maxclients;        /* Max number of simultaneous clients */
    unsigned long long maxmemory;   /* Max number of memory bytes to use */
    int maxmemory_policy;           /* Policy for key eviction */
    int maxmemory_samples;          /* Pricision of random sampling */
    /* Blocked clients */
    unsigned int bpop_blocked_clients; /* Number of clients blocked by lists */
    list *unblocked_clients; /* list of clients to unblock before next loop */
    list *ready_keys;        /* List of readyList structures for BLPOP & co */
    /* Sort parameters - qsort_r() is only available under BSD so we
     * have to take this state global, in order to pass it to sortCompare() */
    int sort_desc;
    int sort_alpha;
    int sort_bypattern;
    int sort_store;
    /* Zip structure config, see redis.conf for more information  */
    size_t hash_max_ziplist_entries;
    size_t hash_max_ziplist_value;
    size_t list_max_ziplist_entries;
    size_t list_max_ziplist_value;
    size_t set_max_intset_entries;
    size_t zset_max_ziplist_entries;
    size_t zset_max_ziplist_value;

    time_t unixtime;        /* Unix time sampled every cron cycle. */
    long long mstime;       /* Like 'unixtime' but with milliseconds resolution. */

    /* Pubsub */
    // 字典，键为频道，值为链表
    // 链表中保存了所有订阅某个频道的客户端
    // 新客户端总是被添加到链表的表尾
    dict *pubsub_channels;  /* Map channels to list of subscribed clients */

    // 这个链表记录了客户端订阅的所有模式的名字
    list *pubsub_patterns;  /* A list of pubsub_patterns */

    int notify_keyspace_events; /* Events to propagate via Pub/Sub. This is an
                                   xor of REDIS_NOTIFY... flags. */
    /* Cluster */
    int cluster_enabled;      /* Is cluster enabled? */
    int cluster_node_timeout; /* Cluster node timeout. */
    char *cluster_configfile; /* Cluster auto-generated config file name. */
    clusterState *cluster;  /* State of the cluster */
    /* Scripting */
    lua_State *lua; /* The Lua interpreter. We use just one for all clients */
    redisClient *lua_client;   /* The "fake client" to query Redis from Lua */
    redisClient *lua_caller;   /* The client running EVAL right now, or NULL */
    dict *lua_scripts;         /* A dictionary of SHA1 -> Lua scripts */
    long long lua_time_limit;  /* Script timeout in seconds */
    long long lua_time_start;  /* Start time of script */
    int lua_write_dirty;  /* True if a write command was called during the
                             execution of the current script. */
    int lua_random_dirty; /* True if a random command was called during the
                             execution of the current script. */
    int lua_timedout;     /* True if we reached the time limit for script
                             execution. */
    int lua_kill;         /* Kill the script if true. */
    /* Assert & bug reporting */
    char *assert_failed;
    char *assert_file;
    int assert_line;
    int bug_report_start; /* True if bug report header was already logged. */
    int watchdog_period;  /* Software watchdog period in ms. 0 = off */
};

/*
 * 记录订阅模式的结构
 */
typedef struct pubsubPattern {

    // 订阅模式的客户端
    redisClient *client;

    // 被订阅的模式
    robj *pattern;

} pubsubPattern;

typedef void redisCommandProc(redisClient *c);
typedef int *redisGetKeysProc(struct redisCommand *cmd, robj **argv, int argc, int *numkeys, int flags);

/*
 * Redis 命令
 */
struct redisCommand {

    // 命令名字
    char *name;

    // 实现函数
    redisCommandProc *proc;

    // 参数个数
    int arity;

    // 字符串表示的 FLAG
    char *sflags; /* Flags as string representation, one char per flag. */

    // 实际 FLAG
    int flags;    /* The actual flags, obtained from the 'sflags' field. */

    /* Use a function to determine keys arguments in a command line.
     * Used for Redis Cluster redirect. */
    // 从命令中判断命令的键参数。在 Redis 集群转向时使用。
    redisGetKeysProc *getkeys_proc;

    /* What keys should be loaded in background when calling this command? */
    // 指定哪些参数是 key
    int firstkey; /* The first argument that's a key (0 = no keys) */
    int lastkey;  /* The last argument that's a key */
    int keystep;  /* The step between first and last key */

    // 统计信息
    // microseconds 记录了命令执行耗费的总毫微秒数
    // calls 是命令被执行的总次数
    long long microseconds, calls;
};

struct redisFunctionSym {
    char *name;
    unsigned long pointer;
};

typedef struct _redisSortObject {
    robj *obj;
    union {
        double score;
        robj *cmpobj;
    } u;
} redisSortObject;

typedef struct _redisSortOperation {
    int type;
    robj *pattern;
} redisSortOperation;

/* Structure to hold list iteration abstraction.
 *
 * 列表迭代器对象
 */
typedef struct {

    // 列表对象
    robj *subject;

    // 对象所使用的编码
    unsigned char encoding;

    // 迭代的方向
    unsigned char direction; /* Iteration direction */

    // ziplist 索引，迭代 ziplist 编码的列表时使用
    unsigned char *zi;

    // 链表节点的指针，迭代双端链表编码的列表时使用
    listNode *ln;

} listTypeIterator;

/* Structure for an entry while iterating over a list.
 *
 * 迭代列表时使用的记录结构，
 * 用于保存迭代器，以及迭代器返回的列表节点。
 */
typedef struct {

    // 列表迭代器
    listTypeIterator *li;

    // ziplist 节点索引
    unsigned char *zi;  /* Entry in ziplist */

    // 双端链表节点指针
    listNode *ln;       /* Entry in linked list */

} listTypeEntry;

/* Structure to hold set iteration abstraction. */
/*
 * 多态集合迭代器
 */
typedef struct {

    // 被迭代的对象
    robj *subject;

    // 对象的编码
    int encoding;

    // 索引值，编码为 intset 时使用
    int ii; /* intset iterator */

    // 字典迭代器，编码为 HT 时使用
    dictIterator *di;

} setTypeIterator;

/* Structure to hold hash iteration abstraction. Note that iteration over
 * hashes involves both fields and values. Because it is possible that
 * not both are required, store pointers in the iterator to avoid
 * unnecessary memory allocation for fields/values. */
/*
 * 哈希对象的迭代器
 */
typedef struct {

    // 被迭代的哈希对象
    robj *subject;

    // 哈希对象的编码
    int encoding;

    // 域指针和值指针
    // 在迭代 ZIPLIST 编码的哈希对象时使用
    unsigned char *fptr, *vptr;

    // 字典迭代器和指向当前迭代字典节点的指针
    // 在迭代 HT 编码的哈希对象时使用
    dictIterator *di;
    dictEntry *de;
} hashTypeIterator;

#define REDIS_HASH_KEY 1
#define REDIS_HASH_VALUE 2

/*-----------------------------------------------------------------------------
 * Extern declarations
 *----------------------------------------------------------------------------*/

extern struct redisServer server;
extern struct sharedObjectsStruct shared;
extern dictType setDictType;
extern dictType zsetDictType;
extern dictType clusterNodesDictType;
extern dictType dbDictType;
extern dictType shaScriptObjectDictType;
extern double R_Zero, R_PosInf, R_NegInf, R_Nan;
extern dictType hashDictType;
extern dictType replScriptCacheDictType;

/*-----------------------------------------------------------------------------
 * Functions prototypes
 *----------------------------------------------------------------------------*/

/* Utils */
long long ustime(void);
long long mstime(void);
void getRandomHexChars(char *p, unsigned int len);
uint64_t crc64(uint64_t crc, const unsigned char *s, uint64_t l);
void exitFromChild(int retcode);
size_t redisPopcount(void *s, long count);
void redisSetProcTitle(char *title);

/* networking.c -- Networking and Client related operations */
redisClient *createClient(int fd);
void closeTimedoutClients(void);
void freeClient(redisClient *c);
void freeClientAsync(redisClient *c);
void resetClient(redisClient *c);
void sendReplyToClient(aeEventLoop *el, int fd, void *privdata, int mask);
void addReply(redisClient *c, robj *obj);
void *addDeferredMultiBulkLength(redisClient *c);
void setDeferredMultiBulkLength(redisClient *c, void *node, long length);
void addReplySds(redisClient *c, sds s);
void processInputBuffer(redisClient *c);
void acceptTcpHandler(aeEventLoop *el, int fd, void *privdata, int mask);
void acceptUnixHandler(aeEventLoop *el, int fd, void *privdata, int mask);
void readQueryFromClient(aeEventLoop *el, int fd, void *privdata, int mask);
void addReplyBulk(redisClient *c, robj *obj);
void addReplyBulkCString(redisClient *c, char *s);
void addReplyBulkCBuffer(redisClient *c, void *p, size_t len);
void addReplyBulkLongLong(redisClient *c, long long ll);
void acceptHandler(aeEventLoop *el, int fd, void *privdata, int mask);
void addReply(redisClient *c, robj *obj);
void addReplySds(redisClient *c, sds s);
void addReplyError(redisClient *c, char *err);
void addReplyStatus(redisClient *c, char *status);
void addReplyDouble(redisClient *c, double d);
void addReplyLongLong(redisClient *c, long long ll);
void addReplyMultiBulkLen(redisClient *c, long length);
void copyClientOutputBuffer(redisClient *dst, redisClient *src);
void *dupClientReplyValue(void *o);
void getClientsMaxBuffers(unsigned long *longest_output_list,
                          unsigned long *biggest_input_buffer);
void formatPeerId(char *peerid, size_t peerid_len, char *ip, int port);
int getClientPeerId(redisClient *client, char *peerid, size_t peerid_len);
sds getClientInfoString(redisClient *client);
sds getAllClientsInfoString(void);
void rewriteClientCommandVector(redisClient *c, int argc, ...);
void rewriteClientCommandArgument(redisClient *c, int i, robj *newval);
unsigned long getClientOutputBufferMemoryUsage(redisClient *c);
void freeClientsInAsyncFreeQueue(void);
void asyncCloseClientOnOutputBufferLimitReached(redisClient *c);
int getClientLimitClassByName(char *name);
char *getClientLimitClassName(int class);
void flushSlavesOutputBuffers(void);
void disconnectSlaves(void);

#ifdef __GNUC__
void addReplyErrorFormat(redisClient *c, const char *fmt, ...)
    __attribute__((format(printf, 2, 3)));
void addReplyStatusFormat(redisClient *c, const char *fmt, ...)
    __attribute__((format(printf, 2, 3)));
#else
void addReplyErrorFormat(redisClient *c, const char *fmt, ...);
void addReplyStatusFormat(redisClient *c, const char *fmt, ...);
#endif

/* List data type */
void listTypeTryConversion(robj *subject, robj *value);
void listTypePush(robj *subject, robj *value, int where);
robj *listTypePop(robj *subject, int where);
unsigned long listTypeLength(robj *subject);
listTypeIterator *listTypeInitIterator(robj *subject, long index, unsigned char direction);
void listTypeReleaseIterator(listTypeIterator *li);
int listTypeNext(listTypeIterator *li, listTypeEntry *entry);
robj *listTypeGet(listTypeEntry *entry);
void listTypeInsert(listTypeEntry *entry, robj *value, int where);
int listTypeEqual(listTypeEntry *entry, robj *o);
void listTypeDelete(listTypeEntry *entry);
void listTypeConvert(robj *subject, int enc);
void unblockClientWaitingData(redisClient *c);
void handleClientsBlockedOnLists(void);
void popGenericCommand(redisClient *c, int where);

/* MULTI/EXEC/WATCH... */
void unwatchAllKeys(redisClient *c);
void initClientMultiState(redisClient *c);
void freeClientMultiState(redisClient *c);
void queueMultiCommand(redisClient *c);
void touchWatchedKey(redisDb *db, robj *key);
void touchWatchedKeysOnFlush(int dbid);
void discardTransaction(redisClient *c);
void flagTransaction(redisClient *c);

/* Redis object implementation */
void decrRefCount(robj *o);
void decrRefCountVoid(void *o);
void incrRefCount(robj *o);
robj *resetRefCount(robj *obj);
void freeStringObject(robj *o);
void freeListObject(robj *o);
void freeSetObject(robj *o);
void freeZsetObject(robj *o);
void freeHashObject(robj *o);
robj *createObject(int type, void *ptr);
robj *createStringObject(char *ptr, size_t len);
robj *createRawStringObject(char *ptr, size_t len);
robj *createEmbeddedStringObject(char *ptr, size_t len);
robj *dupStringObject(robj *o);
int isObjectRepresentableAsLongLong(robj *o, long long *llongval);
robj *tryObjectEncoding(robj *o);
robj *getDecodedObject(robj *o);
size_t stringObjectLen(robj *o);
robj *createStringObjectFromLongLong(long long value);
robj *createStringObjectFromLongDouble(long double value);
robj *createListObject(void);
robj *createZiplistObject(void);
robj *createSetObject(void);
robj *createIntsetObject(void);
robj *createHashObject(void);
robj *createZsetObject(void);
robj *createZsetZiplistObject(void);
int getLongFromObjectOrReply(redisClient *c, robj *o, long *target, const char *msg);
int checkType(redisClient *c, robj *o, int type);
int getLongLongFromObjectOrReply(redisClient *c, robj *o, long long *target, const char *msg);
int getDoubleFromObjectOrReply(redisClient *c, robj *o, double *target, const char *msg);
int getLongLongFromObject(robj *o, long long *target);
int getLongDoubleFromObject(robj *o, long double *target);
int getLongDoubleFromObjectOrReply(redisClient *c, robj *o, long double *target, const char *msg);
char *strEncoding(int encoding);
int compareStringObjects(robj *a, robj *b);
int collateStringObjects(robj *a, robj *b);
int equalStringObjects(robj *a, robj *b);
unsigned long estimateObjectIdleTime(robj *o);
#define sdsEncodedObject(objptr) (objptr->encoding == REDIS_ENCODING_RAW || objptr->encoding == REDIS_ENCODING_EMBSTR)

/* Synchronous I/O with timeout */
ssize_t syncWrite(int fd, char *ptr, ssize_t size, long long timeout);
ssize_t syncRead(int fd, char *ptr, ssize_t size, long long timeout);
ssize_t syncReadLine(int fd, char *ptr, ssize_t size, long long timeout);

/* Replication */
void replicationFeedSlaves(list *slaves, int dictid, robj **argv, int argc);
void replicationFeedMonitors(redisClient *c, list *monitors, int dictid, robj **argv, int argc);
void updateSlavesWaitingBgsave(int bgsaveerr);
void replicationCron(void);
void replicationHandleMasterDisconnection(void);
void replicationCacheMaster(redisClient *c);
void resizeReplicationBacklog(long long newsize);
void replicationSetMaster(char *ip, int port);
void replicationUnsetMaster(void);
void refreshGoodSlavesCount(void);
void replicationScriptCacheInit(void);
void replicationScriptCacheFlush(void);
void replicationScriptCacheAdd(sds sha1);
int replicationScriptCacheExists(sds sha1);

/* Generic persistence functions */
void startLoading(FILE *fp);
void loadingProgress(off_t pos);
void stopLoading(void);

/* RDB persistence */
#include "rdb.h"

/* AOF persistence */
void flushAppendOnlyFile(int force);
void feedAppendOnlyFile(struct redisCommand *cmd, int dictid, robj **argv, int argc);
void aofRemoveTempFile(pid_t childpid);
int rewriteAppendOnlyFileBackground(void);
int loadAppendOnlyFile(char *filename);
void stopAppendOnly(void);
int startAppendOnly(void);
void backgroundRewriteDoneHandler(int exitcode, int bysignal);
void aofRewriteBufferReset(void);
unsigned long aofRewriteBufferSize(void);

/* Sorted sets data type */

/* Struct to hold a inclusive/exclusive range spec.
 *
 * 表示开区间/闭区间范围的结构
 */
typedef struct {

    // 最小值和最大值
    double min, max;

    // 指示最小值和最大值是否*不*包含在范围之内
    // 值为 1 表示不包含，值为 0 表示包含
    int minex, maxex; /* are min or max exclusive? */
} zrangespec;

zskiplist *zslCreate(void);
void zslFree(zskiplist *zsl);
zskiplistNode *zslInsert(zskiplist *zsl, double score, robj *obj);
unsigned char *zzlInsert(unsigned char *zl, robj *ele, double score);
int zslDelete(zskiplist *zsl, double score, robj *obj);
zskiplistNode *zslFirstInRange(zskiplist *zsl, zrangespec range);
zskiplistNode *zslLastInRange(zskiplist *zsl, zrangespec range);
double zzlGetScore(unsigned char *sptr);
void zzlNext(unsigned char *zl, unsigned char **eptr, unsigned char **sptr);
void zzlPrev(unsigned char *zl, unsigned char **eptr, unsigned char **sptr);
unsigned int zsetLength(robj *zobj);
void zsetConvert(robj *zobj, int encoding);
unsigned long zslGetRank(zskiplist *zsl, double score, robj *o);

/* Core functions */
int freeMemoryIfNeeded(void);
int processCommand(redisClient *c);
void setupSignalHandlers(void);
struct redisCommand *lookupCommand(sds name);
struct redisCommand *lookupCommandByCString(char *s);
struct redisCommand *lookupCommandOrOriginal(sds name);
void call(redisClient *c, int flags);
void propagate(struct redisCommand *cmd, int dbid, robj **argv, int argc, int flags);
void alsoPropagate(struct redisCommand *cmd, int dbid, robj **argv, int argc, int target);
void forceCommandPropagation(redisClient *c, int flags);
int prepareForShutdown();
#ifdef __GNUC__
void redisLog(int level, const char *fmt, ...)
    __attribute__((format(printf, 2, 3)));
#else
void redisLog(int level, const char *fmt, ...);
#endif
void redisLogRaw(int level, const char *msg);
void redisLogFromHandler(int level, const char *msg);
void usage();
void updateDictResizePolicy(void);
int htNeedsResize(dict *dict);
void oom(const char *msg);
void populateCommandTable(void);
void resetCommandTableStats(void);
void adjustOpenFilesLimit(void);
void closeListeningSockets(int unlink_unix_socket);

/* Set data type */
robj *setTypeCreate(robj *value);
int setTypeAdd(robj *subject, robj *value);
int setTypeRemove(robj *subject, robj *value);
int setTypeIsMember(robj *subject, robj *value);
setTypeIterator *setTypeInitIterator(robj *subject);
void setTypeReleaseIterator(setTypeIterator *si);
int setTypeNext(setTypeIterator *si, robj **objele, int64_t *llele);
robj *setTypeNextObject(setTypeIterator *si);
int setTypeRandomElement(robj *setobj, robj **objele, int64_t *llele);
unsigned long setTypeSize(robj *subject);
void setTypeConvert(robj *subject, int enc);

/* Hash data type */
void hashTypeConvert(robj *o, int enc);
void hashTypeTryConversion(robj *subject, robj **argv, int start, int end);
void hashTypeTryObjectEncoding(robj *subject, robj **o1, robj **o2);
robj *hashTypeGetObject(robj *o, robj *key);
int hashTypeExists(robj *o, robj *key);
int hashTypeSet(robj *o, robj *key, robj *value);
int hashTypeDelete(robj *o, robj *key);
unsigned long hashTypeLength(robj *o);
hashTypeIterator *hashTypeInitIterator(robj *subject);
void hashTypeReleaseIterator(hashTypeIterator *hi);
int hashTypeNext(hashTypeIterator *hi);
void hashTypeCurrentFromZiplist(hashTypeIterator *hi, int what,
                                unsigned char **vstr,
                                unsigned int *vlen,
                                long long *vll);
void hashTypeCurrentFromHashTable(hashTypeIterator *hi, int what, robj **dst);
robj *hashTypeCurrentObject(hashTypeIterator *hi, int what);
robj *hashTypeLookupWriteOrCreate(redisClient *c, robj *key);

/* Pub / Sub */
int pubsubUnsubscribeAllChannels(redisClient *c, int notify);
int pubsubUnsubscribeAllPatterns(redisClient *c, int notify);
void freePubsubPattern(void *p);
int listMatchPubsubPattern(void *a, void *b);
int pubsubPublishMessage(robj *channel, robj *message);

/* Keyspace events notification */
void notifyKeyspaceEvent(int type, char *event, robj *key, int dbid);
int keyspaceEventsStringToFlags(char *classes);
sds keyspaceEventsFlagsToString(int flags);

/* Configuration */
void loadServerConfig(char *filename, char *options);
void appendServerSaveParams(time_t seconds, int changes);
void resetServerSaveParams();

/* db.c -- Keyspace access API */
int removeExpire(redisDb *db, robj *key);
void propagateExpire(redisDb *db, robj *key);
int expireIfNeeded(redisDb *db, robj *key);
long long getExpire(redisDb *db, robj *key);
void setExpire(redisDb *db, robj *key, long long when);
robj *lookupKey(redisDb *db, robj *key);
robj *lookupKeyRead(redisDb *db, robj *key);
robj *lookupKeyWrite(redisDb *db, robj *key);
robj *lookupKeyReadOrReply(redisClient *c, robj *key, robj *reply);
robj *lookupKeyWriteOrReply(redisClient *c, robj *key, robj *reply);
void dbAdd(redisDb *db, robj *key, robj *val);
void dbOverwrite(redisDb *db, robj *key, robj *val);
void setKey(redisDb *db, robj *key, robj *val);
int dbExists(redisDb *db, robj *key);
robj *dbRandomKey(redisDb *db);
int dbDelete(redisDb *db, robj *key);
long long emptyDb();
int selectDb(redisClient *c, int id);
void signalModifiedKey(redisDb *db, robj *key);
void signalFlushedDb(int dbid);
unsigned int getKeysInSlot(unsigned int hashslot, robj **keys, unsigned int count);
unsigned int countKeysInSlot(unsigned int hashslot);
int verifyClusterConfigWithData(void);

/* API to get key arguments from commands */
#define REDIS_GETKEYS_ALL 0
#define REDIS_GETKEYS_PRELOAD 1
int *getKeysFromCommand(struct redisCommand *cmd, robj **argv, int argc, int *numkeys, int flags);
void getKeysFreeResult(int *result);
int *noPreloadGetKeys(struct redisCommand *cmd,robj **argv, int argc, int *numkeys, int flags);
int *renameGetKeys(struct redisCommand *cmd,robj **argv, int argc, int *numkeys, int flags);
int *zunionInterGetKeys(struct redisCommand *cmd,robj **argv, int argc, int *numkeys, int flags);

/* Cluster */
void clusterInit(void);
unsigned short crc16(const char *buf, int len);
unsigned int keyHashSlot(char *key, int keylen);
clusterNode *createClusterNode(char *nodename, int flags);
int clusterAddNode(clusterNode *node);
void clusterCron(void);
clusterNode *getNodeByQuery(redisClient *c, struct redisCommand *cmd, robj **argv, int argc, int *hashslot, int *ask);
void clusterPropagatePublish(robj *channel, robj *message);
void migrateCloseTimedoutSockets(void);

/* Sentinel */
void initSentinelConfig(void);
void initSentinel(void);
void sentinelTimer(void);
char *sentinelHandleConfiguration(char **argv, int argc);

/* Scripting */
void scriptingInit(void);

/* Git SHA1 */
char *redisGitSHA1(void);
char *redisGitDirty(void);
uint64_t redisBuildId(void);

/* Commands prototypes */
void authCommand(redisClient *c);
void pingCommand(redisClient *c);
void echoCommand(redisClient *c);
void setCommand(redisClient *c);
void setnxCommand(redisClient *c);
void setexCommand(redisClient *c);
void psetexCommand(redisClient *c);
void getCommand(redisClient *c);
void delCommand(redisClient *c);
void existsCommand(redisClient *c);
void setbitCommand(redisClient *c);
void getbitCommand(redisClient *c);
void setrangeCommand(redisClient *c);
void getrangeCommand(redisClient *c);
void incrCommand(redisClient *c);
void decrCommand(redisClient *c);
void incrbyCommand(redisClient *c);
void decrbyCommand(redisClient *c);
void incrbyfloatCommand(redisClient *c);
void selectCommand(redisClient *c);
void randomkeyCommand(redisClient *c);
void keysCommand(redisClient *c);
void dbsizeCommand(redisClient *c);
void lastsaveCommand(redisClient *c);
void saveCommand(redisClient *c);
void bgsaveCommand(redisClient *c);
void bgrewriteaofCommand(redisClient *c);
void shutdownCommand(redisClient *c);
void moveCommand(redisClient *c);
void renameCommand(redisClient *c);
void renamenxCommand(redisClient *c);
void lpushCommand(redisClient *c);
void rpushCommand(redisClient *c);
void lpushxCommand(redisClient *c);
void rpushxCommand(redisClient *c);
void linsertCommand(redisClient *c);
void lpopCommand(redisClient *c);
void rpopCommand(redisClient *c);
void llenCommand(redisClient *c);
void lindexCommand(redisClient *c);
void lrangeCommand(redisClient *c);
void ltrimCommand(redisClient *c);
void typeCommand(redisClient *c);
void lsetCommand(redisClient *c);
void saddCommand(redisClient *c);
void sremCommand(redisClient *c);
void smoveCommand(redisClient *c);
void sismemberCommand(redisClient *c);
void scardCommand(redisClient *c);
void spopCommand(redisClient *c);
void srandmemberCommand(redisClient *c);
void sinterCommand(redisClient *c);
void sinterstoreCommand(redisClient *c);
void sunionCommand(redisClient *c);
void sunionstoreCommand(redisClient *c);
void sdiffCommand(redisClient *c);
void sdiffstoreCommand(redisClient *c);
void syncCommand(redisClient *c);
void flushdbCommand(redisClient *c);
void flushallCommand(redisClient *c);
void sortCommand(redisClient *c);
void lremCommand(redisClient *c);
void rpoplpushCommand(redisClient *c);
void infoCommand(redisClient *c);
void mgetCommand(redisClient *c);
void monitorCommand(redisClient *c);
void expireCommand(redisClient *c);
void expireatCommand(redisClient *c);
void pexpireCommand(redisClient *c);
void pexpireatCommand(redisClient *c);
void getsetCommand(redisClient *c);
void ttlCommand(redisClient *c);
void pttlCommand(redisClient *c);
void persistCommand(redisClient *c);
void slaveofCommand(redisClient *c);
void debugCommand(redisClient *c);
void msetCommand(redisClient *c);
void msetnxCommand(redisClient *c);
void zaddCommand(redisClient *c);
void zincrbyCommand(redisClient *c);
void zrangeCommand(redisClient *c);
void zrangebyscoreCommand(redisClient *c);
void zrevrangebyscoreCommand(redisClient *c);
void zcountCommand(redisClient *c);
void zrevrangeCommand(redisClient *c);
void zcardCommand(redisClient *c);
void zremCommand(redisClient *c);
void zscoreCommand(redisClient *c);
void zremrangebyscoreCommand(redisClient *c);
void multiCommand(redisClient *c);
void execCommand(redisClient *c);
void discardCommand(redisClient *c);
void blpopCommand(redisClient *c);
void brpopCommand(redisClient *c);
void brpoplpushCommand(redisClient *c);
void appendCommand(redisClient *c);
void strlenCommand(redisClient *c);
void zrankCommand(redisClient *c);
void zrevrankCommand(redisClient *c);
void hsetCommand(redisClient *c);
void hsetnxCommand(redisClient *c);
void hgetCommand(redisClient *c);
void hmsetCommand(redisClient *c);
void hmgetCommand(redisClient *c);
void hdelCommand(redisClient *c);
void hlenCommand(redisClient *c);
void zremrangebyrankCommand(redisClient *c);
void zunionstoreCommand(redisClient *c);
void zinterstoreCommand(redisClient *c);
void hkeysCommand(redisClient *c);
void hvalsCommand(redisClient *c);
void hgetallCommand(redisClient *c);
void hexistsCommand(redisClient *c);
void configCommand(redisClient *c);
void hincrbyCommand(redisClient *c);
void hincrbyfloatCommand(redisClient *c);
void subscribeCommand(redisClient *c);
void unsubscribeCommand(redisClient *c);
void psubscribeCommand(redisClient *c);
void punsubscribeCommand(redisClient *c);
void publishCommand(redisClient *c);
void pubsubCommand(redisClient *c);
void watchCommand(redisClient *c);
void unwatchCommand(redisClient *c);
void clusterCommand(redisClient *c);
void restoreCommand(redisClient *c);
void migrateCommand(redisClient *c);
void askingCommand(redisClient *c);
void dumpCommand(redisClient *c);
void objectCommand(redisClient *c);
void clientCommand(redisClient *c);
void evalCommand(redisClient *c);
void evalShaCommand(redisClient *c);
void scriptCommand(redisClient *c);
void timeCommand(redisClient *c);
void bitopCommand(redisClient *c);
void bitcountCommand(redisClient *c);
void replconfCommand(redisClient *c);

#if defined(__GNUC__)
void *calloc(size_t count, size_t size) __attribute__ ((deprecated));
void free(void *ptr) __attribute__ ((deprecated));
void *malloc(size_t size) __attribute__ ((deprecated));
void *realloc(void *ptr, size_t size) __attribute__ ((deprecated));
#endif

/* Debugging stuff */
void _redisAssertWithInfo(redisClient *c, robj *o, char *estr, char *file, int line);
void _redisAssert(char *estr, char *file, int line);
void _redisPanic(char *msg, char *file, int line);
void bugReportStart(void);
void redisLogObjectDebugInfo(robj *o);
void sigsegvHandler(int sig, siginfo_t *info, void *secret);
sds genRedisInfoString(char *section);
void enableWatchdog(int period);
void disableWatchdog(void);
void watchdogScheduleSignal(int period);
void redisLogHexDump(int level, char *descr, void *value, size_t len);

#define redisDebug(fmt, ...) \
    printf("DEBUG %s:%d > " fmt "\n", __FILE__, __LINE__, __VA_ARGS__)
#define redisDebugMark() \
    printf("-- MARK %s:%d --\n", __FILE__, __LINE__)

#endif<|MERGE_RESOLUTION|>--- conflicted
+++ resolved
@@ -553,12 +553,10 @@
     long repldboff;         /* replication DB file offset */
     // 主服务器传来的 RDB 文件的大小
     off_t repldbsize;       /* replication DB file size */
-<<<<<<< HEAD
+    
+    sds replpreamble;       /* replication DB preamble. */
 
     // 主服务器的复制偏移量
-=======
-    sds replpreamble;       /* replication DB preamble. */
->>>>>>> 73989307
     long long reploff;      /* replication offset if this is our master */
     // 从服务器最后一次发送 REPLCONF ACK 时的偏移量
     long long repl_ack_off; /* replication ack offset, if this is a slave */
