--- conflicted
+++ resolved
@@ -57,9 +57,8 @@
  * 这在 Redis 使用子进程进行保存操作时，可以有效地利用 copy-on-write 机制。
  *
  * Note that even when dict_can_resize is set to 0, not all resizes are
-<<<<<<< HEAD
- * prevented: an hash table is still allowed to grow if the ratio between
- * the number of elements and the buckets > dict_force_resize_ratio. 
+ * prevented: a hash table is still allowed to grow if the ratio between
+ * the number of elements and the buckets > dict_force_resize_ratio.
  *
  * 需要注意的是，并非所有 rehash 都会被 dictDisableResize 阻止：
  * 如果已使用节点的数量和字典大小之间的比率，
@@ -67,10 +66,6 @@
  * 那么 rehash 仍然会（强制）进行。
  */
 // 指示字典是否启用 rehash 的标识
-=======
- * prevented: a hash table is still allowed to grow if the ratio between
- * the number of elements and the buckets > dict_force_resize_ratio. */
->>>>>>> 2dfc5e35
 static int dict_can_resize = 1;
 // 强制 rehash 的比率
 static unsigned int dict_force_resize_ratio = 5;
@@ -748,17 +743,12 @@
 }
 
 /* Destroy an entire dictionary */
-<<<<<<< HEAD
 /*
  * 删除哈希表上的所有节点，并重置哈希表的各项属性
  *
  * T = O(N)
  */
-int _dictClear(dict *d, dictht *ht)
-{
-=======
 int _dictClear(dict *d, dictht *ht, void(callback)(void *)) {
->>>>>>> 2dfc5e35
     unsigned long i;
 
     /* Free all the elements */
@@ -767,12 +757,9 @@
     for (i = 0; i < ht->size && ht->used > 0; i++) {
         dictEntry *he, *nextHe;
 
-<<<<<<< HEAD
+        if (callback && (i & 65535) == 0) callback(d->privdata);
+
         // 跳过空索引
-=======
-        if (callback && (i & 65535) == 0) callback(d->privdata);
-
->>>>>>> 2dfc5e35
         if ((he = ht->table[i]) == NULL) continue;
 
         // 遍历整个链表
@@ -813,16 +800,10 @@
  */
 void dictRelease(dict *d)
 {
-<<<<<<< HEAD
     // 删除并清空两个哈希表
-    _dictClear(d,&d->ht[0]);
-    _dictClear(d,&d->ht[1]);
-
-    // 释放节点结构
-=======
     _dictClear(d,&d->ht[0],NULL);
     _dictClear(d,&d->ht[1],NULL);
->>>>>>> 2dfc5e35
+    // 释放节点结构
     zfree(d);
 }
 
@@ -1464,25 +1445,18 @@
     return idx;
 }
 
-<<<<<<< HEAD
 /*
  * 清空字典上的所有哈希表节点，并重置字典属性
  *
  * T = O(N)
  */
-void dictEmpty(dict *d) {
+void dictEmpty(dict *d, void(callback)(void*)) {
 
     // 删除两个哈希表上的所有节点
     // T = O(N)
-    _dictClear(d,&d->ht[0]);
-    _dictClear(d,&d->ht[1]);
-
-    // 重置属性 
-=======
-void dictEmpty(dict *d, void(callback)(void*)) {
     _dictClear(d,&d->ht[0],callback);
     _dictClear(d,&d->ht[1],callback);
->>>>>>> 2dfc5e35
+    // 重置属性 
     d->rehashidx = -1;
     d->iterators = 0;
 }
