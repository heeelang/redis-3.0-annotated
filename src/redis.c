--- conflicted
+++ resolved
@@ -1067,13 +1067,9 @@
 // 检查客户端是否已经超时，如果超时就关闭客户端，并返回 1 ；
 // 否则返回 0 。
 int clientsCronHandleTimeout(redisClient *c) {
-<<<<<<< HEAD
 
     // 获取当前时间
-    mstime_t now = mstime();
-=======
     time_t now = server.unixtime;
->>>>>>> 2dfc5e35
 
     // 服务器设置了 maxidletime 时间
     if (server.maxidletime &&
@@ -1095,19 +1091,17 @@
         freeClient(c);
         return 1;
     } else if (c->flags & REDIS_BLOCKED) {
-<<<<<<< HEAD
-        // 检查被 BLPOP 等命令阻塞的客户端的阻塞时间是否已经到达
-        // 如果是的话，取消客户端的阻塞
-        if (c->bpop.timeout != 0 && c->bpop.timeout < now) {
-            // 向客户端返回空回复
-=======
+
         /* Blocked OPS timeout is handled with milliseconds resolution.
          * However note that the actual resolution is limited by
          * server.hz. */
+        // 获取最新的系统时间
         mstime_t now_ms = mstime();
 
+        // 检查被 BLPOP 等命令阻塞的客户端的阻塞时间是否已经到达
+        // 如果是的话，取消客户端的阻塞
         if (c->bpop.timeout != 0 && c->bpop.timeout < now_ms) {
->>>>>>> 2dfc5e35
+            // 向客户端返回空回复
             replyToBlockedClientTimedOut(c);
             // 取消客户端的阻塞状态
             unblockClient(c);
