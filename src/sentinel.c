--- conflicted
+++ resolved
@@ -1360,14 +1360,10 @@
 }
 
 /* Release this instance and all its slaves, sentinels, hiredis connections.
-<<<<<<< HEAD
  *
  * 释放一个实例，以及它的所有从服务器、sentinel ，以及 hiredis 连接。
  *
- * This function also takes care of unlinking the instance from the main
-=======
  * This function does not take care of unlinking the instance from the main
->>>>>>> 0f9422d5
  * masters table (if it is a master) or from its master sentinels/slaves table
  * if it is a slave or sentinel. 
  *
@@ -3377,11 +3373,8 @@
                           (char*)c->argv[1]->ptr);
 }
 
-<<<<<<< HEAD
+/* SENTINEL INFO [section] */
 // sentinel 模式下的 INFO 命令实现
-=======
-/* SENTINEL INFO [section] */
->>>>>>> 0f9422d5
 void sentinelInfoCommand(redisClient *c) {
     char *section = c->argc == 2 ? c->argv[1]->ptr : "default";
     sds info = sdsempty();
