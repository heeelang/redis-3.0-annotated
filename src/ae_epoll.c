/* Linux epoll(2) based ae.c module
 *
 * Copyright (c) 2009-2012, Salvatore Sanfilippo <antirez at gmail dot com>
 * All rights reserved.
 *
 * Redistribution and use in source and binary forms, with or without
 * modification, are permitted provided that the following conditions are met:
 *
 *   * Redistributions of source code must retain the above copyright notice,
 *     this list of conditions and the following disclaimer.
 *   * Redistributions in binary form must reproduce the above copyright
 *     notice, this list of conditions and the following disclaimer in the
 *     documentation and/or other materials provided with the distribution.
 *   * Neither the name of Redis nor the names of its contributors may be used
 *     to endorse or promote products derived from this software without
 *     specific prior written permission.
 *
 * THIS SOFTWARE IS PROVIDED BY THE COPYRIGHT HOLDERS AND CONTRIBUTORS "AS IS"
 * AND ANY EXPRESS OR IMPLIED WARRANTIES, INCLUDING, BUT NOT LIMITED TO, THE
 * IMPLIED WARRANTIES OF MERCHANTABILITY AND FITNESS FOR A PARTICULAR PURPOSE
 * ARE DISCLAIMED. IN NO EVENT SHALL THE COPYRIGHT OWNER OR CONTRIBUTORS BE
 * LIABLE FOR ANY DIRECT, INDIRECT, INCIDENTAL, SPECIAL, EXEMPLARY, OR
 * CONSEQUENTIAL DAMAGES (INCLUDING, BUT NOT LIMITED TO, PROCUREMENT OF
 * SUBSTITUTE GOODS OR SERVICES; LOSS OF USE, DATA, OR PROFITS; OR BUSINESS
 * INTERRUPTION) HOWEVER CAUSED AND ON ANY THEORY OF LIABILITY, WHETHER IN
 * CONTRACT, STRICT LIABILITY, OR TORT (INCLUDING NEGLIGENCE OR OTHERWISE)
 * ARISING IN ANY WAY OUT OF THE USE OF THIS SOFTWARE, EVEN IF ADVISED OF THE
 * POSSIBILITY OF SUCH DAMAGE.
 */


#include <sys/epoll.h>

/*
 * 事件状态
 */
typedef struct aeApiState {

    // epoll_event 实例描述符
    int epfd;

    // 事件槽
    struct epoll_event *events;

} aeApiState;

/*
 * 创建一个新的 epoll 实例，并将它赋值给 eventLoop
 */
static int aeApiCreate(aeEventLoop *eventLoop) {

    aeApiState *state = zmalloc(sizeof(aeApiState));

    if (!state) return -1;

    // 初始化事件槽空间
    state->events = zmalloc(sizeof(struct epoll_event)*eventLoop->setsize);
    if (!state->events) {
        zfree(state);
        return -1;
    }
<<<<<<< HEAD

    // 创建 epoll 实例
    state->epfd = epoll_create(1024); /* 1024 is just an hint for the kernel */
=======
    state->epfd = epoll_create(1024); /* 1024 is just a hint for the kernel */
>>>>>>> 2dfc5e35
    if (state->epfd == -1) {
        zfree(state->events);
        zfree(state);
        return -1;
    }

    // 赋值给 eventLoop
    eventLoop->apidata = state;
    return 0;
}

/*
 * 调整事件槽大小
 */
static int aeApiResize(aeEventLoop *eventLoop, int setsize) {
    aeApiState *state = eventLoop->apidata;

    state->events = zrealloc(state->events, sizeof(struct epoll_event)*setsize);
    return 0;
}

/*
 * 释放 epoll 实例和事件槽
 */
static void aeApiFree(aeEventLoop *eventLoop) {
    aeApiState *state = eventLoop->apidata;

    close(state->epfd);
    zfree(state->events);
    zfree(state);
}

/*
 * 关联给定事件到 fd
 */
static int aeApiAddEvent(aeEventLoop *eventLoop, int fd, int mask) {
    aeApiState *state = eventLoop->apidata;
    struct epoll_event ee;

    /* If the fd was already monitored for some event, we need a MOD
     * operation. Otherwise we need an ADD operation. 
     *
     * 如果 fd 没有关联任何事件，那么这是一个 ADD 操作。
     *
     * 如果已经关联了某个/某些事件，那么这是一个 MOD 操作。
     */
    int op = eventLoop->events[fd].mask == AE_NONE ?
            EPOLL_CTL_ADD : EPOLL_CTL_MOD;

    // 注册事件到 epoll
    ee.events = 0;
    mask |= eventLoop->events[fd].mask; /* Merge old events */
    if (mask & AE_READABLE) ee.events |= EPOLLIN;
    if (mask & AE_WRITABLE) ee.events |= EPOLLOUT;
    ee.data.u64 = 0; /* avoid valgrind warning */
    ee.data.fd = fd;

    if (epoll_ctl(state->epfd,op,fd,&ee) == -1) return -1;

    return 0;
}

/*
 * 从 fd 中删除给定事件
 */
static void aeApiDelEvent(aeEventLoop *eventLoop, int fd, int delmask) {
    aeApiState *state = eventLoop->apidata;
    struct epoll_event ee;

    int mask = eventLoop->events[fd].mask & (~delmask);

    ee.events = 0;
    if (mask & AE_READABLE) ee.events |= EPOLLIN;
    if (mask & AE_WRITABLE) ee.events |= EPOLLOUT;
    ee.data.u64 = 0; /* avoid valgrind warning */
    ee.data.fd = fd;
    if (mask != AE_NONE) {
        epoll_ctl(state->epfd,EPOLL_CTL_MOD,fd,&ee);
    } else {
        /* Note, Kernel < 2.6.9 requires a non null event pointer even for
         * EPOLL_CTL_DEL. */
        epoll_ctl(state->epfd,EPOLL_CTL_DEL,fd,&ee);
    }
}

/*
 * 获取可执行事件
 */
static int aeApiPoll(aeEventLoop *eventLoop, struct timeval *tvp) {
    aeApiState *state = eventLoop->apidata;
    int retval, numevents = 0;

    // 等待时间
    retval = epoll_wait(state->epfd,state->events,eventLoop->setsize,
            tvp ? (tvp->tv_sec*1000 + tvp->tv_usec/1000) : -1);

    // 有至少一个事件就绪？
    if (retval > 0) {
        int j;

        // 为已就绪事件设置相应的模式
        // 并加入到 eventLoop 的 fired 数组中
        numevents = retval;
        for (j = 0; j < numevents; j++) {
            int mask = 0;
            struct epoll_event *e = state->events+j;

            if (e->events & EPOLLIN) mask |= AE_READABLE;
            if (e->events & EPOLLOUT) mask |= AE_WRITABLE;
            if (e->events & EPOLLERR) mask |= AE_WRITABLE;
            if (e->events & EPOLLHUP) mask |= AE_WRITABLE;

            eventLoop->fired[j].fd = e->data.fd;
            eventLoop->fired[j].mask = mask;
        }
    }
    
    // 返回已就绪事件个数
    return numevents;
}

/*
 * 返回当前正在使用的 poll 库的名字
 */
static char *aeApiName(void) {
    return "epoll";
}<|MERGE_RESOLUTION|>--- conflicted
+++ resolved
@@ -59,13 +59,9 @@
         zfree(state);
         return -1;
     }
-<<<<<<< HEAD
 
     // 创建 epoll 实例
-    state->epfd = epoll_create(1024); /* 1024 is just an hint for the kernel */
-=======
     state->epfd = epoll_create(1024); /* 1024 is just a hint for the kernel */
->>>>>>> 2dfc5e35
     if (state->epfd == -1) {
         zfree(state->events);
         zfree(state);
