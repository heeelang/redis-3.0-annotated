# Redis Makefile
# Copyright (C) 2009 Salvatore Sanfilippo <antirez at gmail dot com>
# This file is released under the BSD license, see the COPYING file

release_hdr := $(shell sh -c './mkreleasehdr.sh')
uname_S := $(shell sh -c 'uname -s 2>/dev/null || echo not')
OPTIMIZATION?=-O2
ifeq ($(uname_S),SunOS)
  CFLAGS?= -std=c99 -pedantic $(OPTIMIZATION) -Wall -W -D__EXTENSIONS__ -D_XPG6
  CCLINK?= -ldl -lnsl -lsocket -lm -lpthread
  DEBUG?= -g -ggdb 
else
  CFLAGS?= -std=c99 -pedantic $(OPTIMIZATION) -Wall -W $(ARCH) $(PROF)
  CCLINK?= -lm -pthread
  DEBUG?= -g -rdynamic -ggdb 
endif

ifeq ($(USE_TCMALLOC),yes)
  ALLOC_LINK=-ltcmalloc
  ALLOC_FLAGS=-DUSE_TCMALLOC
endif

ifeq ($(USE_TCMALLOC_MINIMAL),yes)
  ALLOC_LINK=-ltcmalloc_minimal
  ALLOC_FLAGS=-DUSE_TCMALLOC
endif

ifeq ($(USE_JEMALLOC),yes)
  ALLOC_LINK=-ljemalloc
  ALLOC_FLAGS=-DUSE_JEMALLOC
endif

CCLINK+= $(ALLOC_LINK)
CFLAGS+= $(ALLOC_FLAGS)

CCOPT= $(CFLAGS) $(CCLINK) $(ARCH) $(PROF)

PREFIX= /usr/local
INSTALL_BIN= $(PREFIX)/bin
INSTALL= cp -p

CCCOLOR="\033[34m"
LINKCOLOR="\033[34;1m"
SRCCOLOR="\033[33m"
BINCOLOR="\033[37;1m"
MAKECOLOR="\033[32;1m"
ENDCOLOR="\033[0m"

<<<<<<< HEAD
OBJ = adlist.o ae.o anet.o dict.o redis.o sds.o zmalloc.o lzf_c.o lzf_d.o pqsort.o zipmap.o sha1.o ziplist.o release.o networking.o util.o object.o db.o replication.o rdb.o t_string.o t_list.o t_set.o t_zset.o t_hash.o config.o aof.o dscache.o pubsub.o multi.o debug.o sort.o intset.o syncio.o diskstore.o cluster.o crc16.o endian.o scripting.o
=======
ifndef V
QUIET_CC = @printf '    %b %b\n' $(CCCOLOR)CC$(ENDCOLOR) $(SRCCOLOR)$@$(ENDCOLOR);
QUIET_LINK = @printf '    %b %b\n' $(LINKCOLOR)LINK$(ENDCOLOR) $(BINCOLOR)$@$(ENDCOLOR);
endif

OBJ = adlist.o ae.o anet.o dict.o redis.o sds.o zmalloc.o lzf_c.o lzf_d.o pqsort.o zipmap.o sha1.o ziplist.o release.o networking.o util.o object.o db.o replication.o rdb.o t_string.o t_list.o t_set.o t_zset.o t_hash.o config.o aof.o dscache.o pubsub.o multi.o debug.o sort.o intset.o syncio.o diskstore.o cluster.o crc16.o endian.o
>>>>>>> 55937b79
BENCHOBJ = ae.o anet.o redis-benchmark.o sds.o adlist.o zmalloc.o
CLIOBJ = anet.o sds.o adlist.o redis-cli.o zmalloc.o release.o
CHECKDUMPOBJ = redis-check-dump.o lzf_c.o lzf_d.o
CHECKAOFOBJ = redis-check-aof.o

PRGNAME = redis-server
BENCHPRGNAME = redis-benchmark
CLIPRGNAME = redis-cli
CHECKDUMPPRGNAME = redis-check-dump
CHECKAOFPRGNAME = redis-check-aof

all: redis-benchmark redis-cli redis-check-dump redis-check-aof redis-server
	@echo ""
	@echo "Hint: To run 'make test' is a good idea ;)"
	@echo ""

# Deps (use make dep to generate this)
adlist.o: adlist.c adlist.h zmalloc.h
ae.o: ae.c ae.h zmalloc.h config.h ae_kqueue.c
ae_epoll.o: ae_epoll.c
ae_kqueue.o: ae_kqueue.c
ae_select.o: ae_select.c
anet.o: anet.c fmacros.h anet.h
aof.o: aof.c redis.h fmacros.h config.h ae.h sds.h dict.h adlist.h \
  zmalloc.h anet.h zipmap.h ziplist.h intset.h version.h
config.o: config.c redis.h fmacros.h config.h ae.h sds.h dict.h adlist.h \
  zmalloc.h anet.h zipmap.h ziplist.h intset.h version.h
db.o: db.c redis.h fmacros.h config.h ae.h sds.h dict.h adlist.h \
  zmalloc.h anet.h zipmap.h ziplist.h intset.h version.h
debug.o: debug.c redis.h fmacros.h config.h ae.h sds.h dict.h adlist.h \
  zmalloc.h anet.h zipmap.h ziplist.h intset.h version.h sha1.h
dict.o: dict.c fmacros.h dict.h zmalloc.h
diskstore.o: diskstore.c redis.h fmacros.h config.h ae.h sds.h dict.h \
  adlist.h zmalloc.h anet.h zipmap.h ziplist.h intset.h version.h
dscache.o: dscache.c redis.h fmacros.h config.h ae.h sds.h dict.h \
  adlist.h zmalloc.h anet.h zipmap.h ziplist.h intset.h version.h
intset.o: intset.c intset.h zmalloc.h
lzf_c.o: lzf_c.c lzfP.h
lzf_d.o: lzf_d.c lzfP.h
multi.o: multi.c redis.h fmacros.h config.h ae.h sds.h dict.h adlist.h \
  zmalloc.h anet.h zipmap.h ziplist.h intset.h version.h
networking.o: networking.c redis.h fmacros.h config.h ae.h sds.h dict.h \
  adlist.h zmalloc.h anet.h zipmap.h ziplist.h intset.h version.h
object.o: object.c redis.h fmacros.h config.h ae.h sds.h dict.h adlist.h \
  zmalloc.h anet.h zipmap.h ziplist.h intset.h version.h
pqsort.o: pqsort.c
pubsub.o: pubsub.c redis.h fmacros.h config.h ae.h sds.h dict.h adlist.h \
  zmalloc.h anet.h zipmap.h ziplist.h intset.h version.h
rdb.o: rdb.c redis.h fmacros.h config.h ae.h sds.h dict.h adlist.h \
  zmalloc.h anet.h zipmap.h ziplist.h intset.h version.h lzf.h
redis-benchmark.o: redis-benchmark.c fmacros.h ae.h \
  ../deps/hiredis/hiredis.h sds.h adlist.h zmalloc.h
redis-check-aof.o: redis-check-aof.c fmacros.h config.h
redis-check-dump.o: redis-check-dump.c lzf.h
redis-cli.o: redis-cli.c fmacros.h version.h ../deps/hiredis/hiredis.h \
  sds.h zmalloc.h ../deps/linenoise/linenoise.h help.h
redis.o: redis.c redis.h fmacros.h config.h ae.h sds.h dict.h adlist.h \
  zmalloc.h anet.h zipmap.h ziplist.h intset.h version.h asciilogo.h
release.o: release.c release.h
replication.o: replication.c redis.h fmacros.h config.h ae.h sds.h dict.h \
  adlist.h zmalloc.h anet.h zipmap.h ziplist.h intset.h version.h
sds.o: sds.c sds.h zmalloc.h
sha1.o: sha1.c sha1.h
sort.o: sort.c redis.h fmacros.h config.h ae.h sds.h dict.h adlist.h \
  zmalloc.h anet.h zipmap.h ziplist.h intset.h version.h pqsort.h
syncio.o: syncio.c redis.h fmacros.h config.h ae.h sds.h dict.h adlist.h \
  zmalloc.h anet.h zipmap.h ziplist.h intset.h version.h
t_hash.o: t_hash.c redis.h fmacros.h config.h ae.h sds.h dict.h adlist.h \
  zmalloc.h anet.h zipmap.h ziplist.h intset.h version.h
t_list.o: t_list.c redis.h fmacros.h config.h ae.h sds.h dict.h adlist.h \
  zmalloc.h anet.h zipmap.h ziplist.h intset.h version.h
t_set.o: t_set.c redis.h fmacros.h config.h ae.h sds.h dict.h adlist.h \
  zmalloc.h anet.h zipmap.h ziplist.h intset.h version.h
t_string.o: t_string.c redis.h fmacros.h config.h ae.h sds.h dict.h \
  adlist.h zmalloc.h anet.h zipmap.h ziplist.h intset.h version.h
t_zset.o: t_zset.c redis.h fmacros.h config.h ae.h sds.h dict.h adlist.h \
  zmalloc.h anet.h zipmap.h ziplist.h intset.h version.h
util.o: util.c util.h
cluster.o: redis.h fmacros.h config.h ae.h sds.h dict.h adlist.h \
  zmalloc.h anet.h zipmap.h ziplist.h intset.h version.h
ziplist.o: ziplist.c zmalloc.h ziplist.h
zipmap.o: zipmap.c zmalloc.h
zmalloc.o: zmalloc.c config.h

dependencies:
	@printf '%b %b\n' $(MAKECOLOR)MAKE$(ENDCOLOR) $(BINCOLOR)hiredis$(ENDCOLOR)
	@cd ../deps/hiredis && $(MAKE) static ARCH="$(ARCH)"
	@printf '%b %b\n' $(MAKECOLOR)MAKE$(ENDCOLOR) $(BINCOLOR)linenoise$(ENDCOLOR)
	@cd ../deps/linenoise && $(MAKE) ARCH="$(ARCH)"
	@echo $(MAKECOLOR)MAKE$(ENDCOLOR) $(BINCOLOR)Lua ansi$(ENDCOLOR)
	@cd ../deps/lua && $(MAKE) ARCH="$(ARCH)" ansi

redis-server: $(OBJ)
<<<<<<< HEAD
	@$(CC) -o $(PRGNAME) $(CCOPT) $(DEBUG) $(OBJ) ../deps/lua/src/liblua.a
	@echo $(LINKCOLOR)LINK$(ENDCOLOR) $(BINCOLOR)$(@)$(ENDCOLOR)
=======
	$(QUIET_CC)$(CC) -o $(PRGNAME) $(CCOPT) $(DEBUG) $(OBJ)
>>>>>>> 55937b79

redis-benchmark: dependencies $(BENCHOBJ)
	@cd ../deps/hiredis && $(MAKE) static
	$(QUIET_LINK)$(CC) -o $(BENCHPRGNAME) $(CCOPT) $(DEBUG) $(BENCHOBJ) ../deps/hiredis/libhiredis.a

redis-benchmark.o:
	$(QUIET_CC)$(CC) -c $(CFLAGS) -I../deps/hiredis $(DEBUG) $(COMPILE_TIME) $<

redis-cli: dependencies $(CLIOBJ)
	$(QUIET_LINK)$(CC) -o $(CLIPRGNAME) $(CCOPT) $(DEBUG) $(CLIOBJ) ../deps/hiredis/libhiredis.a ../deps/linenoise/linenoise.o

redis-cli.o:
	$(QUIET_CC)$(CC) -c $(CFLAGS) -I../deps/hiredis -I../deps/linenoise $(DEBUG) $(COMPILE_TIME) $<

redis-check-dump: $(CHECKDUMPOBJ)
	$(QUIET_LINK)$(CC) -o $(CHECKDUMPPRGNAME) $(CCOPT) $(DEBUG) $(CHECKDUMPOBJ)

redis-check-aof: $(CHECKAOFOBJ)
	$(QUIET_LINK)$(CC) -o $(CHECKAOFPRGNAME) $(CCOPT) $(DEBUG) $(CHECKAOFOBJ)

.c.o:
<<<<<<< HEAD
	@$(CC) -c $(CFLAGS) $(DEBUG) $(COMPILE_TIME) -I../deps/lua/src $<
	@echo $(CCCOLOR)CC$(ENDCOLOR) $(SRCCOLOR)$(<)$(ENDCOLOR)
=======
	$(QUIET_CC)$(CC) -c $(CFLAGS) $(DEBUG) $(COMPILE_TIME) $<
>>>>>>> 55937b79

clean:
	rm -rf $(PRGNAME) $(BENCHPRGNAME) $(CLIPRGNAME) $(CHECKDUMPPRGNAME) $(CHECKAOFPRGNAME) *.o *.gcda *.gcno *.gcov

dep:
	$(CC) -MM *.c -I ../deps/hiredis -I ../deps/linenoise

test: redis-server
	(cd ..; tclsh8.5 tests/test_helper.tcl --tags "${TAGS}" --file "${FILE}")

bench:
	./redis-benchmark

log:
	git log '--pretty=format:%ad %s (%cn)' --date=short > ../Changelog

32bit:
	@echo ""
	@echo "WARNING: if it fails under Linux you probably need to install libc6-dev-i386"
	@echo ""
	$(MAKE) ARCH="-m32"

gprof:
	$(MAKE) PROF="-pg"

gcov:
	$(MAKE) PROF="-fprofile-arcs -ftest-coverage"

noopt:
	$(MAKE) OPTIMIZATION=""

32bitgprof:
	$(MAKE) PROF="-pg" ARCH="-arch i386"

install: all
	mkdir -p $(INSTALL_BIN)
	$(INSTALL) $(PRGNAME) $(INSTALL_BIN)
	$(INSTALL) $(BENCHPRGNAME) $(INSTALL_BIN)
	$(INSTALL) $(CLIPRGNAME) $(INSTALL_BIN)
	$(INSTALL) $(CHECKDUMPPRGNAME) $(INSTALL_BIN)
	$(INSTALL) $(CHECKAOFPRGNAME) $(INSTALL_BIN)<|MERGE_RESOLUTION|>--- conflicted
+++ resolved
@@ -46,16 +46,12 @@
 MAKECOLOR="\033[32;1m"
 ENDCOLOR="\033[0m"
 
-<<<<<<< HEAD
-OBJ = adlist.o ae.o anet.o dict.o redis.o sds.o zmalloc.o lzf_c.o lzf_d.o pqsort.o zipmap.o sha1.o ziplist.o release.o networking.o util.o object.o db.o replication.o rdb.o t_string.o t_list.o t_set.o t_zset.o t_hash.o config.o aof.o dscache.o pubsub.o multi.o debug.o sort.o intset.o syncio.o diskstore.o cluster.o crc16.o endian.o scripting.o
-=======
 ifndef V
 QUIET_CC = @printf '    %b %b\n' $(CCCOLOR)CC$(ENDCOLOR) $(SRCCOLOR)$@$(ENDCOLOR);
 QUIET_LINK = @printf '    %b %b\n' $(LINKCOLOR)LINK$(ENDCOLOR) $(BINCOLOR)$@$(ENDCOLOR);
 endif
 
-OBJ = adlist.o ae.o anet.o dict.o redis.o sds.o zmalloc.o lzf_c.o lzf_d.o pqsort.o zipmap.o sha1.o ziplist.o release.o networking.o util.o object.o db.o replication.o rdb.o t_string.o t_list.o t_set.o t_zset.o t_hash.o config.o aof.o dscache.o pubsub.o multi.o debug.o sort.o intset.o syncio.o diskstore.o cluster.o crc16.o endian.o
->>>>>>> 55937b79
+OBJ = adlist.o ae.o anet.o dict.o redis.o sds.o zmalloc.o lzf_c.o lzf_d.o pqsort.o zipmap.o sha1.o ziplist.o release.o networking.o util.o object.o db.o replication.o rdb.o t_string.o t_list.o t_set.o t_zset.o t_hash.o config.o aof.o dscache.o pubsub.o multi.o debug.o sort.o intset.o syncio.o diskstore.o cluster.o crc16.o endian.o scripting.o
 BENCHOBJ = ae.o anet.o redis-benchmark.o sds.o adlist.o zmalloc.o
 CLIOBJ = anet.o sds.o adlist.o redis-cli.o zmalloc.o release.o
 CHECKDUMPOBJ = redis-check-dump.o lzf_c.o lzf_d.o
@@ -149,12 +145,7 @@
 	@cd ../deps/lua && $(MAKE) ARCH="$(ARCH)" ansi
 
 redis-server: $(OBJ)
-<<<<<<< HEAD
-	@$(CC) -o $(PRGNAME) $(CCOPT) $(DEBUG) $(OBJ) ../deps/lua/src/liblua.a
-	@echo $(LINKCOLOR)LINK$(ENDCOLOR) $(BINCOLOR)$(@)$(ENDCOLOR)
-=======
-	$(QUIET_CC)$(CC) -o $(PRGNAME) $(CCOPT) $(DEBUG) $(OBJ)
->>>>>>> 55937b79
+	$(QUIET_CC)$(CC) -o $(PRGNAME) $(CCOPT) $(DEBUG) $(OBJ) ../deps/lua/src/liblua.a
 
 redis-benchmark: dependencies $(BENCHOBJ)
 	@cd ../deps/hiredis && $(MAKE) static
@@ -176,12 +167,7 @@
 	$(QUIET_LINK)$(CC) -o $(CHECKAOFPRGNAME) $(CCOPT) $(DEBUG) $(CHECKAOFOBJ)
 
 .c.o:
-<<<<<<< HEAD
-	@$(CC) -c $(CFLAGS) $(DEBUG) $(COMPILE_TIME) -I../deps/lua/src $<
-	@echo $(CCCOLOR)CC$(ENDCOLOR) $(SRCCOLOR)$(<)$(ENDCOLOR)
-=======
-	$(QUIET_CC)$(CC) -c $(CFLAGS) $(DEBUG) $(COMPILE_TIME) $<
->>>>>>> 55937b79
+	$(QUIET_CC)$(CC) -c $(CFLAGS) $(DEBUG) $(COMPILE_TIME) -I../deps/lua/src $<
 
 clean:
 	rm -rf $(PRGNAME) $(BENCHPRGNAME) $(CLIPRGNAME) $(CHECKDUMPPRGNAME) $(CHECKAOFPRGNAME) *.o *.gcda *.gcno *.gcov
