/* Redis Cluster implementation.
 *
 * Copyright (c) 2009-2012, Salvatore Sanfilippo <antirez at gmail dot com>
 * All rights reserved.
 *
 * Redistribution and use in source and binary forms, with or without
 * modification, are permitted provided that the following conditions are met:
 *
 *   * Redistributions of source code must retain the above copyright notice,
 *     this list of conditions and the following disclaimer.
 *   * Redistributions in binary form must reproduce the above copyright
 *     notice, this list of conditions and the following disclaimer in the
 *     documentation and/or other materials provided with the distribution.
 *   * Neither the name of Redis nor the names of its contributors may be used
 *     to endorse or promote products derived from this software without
 *     specific prior written permission.
 *
 * THIS SOFTWARE IS PROVIDED BY THE COPYRIGHT HOLDERS AND CONTRIBUTORS "AS IS"
 * AND ANY EXPRESS OR IMPLIED WARRANTIES, INCLUDING, BUT NOT LIMITED TO, THE
 * IMPLIED WARRANTIES OF MERCHANTABILITY AND FITNESS FOR A PARTICULAR PURPOSE
 * ARE DISCLAIMED. IN NO EVENT SHALL THE COPYRIGHT OWNER OR CONTRIBUTORS BE
 * LIABLE FOR ANY DIRECT, INDIRECT, INCIDENTAL, SPECIAL, EXEMPLARY, OR
 * CONSEQUENTIAL DAMAGES (INCLUDING, BUT NOT LIMITED TO, PROCUREMENT OF
 * SUBSTITUTE GOODS OR SERVICES; LOSS OF USE, DATA, OR PROFITS; OR BUSINESS
 * INTERRUPTION) HOWEVER CAUSED AND ON ANY THEORY OF LIABILITY, WHETHER IN
 * CONTRACT, STRICT LIABILITY, OR TORT (INCLUDING NEGLIGENCE OR OTHERWISE)
 * ARISING IN ANY WAY OUT OF THE USE OF THIS SOFTWARE, EVEN IF ADVISED OF THE
 * POSSIBILITY OF SUCH DAMAGE.
 */

#include "redis.h"
#include "cluster.h"
#include "endianconv.h"

#include <sys/types.h>
#include <sys/socket.h>
#include <arpa/inet.h>
#include <fcntl.h>
#include <unistd.h>
#include <sys/socket.h>

clusterNode *createClusterNode(char *nodename, int flags);
int clusterAddNode(clusterNode *node);
void clusterAcceptHandler(aeEventLoop *el, int fd, void *privdata, int mask);
void clusterReadHandler(aeEventLoop *el, int fd, void *privdata, int mask);
void clusterSendPing(clusterLink *link, int type);
void clusterSendFail(char *nodename);
void clusterSendFailoverAuthIfNeeded(clusterNode *node, clusterMsg *request);
void clusterUpdateState(void);
int clusterNodeGetSlotBit(clusterNode *n, int slot);
sds clusterGenNodesDescription(int filter);
clusterNode *clusterLookupNode(char *name);
int clusterNodeAddSlave(clusterNode *master, clusterNode *slave);
int clusterAddSlot(clusterNode *n, int slot);
int clusterDelSlot(int slot);
int clusterDelNodeSlots(clusterNode *node);
int clusterNodeSetSlotBit(clusterNode *n, int slot);
void clusterSetMaster(clusterNode *n);
void clusterHandleSlaveFailover(void);
int bitmapTestBit(unsigned char *bitmap, int pos);
void clusterDoBeforeSleep(int flags);
void clusterSendUpdate(clusterLink *link, clusterNode *node);

/* -----------------------------------------------------------------------------
 * Initialization
 * -------------------------------------------------------------------------- */

/* This function is called at startup in order to set the currentEpoch
 * (which is not saved on permanent storage) to the greatest configEpoch found
 * in the loaded nodes (configEpoch is stored on permanent storage as soon as
 * it changes for some node). */
// 设置配置纪元
void clusterSetStartupEpoch() {
    dictIterator *di;
    dictEntry *de;

    // 选出节点中的最大纪元
    di = dictGetSafeIterator(server.cluster->nodes);
    while((de = dictNext(di)) != NULL) {
        clusterNode *node = dictGetVal(de);
        if (node->configEpoch > server.cluster->currentEpoch)
            server.cluster->currentEpoch = node->configEpoch;
    }
    dictReleaseIterator(di);
}

// 载入集群配置
int clusterLoadConfig(char *filename) {
    FILE *fp = fopen(filename,"r");
    char *line;
    int maxline, j;
   
    if (fp == NULL) return REDIS_ERR;

    /* Parse the file. Note that single liens of the cluster config file can
     * be really long as they include all the hash slots of the node.
     * 集群配置文件中的行可能会非常长，
     * 因为它会在行里面记录所有哈希槽的节点。
     *
     * This means in the worst possible case, half of the Redis slots will be
     * present in a single line, possibly in importing or migrating state, so
     * together with the node ID of the sender/receiver.
     *
     * 在最坏情况下，一个行可能保存了半数的哈希槽数据，
     * 并且可能带有导入或导出状态，以及发送者和接受者的 ID 。
     *
     * To simplify we allocate 1024+REDIS_CLUSTER_SLOTS*128 bytes per line. 
     *
     * 为了简单起见，我们为每行分配 1024+REDIS_CLUSTER_SLOTS*128 字节的空间
     */
    maxline = 1024+REDIS_CLUSTER_SLOTS*128;
    line = zmalloc(maxline);
    while(fgets(line,maxline,fp) != NULL) {
        int argc;
        sds *argv = sdssplitargs(line,&argc);
        if (argv == NULL) goto fmterr;

        clusterNode *n, *master;
        char *p, *s;

        /* Create this node if it does not exist */
        // 检查节点是否已经存在
        n = clusterLookupNode(argv[0]);
        if (!n) {
            // 未存在则创建这个节点
            n = createClusterNode(argv[0],0);
            clusterAddNode(n);
        }
        /* Address and port */
        // 设置节点的 ip 和 port
        if ((p = strchr(argv[1],':')) == NULL) goto fmterr;
        *p = '\0';
        memcpy(n->ip,argv[1],strlen(argv[1])+1);
        n->port = atoi(p+1);

        /* Parse flags */
        // 分析节点的 flag
        p = s = argv[2];
        while(p) {
            p = strchr(s,',');
            if (p) *p = '\0';
            // 这是节点本身
            if (!strcasecmp(s,"myself")) {
                redisAssert(server.cluster->myself == NULL);
                server.cluster->myself = n;
                n->flags |= REDIS_NODE_MYSELF;
            // 这是一个主节点
            } else if (!strcasecmp(s,"master")) {
                n->flags |= REDIS_NODE_MASTER;
            // 这是一个从节点
            } else if (!strcasecmp(s,"slave")) {
                n->flags |= REDIS_NODE_SLAVE;
            // 这是一个疑似失效节点
            } else if (!strcasecmp(s,"fail?")) {
                n->flags |= REDIS_NODE_PFAIL;
            // 这是一个已失效节点
            } else if (!strcasecmp(s,"fail")) {
                n->flags |= REDIS_NODE_FAIL;
                n->fail_time = mstime();
            // 等待向节点发送 PING
            } else if (!strcasecmp(s,"handshake")) {
                n->flags |= REDIS_NODE_HANDSHAKE;
            // 尚未获得这个节点的地址
            } else if (!strcasecmp(s,"noaddr")) {
                n->flags |= REDIS_NODE_NOADDR;
            // 无 flag
            } else if (!strcasecmp(s,"noflags")) {
                /* nothing to do */
            } else {
                redisPanic("Unknown flag in redis cluster config file");
            }
            if (p) s = p+1;
        }

        /* Get master if any. Set the master and populate master's
         * slave list. */
        // 如果有主节点的话，那么设置主节点
        if (argv[3][0] != '-') {
            master = clusterLookupNode(argv[3]);
            // 如果主节点不存在，那么添加它
            if (!master) {
                master = createClusterNode(argv[3],0);
                clusterAddNode(master);
            }
            // 设置主节点
            n->slaveof = master;
            // 将节点 n 加入到主节点 master 的从节点名单中
            clusterNodeAddSlave(master,n);
        }

        /* Set ping sent / pong received timestamps */
        // 设置最近一次发送 PING 命令以及接收 PING 命令回复的时间戳
        if (atoi(argv[4])) n->ping_sent = mstime();
        if (atoi(argv[5])) n->pong_received = mstime();

        /* Set configEpoch for this node. */
        // 设置配置纪元
        n->configEpoch = strtoull(argv[6],NULL,10);

        /* Populate hash slots served by this instance. */
        // 取出节点服务的槽
        for (j = 8; j < argc; j++) {
            int start, stop;

            // 正在导入或导出槽
            if (argv[j][0] == '[') {
                /* Here we handle migrating / importing slots */
                int slot;
                char direction;
                clusterNode *cn;

                p = strchr(argv[j],'-');
                redisAssert(p != NULL);
                *p = '\0';
                // 导入 or 导出？
                direction = p[1]; /* Either '>' or '<' */
                // 槽
                slot = atoi(argv[j]+1);
                p += 3;
                // 目标节点
                cn = clusterLookupNode(p);
                // 如果目标不存在，那么创建
                if (!cn) {
                    cn = createClusterNode(p,0);
                    clusterAddNode(cn);
                }
                // 根据方向，设定本节点要导入或者导出的槽的目标
                if (direction == '>') {
                    server.cluster->migrating_slots_to[slot] = cn;
                } else {
                    server.cluster->importing_slots_from[slot] = cn;
                }
                continue;

            // 没有导入或导出，这是一个区间范围的槽
            // 比如 0 - 10086
            } else if ((p = strchr(argv[j],'-')) != NULL) {
                *p = '\0';
                start = atoi(argv[j]);
                stop = atoi(p+1);

            // 没有导入或导出，这是单一个槽
            // 比如 10086
            } else {
                start = stop = atoi(argv[j]);
            }

            // 将槽载入节点
            while(start <= stop) clusterAddSlot(n, start++);
        }

        sdsfreesplitres(argv,argc);
    }
    zfree(line);
    fclose(fp);

    /* Config sanity check */
    redisAssert(server.cluster->myself != NULL);
    redisLog(REDIS_NOTICE,"Node configuration loaded, I'm %.40s",
        server.cluster->myself->name);
    // 设置配置纪元
    clusterSetStartupEpoch();
    // 更新节点状态
    clusterUpdateState();
    return REDIS_OK;

fmterr:
    redisLog(REDIS_WARNING,"Unrecoverable error: corrupted cluster config file.");
    fclose(fp);
    exit(1);
}

/* Cluster node configuration is exactly the same as CLUSTER NODES output.
 *
 * This function writes the node config and returns 0, on error -1
 * is returned. */
// 写入 nodes.conf 文件
int clusterSaveConfig(int do_fsync) {
    sds ci = clusterGenNodesDescription(REDIS_NODE_HANDSHAKE);
    int fd;
    
    if ((fd = open(server.cluster_configfile,O_WRONLY|O_CREAT|O_TRUNC,0644))
        == -1) goto err;
    if (write(fd,ci,sdslen(ci)) != (ssize_t)sdslen(ci)) goto err;
    if (do_fsync) fsync(fd);
    close(fd);
    sdsfree(ci);
    return 0;

err:
    sdsfree(ci);
    return -1;
}

// 尝试写入 nodes.conf 文件，失败则退出
void clusterSaveConfigOrDie(int do_fsync) {
    if (clusterSaveConfig(do_fsync) == -1) {
        redisLog(REDIS_WARNING,"Fatal: can't update cluster config file.");
        exit(1);
    }
}

// 初始化集群
void clusterInit(void) {
    int saveconf = 0;

    // 初始化配置
    server.cluster = zmalloc(sizeof(clusterState));
    server.cluster->myself = NULL;
    server.cluster->currentEpoch = 0;
    server.cluster->state = REDIS_CLUSTER_FAIL;
    server.cluster->size = 1;
    server.cluster->todo_before_sleep = 0;
    server.cluster->nodes = dictCreate(&clusterNodesDictType,NULL);
    server.cluster->nodes_black_list =
        dictCreate(&clusterNodesBlackListDictType,NULL);
    server.cluster->failover_auth_time = 0;
    server.cluster->failover_auth_count = 0;
    server.cluster->failover_auth_epoch = 0;
    server.cluster->last_vote_epoch = 0;
    server.cluster->stats_bus_messages_sent = 0;
    server.cluster->stats_bus_messages_received = 0;
    memset(server.cluster->migrating_slots_to,0,
        sizeof(server.cluster->migrating_slots_to));
    memset(server.cluster->importing_slots_from,0,
        sizeof(server.cluster->importing_slots_from));
    memset(server.cluster->slots,0,
        sizeof(server.cluster->slots));

    // 载入 nodes.conf 配置文件
    if (clusterLoadConfig(server.cluster_configfile) == REDIS_ERR) {
        /* No configuration found. We will just use the random name provided
         * by the createClusterNode() function. */
        server.cluster->myself =
            createClusterNode(NULL,REDIS_NODE_MYSELF|REDIS_NODE_MASTER);
        redisLog(REDIS_NOTICE,"No cluster configuration found, I'm %.40s",
            server.cluster->myself->name);
        clusterAddNode(server.cluster->myself);
        saveconf = 1;
    }
    // 保存 nodes.conf 文件
    if (saveconf) clusterSaveConfigOrDie(1);

    /* We need a listening TCP port for our cluster messaging needs. */
    // 监听 TCP 端口
    server.cfd_count = 0;
    if (listenToPort(server.port+REDIS_CLUSTER_PORT_INCR,
        server.cfd,&server.cfd_count) == REDIS_ERR)
    {
        exit(1);
    } else {
        int j;

        for (j = 0; j < server.cfd_count; j++) {
            // 关联监听事件处理器
            if (aeCreateFileEvent(server.el, server.cfd[j], AE_READABLE,
                clusterAcceptHandler, NULL) == AE_ERR)
                    redisPanic("Unrecoverable error creating Redis Cluster "
                                "file event.");
        }
    }

    /* The slots -> keys map is a sorted set. Init it. */
    // slots -> keys 映射是一个有序集合
    server.cluster->slots_to_keys = zslCreate();
}

/* -----------------------------------------------------------------------------
 * CLUSTER communication link
 * -------------------------------------------------------------------------- */

// 创建节点连接
clusterLink *createClusterLink(clusterNode *node) {
    clusterLink *link = zmalloc(sizeof(*link));
    link->ctime = mstime();
    link->sndbuf = sdsempty();
    link->rcvbuf = sdsempty();
    link->node = node;
    link->fd = -1;
    return link;
}

/* Free a cluster link, but does not free the associated node of course.
 * This function will just make sure that the original node associated
 * with this link will have the 'link' field set to NULL. */
// 将给定的连接清空
// 并将包含这个连接的节点的 link 属性设为 NULL
void freeClusterLink(clusterLink *link) {

    // 删除事件处理器
    if (link->fd != -1) {
        aeDeleteFileEvent(server.el, link->fd, AE_WRITABLE);
        aeDeleteFileEvent(server.el, link->fd, AE_READABLE);
    }

    // 释放输入缓冲区和输出缓冲区
    sdsfree(link->sndbuf);
    sdsfree(link->rcvbuf);

    // 将节点的 link 属性设为 NULL
    if (link->node)
        link->node->link = NULL;

    // 关闭连接
    close(link->fd);

    // 释放连接结构
    zfree(link);
}

// 监听事件处理器
void clusterAcceptHandler(aeEventLoop *el, int fd, void *privdata, int mask) {
    int cport, cfd;
    char cip[REDIS_IP_STR_LEN];
    clusterLink *link;
    REDIS_NOTUSED(el);
    REDIS_NOTUSED(mask);
    REDIS_NOTUSED(privdata);

    // accept 连接
    cfd = anetTcpAccept(server.neterr, fd, cip, sizeof(cip), &cport);
    if (cfd == AE_ERR) {
        redisLog(REDIS_VERBOSE,"Accepting cluster node: %s", server.neterr);
        return;
    }
    anetNonBlock(NULL,cfd);
    anetEnableTcpNoDelay(NULL,cfd);

    /* Use non-blocking I/O for cluster messages. */
    /* IPV6: might want to wrap a v6 address in [] */
    redisLog(REDIS_VERBOSE,"Accepted cluster node %s:%d", cip, cport);
    /* We need to create a temporary node in order to read the incoming
     * packet in a valid contest. This node will be released once we
     * read the packet and reply. */
    // 创建一个临时节点，并将其用于测试连接是否正常
    // 一旦连接测试完成，这个临时节点就会被释放
    link = createClusterLink(NULL);
    link->fd = cfd;
    // 关联读事件
    aeCreateFileEvent(server.el,cfd,AE_READABLE,clusterReadHandler,link);
}

/* -----------------------------------------------------------------------------
 * Key space handling
 * -------------------------------------------------------------------------- */

/* We have 16384 hash slots. The hash slot of a given key is obtained
 * as the least significant 14 bits of the crc16 of the key. */
// 计算给定键应该被分配到那个槽
unsigned int keyHashSlot(char *key, int keylen) {
    return crc16(key,keylen) & 0x3FFF;
}

/* -----------------------------------------------------------------------------
 * CLUSTER node API
 * -------------------------------------------------------------------------- */

/* Create a new cluster node, with the specified flags.
 *
 * 创建一个带有指定 flag 的集群节点。
 *
 * If "nodename" is NULL this is considered a first handshake and a random
 * node name is assigned to this node (it will be fixed later when we'll
 * receive the first pong).
 *
 * 如果 nodename 参数为 NULL ，那么表示我们尚未向节点发送 PING ，
 * 集群会为节点设置一个随机的命令，
 * 这个命令在之后接收到节点的 PONG 回复之后就会被更新。
 *
 * The node is created and returned to the user, but it is not automatically
 * added to the nodes hash table. 
 *
 * 函数会返回被创建的节点，但不会自动将它添加到当前节点的节点哈希表中
 * （nodes hash table）。
 */
clusterNode *createClusterNode(char *nodename, int flags) {
    clusterNode *node = zmalloc(sizeof(*node));

    // 设置名字
    if (nodename)
        memcpy(node->name, nodename, REDIS_CLUSTER_NAMELEN);
    else
        getRandomHexChars(node->name, REDIS_CLUSTER_NAMELEN);

    // 初始化属性
    node->ctime = mstime();
    node->configEpoch = 0;
    node->flags = flags;
    memset(node->slots,0,sizeof(node->slots));
    node->numslots = 0;
    node->numslaves = 0;
    node->slaves = NULL;
    node->slaveof = NULL;
    node->ping_sent = node->pong_received = 0;
    node->fail_time = 0;
    node->link = NULL;
    memset(node->ip,0,sizeof(node->ip));
    node->port = 0;
    node->fail_reports = listCreate();
    node->voted_time = 0;
    listSetFreeMethod(node->fail_reports,zfree);

    return node;
}

/* This function is called every time we get a failure report from a node.
 * The side effect is to populate the fail_reports list (or to update
 * the timestamp of an existing report).
 *
 * 'failing' is the node that is in failure state according to the
 * 'sender' node.
 *
 * The function returns 0 if it just updates a timestamp of an existing
 * failure report from the same sender. 1 is returned if a new failure
 * report is created. */
int clusterNodeAddFailureReport(clusterNode *failing, clusterNode *sender) {
    list *l = failing->fail_reports;
    listNode *ln;
    listIter li;
    clusterNodeFailReport *fr;

    /* If a failure report from the same sender already exists, just update
     * the timestamp. */
    listRewind(l,&li);
    while ((ln = listNext(&li)) != NULL) {
        fr = ln->value;
        if (fr->node == sender) {
            fr->time = mstime();
            return 0;
        }
    }

    /* Otherwise create a new report. */
    fr = zmalloc(sizeof(*fr));
    fr->node = sender;
    fr->time = mstime();
    listAddNodeTail(l,fr);
    return 1;
}

/* Remove failure reports that are too old, where too old means reasonably
 * older than the global node timeout. Note that anyway for a node to be
 * flagged as FAIL we need to have a local PFAIL state that is at least
 * older than the global node timeout, so we don't just trust the number
 * of failure reports from other nodes. */
void clusterNodeCleanupFailureReports(clusterNode *node) {
    list *l = node->fail_reports;
    listNode *ln;
    listIter li;
    clusterNodeFailReport *fr;
    mstime_t maxtime = server.cluster_node_timeout *
                     REDIS_CLUSTER_FAIL_REPORT_VALIDITY_MULT;
    mstime_t now = mstime();

    listRewind(l,&li);
    while ((ln = listNext(&li)) != NULL) {
        fr = ln->value;
        if (now - fr->time > maxtime) listDelNode(l,ln);
    }
}

/* Remove the failing report for 'node' if it was previously considered
 * failing by 'sender'. This function is called when a node informs us via
 * gossip that a node is OK from its point of view (no FAIL or PFAIL flags).
 *
 * Note that this function is called relatively often as it gets called even
 * when there are no nodes failing, and is O(N), however when the cluster is
 * fine the failure reports list is empty so the function runs in constant
 * time.
 *
 * The function returns 1 if the failure report was found and removed.
 * Otherwise 0 is returned. */
int clusterNodeDelFailureReport(clusterNode *node, clusterNode *sender) {
    list *l = node->fail_reports;
    listNode *ln;
    listIter li;
    clusterNodeFailReport *fr;

    /* Search for a failure report from this sender. */
    listRewind(l,&li);
    while ((ln = listNext(&li)) != NULL) {
        fr = ln->value;
        if (fr->node == sender) break;
    }
    if (!ln) return 0; /* No failure report from this sender. */

    /* Remove the failure report. */
    listDelNode(l,ln);
    clusterNodeCleanupFailureReports(node);
    return 1;
}

/* Return the number of external nodes that believe 'node' is failing,
 * not including this node, that may have a PFAIL or FAIL state for this
 * node as well. */
int clusterNodeFailureReportsCount(clusterNode *node) {
    clusterNodeCleanupFailureReports(node);
    return listLength(node->fail_reports);
}

// 移除主节点 master 的从节点 slave
int clusterNodeRemoveSlave(clusterNode *master, clusterNode *slave) {
    int j;

    // 在 slaves 数组中找到从节点 slave 所属的主节点，
    // 将主节点中的 slave 信息移除
    for (j = 0; j < master->numslaves; j++) {
        if (master->slaves[j] == slave) {
            memmove(master->slaves+j,master->slaves+(j+1),
                (master->numslaves-1)-j);
            master->numslaves--;
            return REDIS_OK;
        }
    }
    return REDIS_ERR;
}

// 将 slave 加入到 master 的从节点名单中
int clusterNodeAddSlave(clusterNode *master, clusterNode *slave) {
    int j;

    /* If it's already a slave, don't add it again. */
    // 如果 slave 已经存在，那么不做操作
    for (j = 0; j < master->numslaves; j++)
        if (master->slaves[j] == slave) return REDIS_ERR;

    // 将 slave 添加到 slaves 数组里面
    master->slaves = zrealloc(master->slaves,
        sizeof(clusterNode*)*(master->numslaves+1));
    master->slaves[master->numslaves] = slave;
    master->numslaves++;

    return REDIS_OK;
}

// 重置给定节点的从节点名单
void clusterNodeResetSlaves(clusterNode *n) {
    zfree(n->slaves);
    n->numslaves = 0;
    n->slaves = NULL;
}

// 释放节点
void freeClusterNode(clusterNode *n) {
    sds nodename;

    nodename = sdsnewlen(n->name, REDIS_CLUSTER_NAMELEN);

    // 从 nodes 表中删除节点
    redisAssert(dictDelete(server.cluster->nodes,nodename) == DICT_OK);
    sdsfree(nodename);

    // 移除从节点
    if (n->slaveof) clusterNodeRemoveSlave(n->slaveof, n);

    // 释放连接
    if (n->link) freeClusterLink(n->link);
    
    // 释放失败报告
    listRelease(n->fail_reports);

    // 释放节点结构
    zfree(n);
}

/* Add a node to the nodes hash table */
// 将给定 node 添加到节点表里面
int clusterAddNode(clusterNode *node) {
    int retval;
    
    // 将 node 添加到当前节点的 nodes 表中
    // 这样接下来当前节点就会创建连向 node 的节点
    retval = dictAdd(server.cluster->nodes,
            sdsnewlen(node->name,REDIS_CLUSTER_NAMELEN), node);
    return (retval == DICT_OK) ? REDIS_OK : REDIS_ERR;
}

/* Remove a node from the cluster:
 *
 * 从集群中移除一个节点：
 *
 * 1) Mark all the nodes handled by it as unassigned.
 *    将所有由该节点负责的槽全部设置为未分配
 * 2) Remove all the failure reports sent by this node.
 *    移除所有由这个节点发送的失效报告（failure report）
 * 3) Free the node, that will in turn remove it from the hash table
 *    and from the list of slaves of its master, if it is a slave node.
 *    释放这个节点，
 *    清除它在各个节点的 nodes 表中的数据，
 *    如果它是一个从节点的话，
 *    还要在它的主节点的 slaves 表中清除关于这个节点的数据。
 */
void clusterDelNode(clusterNode *delnode) {
    int j;
    dictIterator *di;
    dictEntry *de;

    /* 1) Mark slots as unassigned. */
    for (j = 0; j < REDIS_CLUSTER_SLOTS; j++) {
        // 取消向该节点接收槽的计划
        if (server.cluster->importing_slots_from[j] == delnode)
            server.cluster->importing_slots_from[j] = NULL;
        // 取消向该节点移交槽的计划
        if (server.cluster->migrating_slots_to[j] == delnode)
            server.cluster->migrating_slots_to[j] = NULL;
        // 将所有由该节点负责的槽设置为未分配
        if (server.cluster->slots[j] == delnode)
            clusterDelSlot(j);
    }

    /* 2) Remove failure reports. */
    // 移除所有由该节点发送的失效报告
    di = dictGetSafeIterator(server.cluster->nodes);
    while((de = dictNext(di)) != NULL) {
        clusterNode *node = dictGetVal(de);

        if (node == delnode) continue;
        clusterNodeDelFailureReport(node,delnode);
    }
    dictReleaseIterator(di);

    /* 3) Free the node, unlinking it from the cluster. */
    // 释放节点
    freeClusterNode(delnode);
}

/* Node lookup by name */
// 根据名字，查找给定的节点
clusterNode *clusterLookupNode(char *name) {
    sds s = sdsnewlen(name, REDIS_CLUSTER_NAMELEN);
    struct dictEntry *de;

    de = dictFind(server.cluster->nodes,s);
    sdsfree(s);
    if (de == NULL) return NULL;
    return dictGetVal(de);
}

/* This is only used after the handshake. When we connect a given IP/PORT
 * as a result of CLUSTER MEET we don't have the node name yet, so we
 * pick a random one, and will fix it when we receive the PONG request using
 * this function. */
// 在第一次向节点发送 CLUSTER MEET 命令的时候
// 因为发送命令的节点还不知道目标节点的名字
// 所以它会给目标节点分配一个随机的名字
// 当目标节点向发送节点返回 PONG 回复时
// 发送节点就知道了目标节点的 IP 和 port
// 这时发送节点就可以通过调用这个函数
// 为目标节点改名
void clusterRenameNode(clusterNode *node, char *newname) {
    int retval;
    sds s = sdsnewlen(node->name, REDIS_CLUSTER_NAMELEN);
   
    redisLog(REDIS_DEBUG,"Renaming node %.40s into %.40s",
        node->name, newname);
    retval = dictDelete(server.cluster->nodes, s);
    sdsfree(s);
    redisAssert(retval == DICT_OK);
    memcpy(node->name, newname, REDIS_CLUSTER_NAMELEN);
    clusterAddNode(node);
}

/* -----------------------------------------------------------------------------
 * CLUSTER nodes blacklist
 *
 * The nodes blacklist is just a way to ensure that a given node with a given
 * Node ID is not readded before some time elapsed (this time is specified
 * in seconds in REDIS_CLUSTER_BLACKLIST_TTL).
 *
 * This is useful when we want to remove a node from the cluster completely:
 * when CLUSTER FORGET is called, it also puts the node into the blacklist so
 * that even if we receive gossip messages from other nodes that still remember
 * about the node we want to remove, we don't re-add it before some time.
 *
 * Currently the REDIS_CLUSTER_BLACKLIST_TTL is set to 1 minute, this means
 * that redis-trib has 60 seconds to send CLUSTER FORGET messages to nodes
 * in the cluster without dealing with the problem if other nodes re-adding
 * back the node to nodes we already sent the FORGET command to.
 *
 * The data structure used is a hash table with an sds string representing
 * the node ID as key, and the time when it is ok to re-add the node as
 * value.
 * -------------------------------------------------------------------------- */

#define REDIS_CLUSTER_BLACKLIST_TTL 60      /* 1 minute. */


/* Before of the addNode() or Exists() operations we always remove expired
 * entries from the black list. This is an O(N) operation but it is not a
 * problem since add / exists operations are called very infrequently and
 * the hash table is supposed to contain very little elements at max.
 * However without the cleanup during long uptimes and with some automated
 * node add/removal procedures, entries could accumulate. */
void clusterBlacklistCleanup(void) {
    dictIterator *di;
    dictEntry *de;

    di = dictGetSafeIterator(server.cluster->nodes_black_list);
    while((de = dictNext(di)) != NULL) {
        int64_t expire = dictGetUnsignedIntegerVal(de);

        if (expire < server.unixtime)
            dictDelete(server.cluster->nodes_black_list,dictGetKey(de));
    }
    dictReleaseIterator(di);
}

/* Cleanup the blacklist and add a new node ID to the black list. */
void clusterBlacklistAddNode(clusterNode *node) {
    dictEntry *de;
    sds id = sdsnewlen(node->name,REDIS_CLUSTER_NAMELEN);

    clusterBlacklistCleanup();
    if (dictAdd(server.cluster->nodes_black_list,id,NULL) == DICT_ERR)
        sdsfree(id); /* Key was already there. */
    de = dictFind(server.cluster->nodes_black_list,node->name);
    dictSetUnsignedIntegerVal(de,time(NULL));
}

/* Return non-zero if the specified node ID exists in the blacklist.
 * You don't need to pass an sds string here, any pointer to 40 bytes
 * will work. */
int clusterBlacklistExists(char *nodeid) {
    sds id = sdsnewlen(nodeid,REDIS_CLUSTER_NAMELEN);
    int retval;

    retval = dictFind(server.cluster->nodes_black_list,id) != NULL;
    sdsfree(id);
    return retval;
}

/* -----------------------------------------------------------------------------
 * CLUSTER messages exchange - PING/PONG and gossip
 * -------------------------------------------------------------------------- */

/* This function checks if a given node should be marked as FAIL.
 * It happens if the following conditions are met:
 *
 * 1) We received enough failure reports from other master nodes via gossip.
 *    Enough means that the majority of the masters signaled the node is
 *    down recently.
 * 2) We believe this node is in PFAIL state.
 *
 * If a failure is detected we also inform the whole cluster about this
 * event trying to force every other node to set the FAIL flag for the node.
 *
 * Note that the form of agreement used here is weak, as we collect the majority
 * of masters state during some time, and even if we force agreement by
 * propagating the FAIL message, because of partitions we may not reach every
 * node. However:
 *
 * 1) Either we reach the majority and eventually the FAIL state will propagate
 *    to all the cluster.
 * 2) Or there is no majority so no slave promotion will be authorized and the
 *    FAIL flag will be cleared after some time.
 */
void markNodeAsFailingIfNeeded(clusterNode *node) {
    int failures;
    int needed_quorum = (server.cluster->size / 2) + 1;

    if (!(node->flags & REDIS_NODE_PFAIL)) return; /* We can reach it. */
    if (node->flags & REDIS_NODE_FAIL) return; /* Already FAILing. */

    failures = clusterNodeFailureReportsCount(node);
    /* Also count myself as a voter if I'm a master. */
    if (server.cluster->myself->flags & REDIS_NODE_MASTER)
        failures += 1;
    if (failures < needed_quorum) return; /* No weak agreement from masters. */

    redisLog(REDIS_NOTICE,
        "Marking node %.40s as failing (quorum reached).", node->name);

    /* Mark the node as failing. */
    node->flags &= ~REDIS_NODE_PFAIL;
    node->flags |= REDIS_NODE_FAIL;
    node->fail_time = mstime();

    /* Broadcast the failing node name to everybody, forcing all the other
     * reachable nodes to flag the node as FAIL. */
    if (server.cluster->myself->flags & REDIS_NODE_MASTER)
        clusterSendFail(node->name);
    clusterDoBeforeSleep(CLUSTER_TODO_UPDATE_STATE|CLUSTER_TODO_SAVE_CONFIG);
}

/* This function is called only if a node is marked as FAIL, but we are able
 * to reach it again. It checks if there are the conditions to undo the FAIL
 * state. */
void clearNodeFailureIfNeeded(clusterNode *node) {
    mstime_t now = mstime();

    redisAssert(node->flags & REDIS_NODE_FAIL);

    /* For slaves we always clear the FAIL flag if we can contact the
     * node again. */
    if (node->flags & REDIS_NODE_SLAVE) {
        redisLog(REDIS_NOTICE,
            "Clear FAIL state for node %.40s: slave is reachable again.",
                node->name);
        node->flags &= ~REDIS_NODE_FAIL;
        clusterDoBeforeSleep(CLUSTER_TODO_UPDATE_STATE|CLUSTER_TODO_SAVE_CONFIG);
    }

    /* If it is a master and...
     * 1) The FAIL state is old enough.
     * 2) It is yet serving slots from our point of view (not failed over).
     * Apparently no one is going to fix these slots, clear the FAIL flag. */
    if (node->flags & REDIS_NODE_MASTER &&
        node->numslots > 0 &&
        (now - node->fail_time) >
        (server.cluster_node_timeout * REDIS_CLUSTER_FAIL_UNDO_TIME_MULT))
    {
        redisLog(REDIS_NOTICE,
            "Clear FAIL state for node %.40s: is reachable again and nobody is serving its slots after some time.",
                node->name);
        node->flags &= ~REDIS_NODE_FAIL;
        clusterDoBeforeSleep(CLUSTER_TODO_UPDATE_STATE|CLUSTER_TODO_SAVE_CONFIG);
    }
}

/* Return true if we already have a node in HANDSHAKE state matching the
 * specified ip address and port number. This function is used in order to
 * avoid adding a new handshake node for the same address multiple times. */
int clusterHandshakeInProgress(char *ip, int port) {
    dictIterator *di;
    dictEntry *de;

    di = dictGetSafeIterator(server.cluster->nodes);
    while((de = dictNext(di)) != NULL) {
        clusterNode *node = dictGetVal(de);

        if (!(node->flags & REDIS_NODE_HANDSHAKE)) continue;
        if (!strcasecmp(node->ip,ip) && node->port == port) break;
    }
    dictReleaseIterator(di);
    return de != NULL;
}

/* Start an handshake with the specified address if there is not one
 * already in progress. Returns non-zero if the handshake was actually
 * started. On error zero is returned and errno is set to one of the
 * following values:
 *
 * EAGAIN - There is already an handshake in progress for this address.
 * EINVAL - IP or port are not valid. */
int clusterStartHandshake(char *ip, int port) {
    clusterNode *n;
    char norm_ip[REDIS_IP_STR_LEN];
    struct sockaddr_storage sa;

    /* IP sanity check */
    if (inet_pton(AF_INET,ip,
            &(((struct sockaddr_in *)&sa)->sin_addr)))
    {
        sa.ss_family = AF_INET;
    } else if (inet_pton(AF_INET6,ip,
            &(((struct sockaddr_in6 *)&sa)->sin6_addr)))
    {
        sa.ss_family = AF_INET6;
    } else {
        errno = EINVAL;
        return 0;
    }

    /* Port sanity check */
    if (port <= 0 || port > (65535-REDIS_CLUSTER_PORT_INCR)) {
        errno = EINVAL;
        return 0;
    }

    /* Set norm_ip as the normalized string representation of the node
     * IP address. */
    if (sa.ss_family == AF_INET)
        inet_ntop(AF_INET,
            (void*)&(((struct sockaddr_in *)&sa)->sin_addr),
            norm_ip,REDIS_CLUSTER_IPLEN);
    else
        inet_ntop(AF_INET6,
            (void*)&(((struct sockaddr_in6 *)&sa)->sin6_addr),
            norm_ip,REDIS_CLUSTER_IPLEN);

    if (clusterHandshakeInProgress(norm_ip,port)) {
        errno = EAGAIN;
        return 0;
    }

    /* Add the node with a random address (NULL as first argument to
     * createClusterNode()). Everything will be fixed during the
     * handskake. */
    n = createClusterNode(NULL,REDIS_NODE_HANDSHAKE|REDIS_NODE_MEET);
    memcpy(n->ip,norm_ip,sizeof(n->ip));
    n->port = port;
    clusterAddNode(n);
    return 1;
}

/* Process the gossip section of PING or PONG packets.
 * Note that this function assumes that the packet is already sanity-checked
 * by the caller, not in the content of the gossip section, but in the
 * length. */
void clusterProcessGossipSection(clusterMsg *hdr, clusterLink *link) {
    uint16_t count = ntohs(hdr->count);
    clusterMsgDataGossip *g = (clusterMsgDataGossip*) hdr->data.ping.gossip;
    clusterNode *sender = link->node ? link->node : clusterLookupNode(hdr->sender);

    while(count--) {
        sds ci = sdsempty();
        uint16_t flags = ntohs(g->flags);
        clusterNode *node;

        if (flags == 0) ci = sdscat(ci,"noflags,");
        if (flags & REDIS_NODE_MYSELF) ci = sdscat(ci,"myself,");
        if (flags & REDIS_NODE_MASTER) ci = sdscat(ci,"master,");
        if (flags & REDIS_NODE_SLAVE) ci = sdscat(ci,"slave,");
        if (flags & REDIS_NODE_PFAIL) ci = sdscat(ci,"fail?,");
        if (flags & REDIS_NODE_FAIL) ci = sdscat(ci,"fail,");
        if (flags & REDIS_NODE_HANDSHAKE) ci = sdscat(ci,"handshake,");
        if (flags & REDIS_NODE_NOADDR) ci = sdscat(ci,"noaddr,");
        if (ci[sdslen(ci)-1] == ',') ci[sdslen(ci)-1] = ' ';

        redisLog(REDIS_DEBUG,"GOSSIP %.40s %s:%d %s",
            g->nodename,
            g->ip,
            ntohs(g->port),
            ci);
        sdsfree(ci);

        /* Update our state accordingly to the gossip sections */
        node = clusterLookupNode(g->nodename);
        if (node) {
            /* We already know this node.
               Handle failure reports, only when the sender is a master. */
            if (sender && sender->flags & REDIS_NODE_MASTER &&
                node != server.cluster->myself)
            {
                if (flags & (REDIS_NODE_FAIL|REDIS_NODE_PFAIL)) {
                    if (clusterNodeAddFailureReport(node,sender)) {
                        redisLog(REDIS_VERBOSE,
                            "Node %.40s reported node %.40s as not reachable.",
                            sender->name, node->name);
                    }
                    markNodeAsFailingIfNeeded(node);
                } else {
                    if (clusterNodeDelFailureReport(node,sender)) {
                        redisLog(REDIS_VERBOSE,
                            "Node %.40s reported node %.40s is back online.",
                            sender->name, node->name);
                    }
                }
            }

            /* If we already know this node, but it is not reachable, and
             * we see a different address in the gossip section, start an
             * handshake with the (possibly) new address: this will result
             * into a node address update if the handshake will be
             * successful. */
            if (node->flags & (REDIS_NODE_FAIL|REDIS_NODE_PFAIL) &&
                (strcasecmp(node->ip,g->ip) || node->port != ntohs(g->port)))
            {
                clusterStartHandshake(g->ip,ntohs(g->port));
            }
        } else {
            /* If it's not in NOADDR state and we don't have it, we
             * start a handshake process against this IP/PORT pairs.
             *
             * Note that we require that the sender of this gossip message
             * is a well known node in our cluster, otherwise we risk
             * joining another cluster. */
            if (sender && !(flags & REDIS_NODE_NOADDR))
                clusterStartHandshake(g->ip,ntohs(g->port));
        }

        /* Next node */
        g++;
    }
}

/* IP -> string conversion. 'buf' is supposed to at least be 46 bytes. */
void nodeIp2String(char *buf, clusterLink *link) {
    struct sockaddr_storage sa;
    socklen_t salen = sizeof(sa);

    if (getpeername(link->fd, (struct sockaddr*) &sa, &salen) == -1)
        redisPanic("getpeername() failed.");

    if (sa.ss_family == AF_INET) {
        struct sockaddr_in *s = (struct sockaddr_in *)&sa;
        inet_ntop(AF_INET,(void*)&(s->sin_addr),buf,REDIS_CLUSTER_IPLEN);
    } else {
        struct sockaddr_in6 *s = (struct sockaddr_in6 *)&sa;
        inet_ntop(AF_INET6,(void*)&(s->sin6_addr),buf,REDIS_CLUSTER_IPLEN);
    }
}


/* Update the node address to the IP address that can be extracted
 * from link->fd, and at the specified port.
 * Also disconnect the node link so that we'll connect again to the new
 * address.
 *
 * If the ip/port pair are already correct no operation is performed at
 * all.
 *
 * The function returns 0 if the node address is still the same,
 * otherwise 1 is returned. */
int nodeUpdateAddressIfNeeded(clusterNode *node, clusterLink *link, int port) {
    char ip[REDIS_IP_STR_LEN];

    /* We don't proceed if the link is the same as the sender link, as this
     * function is designed to see if the node link is consistent with the
     * symmetric link that is used to receive PINGs from the node.
     *
     * As a side effect this function never frees the passed 'link', so
     * it is safe to call during packet processing. */
    if (link == node->link) return 0;

    nodeIp2String(ip,link);
    if (node->port == port && strcmp(ip,node->ip) == 0) return 0;

    /* IP / port is different, update it. */
    memcpy(node->ip,ip,sizeof(ip));
    node->port = port;
    if (node->link) freeClusterLink(node->link);
    redisLog(REDIS_WARNING,"Address updated for node %.40s, now %s:%d",
        node->name, node->ip, node->port);

    /* Check if this is our master and we have to change the
     * replication target as well. */
    if (server.cluster->myself->flags & REDIS_NODE_SLAVE &&
        server.cluster->myself->slaveof == node)
    {
        replicationSetMaster(node->ip, node->port);
    }
    return 1;
}

/* Reconfigure the specified node 'n' as a master. This function is called when
 * a node that we believed to be a slave is now acting as master in order to
 * update the state of the node. */
void clusterSetNodeAsMaster(clusterNode *n) {
    if (n->flags & REDIS_NODE_MASTER) return;

    if (n->slaveof) clusterNodeRemoveSlave(n->slaveof,n);
    n->flags &= ~REDIS_NODE_SLAVE;
    n->flags |= REDIS_NODE_MASTER;
    n->slaveof = NULL;

    /* Update config and state. */
    clusterDoBeforeSleep(CLUSTER_TODO_SAVE_CONFIG|
                         CLUSTER_TODO_UPDATE_STATE);
}

/* This function is called when we receive a master configuration via a
 * PING, PONG or UPDATE packet. What we receive is a node, a configEpoch of the
 * node, and the set of slots claimed under this configEpoch.
 *
 * What we do is to rebind the slots with newer configuration compared to our
 * local configuration, and if needed, we turn ourself into a replica of the
 * node (see the function comments for more info).
 *
 * The 'sender' is the node for which we received a configuration update.
 * Sometimes it is not actaully the "Sender" of the information, like in the case
 * we receive the info via an UPDATE packet. */
void clusterUpdateSlotsConfigWith(clusterNode *sender, uint64_t senderConfigEpoch,
                                  unsigned char *slots)
{
    int j;
    clusterNode *curmaster, *newmaster = NULL;

    /* Here we set curmaster to this node or the node this node
     * replicates to if it's a slave. In the for loop we are
     * interested to check if slots are taken away from curmaster. */
    if (server.cluster->myself->flags & REDIS_NODE_MASTER)
        curmaster = server.cluster->myself;
    else
        curmaster = server.cluster->myself->slaveof;

    for (j = 0; j < REDIS_CLUSTER_SLOTS; j++) {
        if (bitmapTestBit(slots,j)) {
            /* We rebind the slot to the new node claiming it if:
             * 1) The slot was unassigned.
             * 2) The new node claims it with a greater configEpoch. */
            if (server.cluster->slots[j] == sender) continue;
            if (server.cluster->slots[j] == NULL ||
                server.cluster->slots[j]->configEpoch <
                senderConfigEpoch)
            {
                if (server.cluster->slots[j] == curmaster)
                    newmaster = sender;
                clusterDelSlot(j);
                clusterAddSlot(sender,j);
                clusterDoBeforeSleep(CLUSTER_TODO_SAVE_CONFIG|
                                     CLUSTER_TODO_UPDATE_STATE|
                                     CLUSTER_TODO_FSYNC_CONFIG);
            }
        }
    }

    /* If at least one slot was reassigned from a node to another node
     * with a greater configEpoch, it is possible that:
     * 1) We are a master left without slots. This means that we were
     *    failed over and we should turn into a replica of the new
     *    master.
     * 2) We are a slave and our master is left without slots. We need
     *    to replicate to the new slots owner. */
    if (newmaster && curmaster->numslots == 0) {
        redisLog(REDIS_WARNING,"Configuration change detected. Reconfiguring myself as a replica of %.40s", sender->name);
        clusterSetMaster(sender);
        clusterDoBeforeSleep(CLUSTER_TODO_SAVE_CONFIG|
                             CLUSTER_TODO_UPDATE_STATE|
                             CLUSTER_TODO_FSYNC_CONFIG);
    }
}

/* When this function is called, there is a packet to process starting
 * at node->rcvbuf. Releasing the buffer is up to the caller, so this
 * function should just handle the higher level stuff of processing the
 * packet, modifying the cluster state if needed.
 *
 * 当这个函数被调用时，说明 node->rcvbuf 中有一条待处理的信息。
 * 信息处理完毕之后的释放工作由调用者处理，所以这个函数只需负责处理信息就可以了。
 *
 * The function returns 1 if the link is still valid after the packet
 * was processed, otherwise 0 if the link was freed since the packet
 * processing lead to some inconsistency error (for instance a PONG
 * received from the wrong sender ID). 
 *
 * 如果函数返回 1 ，那么说明处理信息时没有遇到问题，连接依然可用。
 * 如果函数返回 0 ，那么说明信息处理时遇到了不一致问题
 * （比如接收到的 PONG 是发送自不正确的发送者 ID 的），连接已经被释放。
 */
int clusterProcessPacket(clusterLink *link) {

    clusterMsg *hdr = (clusterMsg*) link->rcvbuf;

    uint32_t totlen = ntohl(hdr->totlen);
    uint16_t type = ntohs(hdr->type);
    uint16_t flags = ntohs(hdr->flags);
    uint64_t senderCurrentEpoch = 0, senderConfigEpoch = 0;
    clusterNode *sender;

    server.cluster->stats_bus_messages_received++;
    redisLog(REDIS_DEBUG,"--- Processing packet of type %d, %lu bytes",
        type, (unsigned long) totlen);

    /* Perform sanity checks */
    // 合法性检查
    if (totlen < 8) return 1;
    if (totlen > sdslen(link->rcvbuf)) return 1;
    if (type == CLUSTERMSG_TYPE_PING || type == CLUSTERMSG_TYPE_PONG ||
        type == CLUSTERMSG_TYPE_MEET)
    {
        uint16_t count = ntohs(hdr->count);
        uint32_t explen; /* expected length of this packet */

        explen = sizeof(clusterMsg)-sizeof(union clusterMsgData);
        explen += (sizeof(clusterMsgDataGossip)*count);
        if (totlen != explen) return 1;
    } else if (type == CLUSTERMSG_TYPE_FAIL) {
        uint32_t explen = sizeof(clusterMsg)-sizeof(union clusterMsgData);

        explen += sizeof(clusterMsgDataFail);
        if (totlen != explen) return 1;
    } else if (type == CLUSTERMSG_TYPE_PUBLISH) {
        uint32_t explen = sizeof(clusterMsg)-sizeof(union clusterMsgData);

        explen += sizeof(clusterMsgDataPublish) +
                ntohl(hdr->data.publish.msg.channel_len) +
                ntohl(hdr->data.publish.msg.message_len);
        if (totlen != explen) return 1;
    } else if (type == CLUSTERMSG_TYPE_FAILOVER_AUTH_REQUEST ||
               type == CLUSTERMSG_TYPE_FAILOVER_AUTH_ACK) {
        uint32_t explen = sizeof(clusterMsg)-sizeof(union clusterMsgData);

        if (totlen != explen) return 1;
    } else if (type == CLUSTERMSG_TYPE_UPDATE) {
        uint32_t explen = sizeof(clusterMsg)-sizeof(union clusterMsgData);

        explen += sizeof(clusterMsgDataUpdate);
        if (totlen != explen) return 1;
    }

    /* Check if the sender is a known node. */
    // 查找发送者节点
    sender = clusterLookupNode(hdr->sender);

    // 节点存在，并且为 handshake 节点
    // 那么个更新节点的配置纪元信息
    if (sender && !(sender->flags & REDIS_NODE_HANDSHAKE)) {
        /* Update our curretEpoch if we see a newer epoch in the cluster. */
        senderCurrentEpoch = ntohu64(hdr->currentEpoch);
        senderConfigEpoch = ntohu64(hdr->configEpoch);
        if (senderCurrentEpoch > server.cluster->currentEpoch)
            server.cluster->currentEpoch = senderCurrentEpoch;
        /* Update the sender configEpoch if it is publishing a newer one. */
        if (senderConfigEpoch > sender->configEpoch) {
            sender->configEpoch = senderConfigEpoch;
            clusterDoBeforeSleep(CLUSTER_TODO_SAVE_CONFIG|CLUSTER_TODO_FSYNC_CONFIG);
        }
    }

    /* Process packets by type. */
    // 根据信息的类型，处理节点
    if (type == CLUSTERMSG_TYPE_PING || type == CLUSTERMSG_TYPE_MEET) {
        redisLog(REDIS_DEBUG,"Ping packet received: %p", (void*)link->node);

        /* Add this node if it is new for us and the msg type is MEET.
         * In this stage we don't try to add the node with the right
         * flags, slaveof pointer, and so forth, as this details will be
         * resolved when we'll receive PONGs from the node. */
        if (!sender && type == CLUSTERMSG_TYPE_MEET) {
            clusterNode *node;

            node = createClusterNode(NULL,REDIS_NODE_HANDSHAKE);
            nodeIp2String(node->ip,link);
            node->port = ntohs(hdr->port);
            clusterAddNode(node);
            clusterDoBeforeSleep(CLUSTER_TODO_SAVE_CONFIG);
        }

        /* Get info from the gossip section */
        clusterProcessGossipSection(hdr,link);

        /* Anyway reply with a PONG */
        clusterSendPing(link,CLUSTERMSG_TYPE_PONG);
    }

    /* PING or PONG: process config information. */
    if (type == CLUSTERMSG_TYPE_PING || type == CLUSTERMSG_TYPE_PONG ||
        type == CLUSTERMSG_TYPE_MEET)
    {
        redisLog(REDIS_DEBUG,"%s packet received: %p",
            type == CLUSTERMSG_TYPE_PING ? "ping" : "pong",
            (void*)link->node);
        if (link->node) {
            if (link->node->flags & REDIS_NODE_HANDSHAKE) {
                /* If we already have this node, try to change the
                 * IP/port of the node with the new one. */
                if (sender) {
                    redisLog(REDIS_WARNING,
                        "Handshake error: we already know node %.40s, updating the address if needed.", sender->name);
                    if (nodeUpdateAddressIfNeeded(sender,link,ntohs(hdr->port)))
                    {
                        clusterDoBeforeSleep(CLUSTER_TODO_SAVE_CONFIG|
                                             CLUSTER_TODO_UPDATE_STATE);
                    }
                    /* Free this node as we alrady have it. This will
                     * cause the link to be freed as well. */
                    freeClusterNode(link->node);
                    return 0;
                }

                /* First thing to do is replacing the random name with the
                 * right node name if this was a handshake stage. */
                clusterRenameNode(link->node, hdr->sender);
                redisLog(REDIS_DEBUG,"Handshake with node %.40s completed.",
                    link->node->name);
                link->node->flags &= ~REDIS_NODE_HANDSHAKE;
                link->node->flags |= flags&(REDIS_NODE_MASTER|REDIS_NODE_SLAVE);
                clusterDoBeforeSleep(CLUSTER_TODO_SAVE_CONFIG);
            } else if (memcmp(link->node->name,hdr->sender,
                        REDIS_CLUSTER_NAMELEN) != 0)
            {
                /* If the reply has a non matching node ID we
                 * disconnect this node and set it as not having an associated
                 * address. */
                redisLog(REDIS_DEBUG,"PONG contains mismatching sender ID");
                link->node->flags |= REDIS_NODE_NOADDR;
                link->node->ip[0] = '\0';
                link->node->port = 0;
                freeClusterLink(link);
                clusterDoBeforeSleep(CLUSTER_TODO_SAVE_CONFIG);
                return 0;
            }
        }

        /* Update the node address if it changed. */
        if (sender && type == CLUSTERMSG_TYPE_PING &&
            !(sender->flags & REDIS_NODE_HANDSHAKE) &&
            nodeUpdateAddressIfNeeded(sender,link,ntohs(hdr->port)))
        {
            clusterDoBeforeSleep(CLUSTER_TODO_SAVE_CONFIG|CLUSTER_TODO_UPDATE_STATE);
        }

        /* Update our info about the node */
        if (link->node && type == CLUSTERMSG_TYPE_PONG) {
            link->node->pong_received = mstime();
            link->node->ping_sent = 0;

            /* The PFAIL condition can be reversed without external
             * help if it is momentary (that is, if it does not
             * turn into a FAIL state).
             *
             * The FAIL condition is also reversible under specific
             * conditions detected by clearNodeFailureIfNeeded(). */
            if (link->node->flags & REDIS_NODE_PFAIL) {
                link->node->flags &= ~REDIS_NODE_PFAIL;
                clusterDoBeforeSleep(CLUSTER_TODO_SAVE_CONFIG|
                                     CLUSTER_TODO_UPDATE_STATE);
            } else if (link->node->flags & REDIS_NODE_FAIL) {
                clearNodeFailureIfNeeded(link->node);
            }
        }

        /* Check for role switch: slave -> master or master -> slave. */
        if (sender) {
            if (!memcmp(hdr->slaveof,REDIS_NODE_NULL_NAME,
                sizeof(hdr->slaveof)))
            {
                /* Node is a master. */
                clusterSetNodeAsMaster(sender);
            } else {
                /* Node is a slave. */
                clusterNode *master = clusterLookupNode(hdr->slaveof);

                if (sender->flags & REDIS_NODE_MASTER) {
                    /* Master turned into a slave! Reconfigure the node. */
                    clusterDelNodeSlots(sender);
                    sender->flags &= ~REDIS_NODE_MASTER;
                    sender->flags |= REDIS_NODE_SLAVE;

                    /* Remove the list of slaves from the node. */
                    if (sender->numslaves) clusterNodeResetSlaves(sender);

                    /* Update config and state. */
                    clusterDoBeforeSleep(CLUSTER_TODO_SAVE_CONFIG|
                                         CLUSTER_TODO_UPDATE_STATE);
                }

                /* Master node changed for this slave? */
                if (sender->slaveof != master) {
                    if (sender->slaveof)
                        clusterNodeRemoveSlave(sender->slaveof,sender);
                    clusterNodeAddSlave(master,sender);
                    sender->slaveof = master;

                    /* Update config. */
                    clusterDoBeforeSleep(CLUSTER_TODO_SAVE_CONFIG);
                }
            }
        }

        /* Update our info about served slots.
         *
         * Note: this MUST happen after we update the master/slave state
         * so that REDIS_NODE_MASTER flag will be set. */

        /* Many checks are only needed if the set of served slots this
         * instance claims is different compared to the set of slots we have for
         * it. Check this ASAP to avoid other computational expansive checks later. */
        clusterNode *sender_master = NULL; /* Sender or its master if it is a slave. */
        int dirty_slots = 0; /* Sender claimed slots don't match my view? */

        if (sender) {
            sender_master = (sender->flags & REDIS_NODE_MASTER) ? sender :
                                                                  sender->slaveof;
            if (sender_master) {
                dirty_slots = memcmp(sender_master->slots,
                        hdr->myslots,sizeof(hdr->myslots)) != 0;
            }
        }

        /* 1) If the sender of the message is a master, and we detected that the
         *    set of slots it claims changed, scan the slots to see if we need
         *    to update our configuration. */
        if (sender && sender->flags & REDIS_NODE_MASTER && dirty_slots) {
            clusterUpdateSlotsConfigWith(sender,senderConfigEpoch,hdr->myslots);
        }

        /* 2) We also check for the reverse condition, that is, the sender claims
         *    to serve slots we know are served by a master with a greater
         *    configEpoch. If this happens we inform the sender.
         *
         * This is useful because sometimes after a partition heals, a reappearing
         * master may be the last one to claim a given set of hash slots, but with
         * a configuration that other instances know to be deprecated. Example:
         *
         * A and B are master and slave for slots 1,2,3.
         * A is partitioned away, B gets promoted.
         * B is partitioned away, and A returns available.
         *
         * Usually B would PING A publishing its set of served slots and its
         * configEpoch, but because of the partition B can't inform A of the new
         * configuration, so other nodes that have an updated table must do it.
         * In this way A will stop to act as a master (or can try to failover if
         * there are the conditions to win the election). */
        if (sender && dirty_slots) {
            int j;

            for (j = 0; j < REDIS_CLUSTER_SLOTS; j++) {
                if (bitmapTestBit(hdr->myslots,j)) {
                    if (server.cluster->slots[j] == sender ||
                        server.cluster->slots[j] == NULL) continue;
                    if (server.cluster->slots[j]->configEpoch >
                        senderConfigEpoch)
                    {
                        redisLog(REDIS_WARNING,
                            "Node %.40s has old slots configuration, sending "
                            "an UPDATE message about %.40s",
                                sender->name, server.cluster->slots[j]->name);
                        clusterSendUpdate(sender->link,server.cluster->slots[j]);

                        /* TODO: instead of exiting the loop send every other
                         * UPDATE packet for other nodes that are the new owner
                         * of sender's slots. */
                        break;
                    }
                }
            }
        }

        /* Get info from the gossip section */
        clusterProcessGossipSection(hdr,link);
    } else if (type == CLUSTERMSG_TYPE_FAIL) {
        clusterNode *failing;

        if (sender) {
            failing = clusterLookupNode(hdr->data.fail.about.nodename);
            if (failing && !(failing->flags & (REDIS_NODE_FAIL|REDIS_NODE_MYSELF)))
            {
                redisLog(REDIS_NOTICE,
                    "FAIL message received from %.40s about %.40s",
                    hdr->sender, hdr->data.fail.about.nodename);
                failing->flags |= REDIS_NODE_FAIL;
                failing->fail_time = mstime();
                failing->flags &= ~REDIS_NODE_PFAIL;
                clusterDoBeforeSleep(CLUSTER_TODO_SAVE_CONFIG|CLUSTER_TODO_UPDATE_STATE);
            }
        } else {
            redisLog(REDIS_NOTICE,
                "Ignoring FAIL message from unknonw node %.40s about %.40s",
                hdr->sender, hdr->data.fail.about.nodename);
        }
    } else if (type == CLUSTERMSG_TYPE_PUBLISH) {
        robj *channel, *message;
        uint32_t channel_len, message_len;

        /* Don't bother creating useless objects if there are no
         * Pub/Sub subscribers. */
        if (dictSize(server.pubsub_channels) || listLength(server.pubsub_patterns)) {
            channel_len = ntohl(hdr->data.publish.msg.channel_len);
            message_len = ntohl(hdr->data.publish.msg.message_len);
            channel = createStringObject(
                        (char*)hdr->data.publish.msg.bulk_data,channel_len);
            message = createStringObject(
                        (char*)hdr->data.publish.msg.bulk_data+channel_len, message_len);
            pubsubPublishMessage(channel,message);
            decrRefCount(channel);
            decrRefCount(message);
        }
    } else if (type == CLUSTERMSG_TYPE_FAILOVER_AUTH_REQUEST) {
        if (!sender) return 1;  /* We don't know that node. */
        clusterSendFailoverAuthIfNeeded(sender,hdr);
    } else if (type == CLUSTERMSG_TYPE_FAILOVER_AUTH_ACK) {
        if (!sender) return 1;  /* We don't know that node. */
        /* We consider this vote only if the sender is a master serving
         * a non zero number of slots, and its currentEpoch is greater or
         * equal to epoch where this node started the election. */
        if (sender->flags & REDIS_NODE_MASTER &&
            sender->numslots > 0 &&
            senderCurrentEpoch >= server.cluster->failover_auth_epoch)
        {
            server.cluster->failover_auth_count++;
            /* Maybe we reached a quorum here, set a flag to make sure
             * we check ASAP. */
            clusterDoBeforeSleep(CLUSTER_TODO_HANDLE_FAILOVER);
        }
    } else if (type == CLUSTERMSG_TYPE_UPDATE) {
        clusterNode *n; /* The node the update is about. */
        uint64_t reportedConfigEpoch = ntohu64(hdr->data.update.nodecfg.configEpoch);

        if (!sender) return 1;  /* We don't know the sender. */
        n = clusterLookupNode(hdr->data.update.nodecfg.nodename);
        if (!n) return 1;   /* We don't know the reported node. */
        if (n->configEpoch >= reportedConfigEpoch) return 1; /* Nothing new. */

        /* If in our current config the node is a slave, set it as a master. */
        if (n->flags & REDIS_NODE_SLAVE) clusterSetNodeAsMaster(n);

        /* Check the bitmap of served slots and udpate our config accordingly. */
        clusterUpdateSlotsConfigWith(n,reportedConfigEpoch,
            hdr->data.update.nodecfg.slots);
    } else {
        redisLog(REDIS_WARNING,"Received unknown packet type: %d", type);
    }
    return 1;
}

/* This function is called when we detect the link with this node is lost.
   We set the node as no longer connected. The Cluster Cron will detect
   this connection and will try to get it connected again.
   
   Instead if the node is a temporary node used to accept a query, we
   completely free the node on error. */
void handleLinkIOError(clusterLink *link) {
    freeClusterLink(link);
}

/* Send data. This is handled using a trivial send buffer that gets
 * consumed by write(). We don't try to optimize this for speed too much
 * as this is a very low traffic channel. 
 *
 * 写事件处理器，用于向集群节点发送信息。
 */
void clusterWriteHandler(aeEventLoop *el, int fd, void *privdata, int mask) {
    clusterLink *link = (clusterLink*) privdata;
    ssize_t nwritten;
    REDIS_NOTUSED(el);
    REDIS_NOTUSED(mask);

    // 写入信息
    nwritten = write(fd, link->sndbuf, sdslen(link->sndbuf));

    // 写入错误
    if (nwritten <= 0) {
        redisLog(REDIS_DEBUG,"I/O error writing to node link: %s",
            strerror(errno));
        handleLinkIOError(link);
        return;
    }

    // 删除已写入的部分
    sdsrange(link->sndbuf,nwritten,-1);

    // 如果所有当前节点输出缓冲区里面的所有内容都已经写入完毕
    // （缓冲区为空）
    // 那么删除写事件处理器
    if (sdslen(link->sndbuf) == 0)
        aeDeleteFileEvent(server.el, link->fd, AE_WRITABLE);
}

/* Read data. Try to read the first field of the header first to check the
 * full length of the packet. When a whole packet is in memory this function
 * will call the function to process the packet. And so forth. */
// 读事件处理器
// 首先读入内容的头，以判断读入内容的长度
// 如果内容是一个 whole packet ，那么调用函数来处理这个 packet 。
void clusterReadHandler(aeEventLoop *el, int fd, void *privdata, int mask) {
    char buf[sizeof(clusterMsg)];
    ssize_t nread;
    clusterMsg *hdr;
    clusterLink *link = (clusterLink*) privdata;
    int readlen, rcvbuflen;
    REDIS_NOTUSED(el);
    REDIS_NOTUSED(mask);

    // 尽可能地多读数据
    while(1) { /* Read as long as there is data to read. */

        // 检查输入缓冲区的长度
        rcvbuflen = sdslen(link->rcvbuf);

        // 头信息（4字节）未读入完
        if (rcvbuflen < 4) {
            /* First, obtain the first four bytes to get the full message
             * length. */
            readlen = 4 - rcvbuflen;

        // 已读入完整的头信息
        } else {
            /* Finally read the full message. */
            hdr = (clusterMsg*) link->rcvbuf;
            if (rcvbuflen == 4) {
                /* Perform some sanity check on the message length. */
                // 检查信息长度是否在合理范围
                if (ntohl(hdr->totlen) < CLUSTERMSG_MIN_LEN) {
                    redisLog(REDIS_WARNING,
                        "Bad message length received from Cluster bus.");
                    handleLinkIOError(link);
                    return;
                }
            }
            // 记录已读入内容长度
            readlen = ntohl(hdr->totlen) - rcvbuflen;
            if (readlen > sizeof(buf)) readlen = sizeof(buf);
        }

        // 读入内容
        nread = read(fd,buf,readlen);

        // 没有内容可读
        if (nread == -1 && errno == EAGAIN) return; /* No more data ready. */

        // 处理读入错误
        if (nread <= 0) {
            /* I/O error... */
            redisLog(REDIS_DEBUG,"I/O error reading from node link: %s",
                (nread == 0) ? "connection closed" : strerror(errno));
            handleLinkIOError(link);
            return;
        } else {
            /* Read data and recast the pointer to the new buffer. */
            // 将读入的内容追加进输入缓冲区里面
            link->rcvbuf = sdscatlen(link->rcvbuf,buf,nread);
            hdr = (clusterMsg*) link->rcvbuf;
            rcvbuflen += nread;
        }

        /* Total length obtained? Process this packet. */
        // 检查已读入内容的长度，看是否整条信息已经被读入了
        // 如果是的话，执行处理信息的函数
        if (rcvbuflen >= 4 && rcvbuflen == ntohl(hdr->totlen)) {
            if (clusterProcessPacket(link)) {
                sdsfree(link->rcvbuf);
                link->rcvbuf = sdsempty();
            } else {
                return; /* Link no longer valid. */
            }
        }
    }
}

/* Put stuff into the send buffer.
 *
 * 发送信息
 *
 * It is guaranteed that this function will never have as a side effect
 * the link to be invalidated, so it is safe to call this function
 * from event handlers that will do stuff with the same link later. 
 *
 * 因为发送不会对连接本身造成不良的副作用，
 * 所以可以在发送信息的处理器上做一些针对连接本身的动作。
 */
void clusterSendMessage(clusterLink *link, unsigned char *msg, size_t msglen) {

    // 安装写事件处理器
    if (sdslen(link->sndbuf) == 0 && msglen != 0)
        aeCreateFileEvent(server.el,link->fd,AE_WRITABLE,
                    clusterWriteHandler,link);

    // 将信息追加到输出缓冲区
    link->sndbuf = sdscatlen(link->sndbuf, msg, msglen);

    // 增一发送信息计数
    server.cluster->stats_bus_messages_sent++;
}

/* Send a message to all the nodes that are part of the cluster having
 * a connected link.
 *
 * 向节点连接的所有其他节点发送信息。
 * 
 * It is guaranteed that this function will never have as a side effect
 * some node->link to be invalidated, so it is safe to call this function
 * from event handlers that will do stuff with node links later. */
void clusterBroadcastMessage(void *buf, size_t len) {
    dictIterator *di;
    dictEntry *de;

    // 遍历所有已知节点
    di = dictGetSafeIterator(server.cluster->nodes);
    while((de = dictNext(di)) != NULL) {
        clusterNode *node = dictGetVal(de);

        // 不向未连接节点发送信息
        if (!node->link) continue;

        // 不向节点自身或者 HANDSHAKE 状态的节点发送信息
        if (node->flags & (REDIS_NODE_MYSELF|REDIS_NODE_HANDSHAKE))
            continue;

        // 发送信息
        clusterSendMessage(node->link,buf,len);
    }
    dictReleaseIterator(di);
}

/* Build the message header */
// 构建信息
void clusterBuildMessageHdr(clusterMsg *hdr, int type) {
    int totlen = 0;
    clusterNode *master;

    /* If this node is a master, we send its slots bitmap and configEpoch.
     *
     * 如果这是一个主节点，那么发送该节点的槽 bitmap 和配置纪元。
     *
     * If this node is a slave we send the master's information instead (the
     * node is flagged as slave so the receiver knows that it is NOT really
     * in charge for this slots. 
     *
     * 如果这是一个从节点，
     * 那么发送这个节点的主节点的槽 bitmap 和配置纪元。
     *
     * 因为接收信息的节点通过标识可以知道这个节点是一个从节点，
     * 所以接收信息的节点不会将从节点错认作是主节点。
     */
    master = (server.cluster->myself->flags & REDIS_NODE_SLAVE &&
              server.cluster->myself->slaveof) ?
              server.cluster->myself->slaveof : server.cluster->myself;

    // 清零信息头
    memset(hdr,0,sizeof(*hdr));

    // 设置信息类型
    hdr->type = htons(type);

    // 设置信息发送者
    memcpy(hdr->sender,server.cluster->myself->name,REDIS_CLUSTER_NAMELEN);

    // 设置槽
    memcpy(hdr->myslots,master->slots,sizeof(hdr->myslots));

    // 清零 slaveof 域
    memset(hdr->slaveof,0,REDIS_CLUSTER_NAMELEN);
    // 如果节点是从节点的话，那么设置 slaveof 域
    if (server.cluster->myself->slaveof != NULL) {
        memcpy(hdr->slaveof,server.cluster->myself->slaveof->name,
                                    REDIS_CLUSTER_NAMELEN);
    }

    // 设置端口号
    hdr->port = htons(server.port);

    // 设置标识
    hdr->flags = htons(server.cluster->myself->flags);

    // 设置状态
    hdr->state = server.cluster->state;

    /* Set the currentEpoch and configEpochs. */
    // 设置集群当前配置纪元
    hdr->currentEpoch = htonu64(server.cluster->currentEpoch);
    // 设置主节点当前配置纪元
    hdr->configEpoch = htonu64(master->configEpoch);

    // 计算信息的长度
    if (type == CLUSTERMSG_TYPE_FAIL) {
        totlen = sizeof(clusterMsg)-sizeof(union clusterMsgData);
        totlen += sizeof(clusterMsgDataFail);
    } else if (type == CLUSTERMSG_TYPE_UPDATE) {
        totlen = sizeof(clusterMsg)-sizeof(union clusterMsgData);
        totlen += sizeof(clusterMsgDataUpdate);
    }

    // 设置信息的长度
    hdr->totlen = htonl(totlen);
    /* For PING, PONG, and MEET, fixing the totlen field is up to the caller. */
}

/* Send a PING or PONG packet to the specified node, making sure to add enough
 * gossip informations. */
// 向指定节点发送一个 PING 或者 PONG 信息
void clusterSendPing(clusterLink *link, int type) {
    unsigned char buf[sizeof(clusterMsg)];
    clusterMsg *hdr = (clusterMsg*) buf;
    int gossipcount = 0, totlen;
    /* freshnodes is the number of nodes we can still use to populate the
     * gossip section of the ping packet. Basically we start with the nodes
     * we have in memory minus two (ourself and the node we are sending the
     * message to). Every time we add a node we decrement the counter, so when
     * it will drop to <= zero we know there is no more gossip info we can
     * send. */
    // freshnodes 是用于发送 gossip 信息的计数器
    // 每次发送一条信息时，程序将 freshnodes 的值减一
    // 当 freshnodes 的数值小于等于 0 时，程序停止发送 gossip 信息
    // freshnodes 的数量是节点目前的 nodes 表中的节点数量减去 2 
    // 这里的 2 指两个节点，一个是 myself 节点（也即是发送信息的这个节点）
    // 另一个是接受 gossip 信息的节点
    int freshnodes = dictSize(server.cluster->nodes)-2;

    // 如果发送的信息是 PING ，那么更新最后一次发送 PING 命令的时间戳
    if (link->node && type == CLUSTERMSG_TYPE_PING)
        link->node->ping_sent = mstime();

    // 设置信息
    clusterBuildMessageHdr(hdr,type);
        
    /* Populate the gossip fields */
    // 每个节点有 freshnodes 次发送 gossip 信息的机会
    // 每次向目标节点发送 2 个被选中节点的 gossip 信息（gossipcount 计数）
    while(freshnodes > 0 && gossipcount < 3) {

        // 从 nodes 字典中随机选出一个节点（被选中节点）
        struct dictEntry *de = dictGetRandomKey(server.cluster->nodes);
        clusterNode *this = dictGetVal(de);

        clusterMsgDataGossip *gossip;
        int j;

        /* In the gossip section don't include:
         * 以下节点不能作为被选中节点：
         * 1) Myself.
         *    节点本身。
         * 2) Nodes in HANDSHAKE state.
         *    处于 HANDSHAKE 状态的节点。
         * 3) Nodes with the NOADDR flag set.
         *    带有 NOADDR 标识的节点
         * 4) Disconnected nodes if they don't have configured slots.
         *    因为不处理任何槽而被断开连接的节点 
         */
        if (this == server.cluster->myself ||
            this->flags & (REDIS_NODE_HANDSHAKE|REDIS_NODE_NOADDR) ||
            (this->link == NULL && this->numslots == 0))
        {
                freshnodes--; /* otherwise we may loop forever. */
                continue;
        }

        /* Check if we already added this node */
        // 检查被选中节点是否已经在 hdr->data.ping.gossip 数组里面
        // 如果是的话说明这个节点之前已经被选中了
        // 不要再选中它（否则就会出现重复）
        for (j = 0; j < gossipcount; j++) {
            if (memcmp(hdr->data.ping.gossip[j].nodename,this->name,
                    REDIS_CLUSTER_NAMELEN) == 0) break;
        }
        if (j != gossipcount) continue;

        /* Add it */

        // 这个被选中节点有效，计数器减一
        freshnodes--;

        // 指向 gossip 信息结构
        gossip = &(hdr->data.ping.gossip[gossipcount]);

        // 将被选中节点的名字记录到 gossip 信息
        memcpy(gossip->nodename,this->name,REDIS_CLUSTER_NAMELEN);
        // 将被选中节点的 PING 命令发送时间戳记录到 gossip 信息
        gossip->ping_sent = htonl(this->ping_sent);
        // 将被选中节点的 PING 命令回复的时间戳记录到 gossip 信息
        gossip->pong_received = htonl(this->pong_received);
        // 将被选中节点的 IP 记录到 gossip 信息
        memcpy(gossip->ip,this->ip,sizeof(this->ip));
        // 将被选中节点的端口号记录到 gossip 信息
        gossip->port = htons(this->port);
        // 将被选中节点的标识值记录到 gossip 信息
        gossip->flags = htons(this->flags);

        // 这个被选中节点有效，计数器增一
        gossipcount++;
    }

    // 计算信息长度
    totlen = sizeof(clusterMsg)-sizeof(union clusterMsgData);
    totlen += (sizeof(clusterMsgDataGossip)*gossipcount);
    // 将被选中节点的数量（gossip 信息中包含了多少个节点的信息）
    // 记录在 count 属性里面
    hdr->count = htons(gossipcount);
    // 将信息的长度记录到信息里面
    hdr->totlen = htonl(totlen);

    // 发送信息
    clusterSendMessage(link,buf,totlen);
}

/* Send a PONG packet to every connected node that's not in handshake state
 * and for which we have a valid link.
 *
 * 向所有未在 HANDSHAKE 状态，并且连接正常的节点发送 PONG 回复。
 *
 * In Redis Cluster pongs are not used just for failure detection, but also
 * to carry important configuration information. So broadcasting a pong is
 * useful when something changes in the configuration and we want to make
 * the cluster aware ASAP (for instance after a slave promotion). *
 * 在集群中， PONG 不仅可以用来检测节点状态，
 * 还可以携带一些重要的信息。
 *
 * 因此广播 PONG 回复在配置发生变化（比如从节点转变为主节点），
 * 并且当前节点想让其他节点尽快知悉这一变化的时候，
 * 就会广播 PONG 回复。
 */
void clusterBroadcastPong(void) {
    dictIterator *di;
    dictEntry *de;

    // 遍历所有节点
    di = dictGetSafeIterator(server.cluster->nodes);
    while((de = dictNext(di)) != NULL) {
        clusterNode *node = dictGetVal(de);

        // 不向未建立连接的节点发送
        if (!node->link) continue;
        // 不向 HANDSHAKE 以及自己发送
        if (node->flags & (REDIS_NODE_MYSELF|REDIS_NODE_HANDSHAKE)) continue;

        // 发送 PONG 信息
        clusterSendPing(node->link,CLUSTERMSG_TYPE_PONG);
    }
    dictReleaseIterator(di);
}

/* Send a PUBLISH message.
 *
 * If link is NULL, then the message is broadcasted to the whole cluster. */
void clusterSendPublish(clusterLink *link, robj *channel, robj *message) {
    unsigned char buf[sizeof(clusterMsg)], *payload;
    clusterMsg *hdr = (clusterMsg*) buf;
    uint32_t totlen;
    uint32_t channel_len, message_len;

    channel = getDecodedObject(channel);
    message = getDecodedObject(message);
    channel_len = sdslen(channel->ptr);
    message_len = sdslen(message->ptr);

    clusterBuildMessageHdr(hdr,CLUSTERMSG_TYPE_PUBLISH);
    totlen = sizeof(clusterMsg)-sizeof(union clusterMsgData);
    totlen += sizeof(clusterMsgDataPublish) + channel_len + message_len;

    hdr->data.publish.msg.channel_len = htonl(channel_len);
    hdr->data.publish.msg.message_len = htonl(message_len);
    hdr->totlen = htonl(totlen);

    /* Try to use the local buffer if possible */
    if (totlen < sizeof(buf)) {
        payload = buf;
    } else {
        payload = zmalloc(totlen);
        memcpy(payload,hdr,sizeof(*hdr));
        hdr = (clusterMsg*) payload;
    }
    memcpy(hdr->data.publish.msg.bulk_data,channel->ptr,sdslen(channel->ptr));
    memcpy(hdr->data.publish.msg.bulk_data+sdslen(channel->ptr),
        message->ptr,sdslen(message->ptr));

    if (link)
        clusterSendMessage(link,payload,totlen);
    else
        clusterBroadcastMessage(payload,totlen);

    decrRefCount(channel);
    decrRefCount(message);
    if (payload != buf) zfree(payload);
}

/* Send a FAIL message to all the nodes we are able to contact.
 * The FAIL message is sent when we detect that a node is failing
 * (REDIS_NODE_PFAIL) and we also receive a gossip confirmation of this:
 * we switch the node state to REDIS_NODE_FAIL and ask all the other
 * nodes to do the same ASAP. */
void clusterSendFail(char *nodename) {
    unsigned char buf[sizeof(clusterMsg)];
    clusterMsg *hdr = (clusterMsg*) buf;

    clusterBuildMessageHdr(hdr,CLUSTERMSG_TYPE_FAIL);
    memcpy(hdr->data.fail.about.nodename,nodename,REDIS_CLUSTER_NAMELEN);
    clusterBroadcastMessage(buf,ntohl(hdr->totlen));
}

/* Send an UPDATE message to the specified link carrying the specified 'node'
 * slots configuration. The node name, slots bitmap, and configEpoch info
 * are included. */
void clusterSendUpdate(clusterLink *link, clusterNode *node) {
    unsigned char buf[sizeof(clusterMsg)];
    clusterMsg *hdr = (clusterMsg*) buf;

    if (link == NULL) return;
    clusterBuildMessageHdr(hdr,CLUSTERMSG_TYPE_UPDATE);
    memcpy(hdr->data.update.nodecfg.nodename,node->name,REDIS_CLUSTER_NAMELEN);
    hdr->data.update.nodecfg.configEpoch = htonu64(node->configEpoch);
    memcpy(hdr->data.update.nodecfg.slots,node->slots,sizeof(node->slots));
    clusterSendMessage(link,buf,ntohl(hdr->totlen));
}

/* -----------------------------------------------------------------------------
 * CLUSTER Pub/Sub support
 *
 * For now we do very little, just propagating PUBLISH messages across the whole
 * cluster. In the future we'll try to get smarter and avoiding propagating those
 * messages to hosts without receives for a given channel.
 * -------------------------------------------------------------------------- */
void clusterPropagatePublish(robj *channel, robj *message) {
    clusterSendPublish(NULL, channel, message);
}

/* -----------------------------------------------------------------------------
 * SLAVE node specific functions
 * -------------------------------------------------------------------------- */

/* This function sends a FAILOVE_AUTH_REQUEST message to every node in order to
 * see if there is the quorum for this slave instance to failover its failing
 * master.
 *
 * 向其他所有节点发送 FAILOVE_AUTH_REQUEST 信息，
 * 看它们是否同意由这个从节点来对下线的主节点进行故障转移。
 *
 * Note that we send the failover request to everybody, master and slave nodes,
 * but only the masters are supposed to reply to our query. 
 *
 * 信息会被发送给所有节点，包括主节点和从节点，但只有主节点会回复这条信息。 
 */
void clusterRequestFailoverAuth(void) {
    unsigned char buf[sizeof(clusterMsg)];
    clusterMsg *hdr = (clusterMsg*) buf;
    uint32_t totlen;

    // 设置信息头（包含当前节点的信息）
    clusterBuildMessageHdr(hdr,CLUSTERMSG_TYPE_FAILOVER_AUTH_REQUEST);
    totlen = sizeof(clusterMsg)-sizeof(union clusterMsgData);
    hdr->totlen = htonl(totlen);

    // 发送信息
    clusterBroadcastMessage(buf,totlen);
}

/* Send a FAILOVER_AUTH_ACK message to the specified node. */
void clusterSendFailoverAuth(clusterNode *node) {
    unsigned char buf[sizeof(clusterMsg)];
    clusterMsg *hdr = (clusterMsg*) buf;
    uint32_t totlen;

    if (!node->link) return;
    clusterBuildMessageHdr(hdr,CLUSTERMSG_TYPE_FAILOVER_AUTH_ACK);
    totlen = sizeof(clusterMsg)-sizeof(union clusterMsgData);
    hdr->totlen = htonl(totlen);
    clusterSendMessage(node->link,buf,totlen);
}

/* Vote for the node asking for our vote if there are the conditions. */
void clusterSendFailoverAuthIfNeeded(clusterNode *node, clusterMsg *request) {
    clusterNode *master = node->slaveof;
    uint64_t requestCurrentEpoch = ntohu64(request->currentEpoch);
    uint64_t requestConfigEpoch = ntohu64(request->configEpoch);
    unsigned char *claimed_slots = request->myslots;
    int j;

    /* IF we are not a master serving at least 1 slot, we don't have the
     * right to vote, as the cluster size in Redis Cluster is the number
     * of masters serving at least one slot, and quorum is the cluster
     * size + 1 */
    if (!(server.cluster->myself->flags & REDIS_NODE_MASTER)) return;
    if (server.cluster->myself->numslots == 0) return;

    /* Request epoch must be >= our currentEpoch. */
    if (requestCurrentEpoch < server.cluster->currentEpoch) return;

    /* I already voted for this epoch? Return ASAP. */
    if (server.cluster->last_vote_epoch == server.cluster->currentEpoch) return;

    /* Node must be a slave and its master down. */
    if (!(node->flags & REDIS_NODE_SLAVE) ||
        master == NULL ||
        !(master->flags & REDIS_NODE_FAIL)) return;

    /* We did not voted for a slave about this master for two
     * times the node timeout. This is not strictly needed for correctness
     * of the algorithm but makes the base case more linear. */
    if (mstime() - node->slaveof->voted_time < server.cluster_node_timeout * 2)
        return;

    /* The slave requesting the vote must have a configEpoch for the claimed
     * slots that is >= the one of the masters currently serving the same
     * slots in the current configuration. */
    for (j = 0; j < REDIS_CLUSTER_SLOTS; j++) {
        if (bitmapTestBit(claimed_slots, j) == 0) continue;
        if (server.cluster->slots[j] == NULL ||
            server.cluster->slots[j]->configEpoch <= requestConfigEpoch) continue;
        /* If we reached this point we found a slot that in our current slots
         * is served by a master with a greater configEpoch than the one claimed
         * by the slave requesting our vote. Refuse to vote for this slave. */
        return;
    }

    /* We can vote for this slave. */
    clusterSendFailoverAuth(node);
    server.cluster->last_vote_epoch = server.cluster->currentEpoch;
    node->slaveof->voted_time = mstime();
}

/* This function is called if we are a slave node and our master serving
 * a non-zero amount of hash slots is in FAIL state.
 *
 * 如果当前节点是一个从节点，并且它正在复制的一个负责非零个槽的主节点处于 FAIL 状态，
 * 那么执行这个函数。
 *
 * The gaol of this function is:
 *
 * 这个函数有三个目标：
 *
 * 1) To check if we are able to perform a failover, is our data updated?
 *    检查是否可以对主节点执行一次故障转移，节点的关于主节点的信息是否准确和最新（updated）？
 * 2) Try to get elected by masters.
 *    选举一个新的主节点
 * 3) Perform the failover informing all the other nodes.
 *    执行故障转移，并通知其他节点
 */
void clusterHandleSlaveFailover(void) {
    mstime_t data_age;
    mstime_t auth_age = mstime() - server.cluster->failover_auth_time;
    int needed_quorum = (server.cluster->size / 2) + 1;
    int j;

    /* Set data_age to the number of seconds we are disconnected from
     * the master. */
    // 将 data_age 设置为从节点与主节点的断开秒数
    if (server.repl_state == REDIS_REPL_CONNECTED) {
        data_age = (server.unixtime - server.master->lastinteraction) * 1000;
    } else {
        data_age = (server.unixtime - server.repl_down_since) * 1000;
    }

    /* Pre conditions to run the function:
     * 执行函数的条件：
     * 1) We are a slave.
     *    当前节点是从节点
     * 2) Our master is flagged as FAIL.
     *    这个从节点的主节点状态为 FAIL
     * 3) It is serving slots. 
     *    FAIL 的主节点正在处理某个（或某些）槽
     */
    if (!(server.cluster->myself->flags & REDIS_NODE_SLAVE) ||
        server.cluster->myself->slaveof == NULL ||
        !(server.cluster->myself->slaveof->flags & REDIS_NODE_FAIL) ||
        server.cluster->myself->slaveof->numslots == 0) return;

    /* Remove the node timeout from the data age as it is fine that we are
     * disconnected from our master at least for the time it was down to be
     * flagged as FAIL, that's the baseline. */
    // node timeout 的时间不计入断线时间之内
    if (data_age > server.cluster_node_timeout)
        data_age -= server.cluster_node_timeout;

    /* Check if our data is recent enough. For now we just use a fixed
     * constant of ten times the node timeout since the cluster should
     * react much faster to a master down. */
    // 检查这个从节点的数据是否较新：
    // 目前的检测办法是断线时间不能超过 node timeout 的十倍
    if (data_age >
        (server.repl_ping_slave_period * 1000) +
        (server.cluster_node_timeout * REDIS_CLUSTER_SLAVE_VALIDITY_MULT))
        return;

    /* Compute the time at which we can start an election. */
    // 在开始故障转移之前，先等待一段时间
    if (auth_age >
        server.cluster_node_timeout * REDIS_CLUSTER_FAILOVER_AUTH_RETRY_MULT)
    {
        server.cluster->failover_auth_time = mstime() +
            500 + /* Fixed delay of 500 milliseconds, let FAIL msg propagate. */
            data_age / 10 + /* Add 100 milliseconds for every second of age. */
            random() % 500; /* Random delay between 0 and 500 milliseconds. */
        server.cluster->failover_auth_count = 0;
        server.cluster->failover_auth_sent = 0;
        redisLog(REDIS_WARNING,
            "Start of election delayed for %lld milliseconds.",
            server.cluster->failover_auth_time - mstime());
        return;
    }

    /* Return ASAP if we can't still start the election. */
    // 如果执行故障转移的时间未到，先返回
    if (mstime() < server.cluster->failover_auth_time) return;

    /* Return ASAP if the election is too old to be valid. */
    // 如果距离应该执行故障转移的时间已经过了很久
    // 那么不应该再执行故障转移了（因为可能已经没有需要了）
    // 直接返回
    if (auth_age > server.cluster_node_timeout) return;

    /* Ask for votes if needed. */
    // 向其他节点发送故障转移请求
    if (server.cluster->failover_auth_sent == 0) {

        // 增加配置纪元
        server.cluster->currentEpoch++;

        // 记录发起故障转移的配置纪元
        server.cluster->failover_auth_epoch = server.cluster->currentEpoch;

        redisLog(REDIS_WARNING,"Starting a failover election for epoch %llu.",
            (unsigned long long) server.cluster->currentEpoch);

        // 向其他所有节点发送信息，看它们是否支持由本节点来对失效主节点进行故障转移
        clusterRequestFailoverAuth();

        // 打开标识，表示已发送信息
        server.cluster->failover_auth_sent = 1;

        // TODO:
        // 在进入下个事件循环之前，执行：
        // 1）保存配置文件
        // 2）更新节点状态
        // 3）同步配置
        clusterDoBeforeSleep(CLUSTER_TODO_SAVE_CONFIG|
                             CLUSTER_TODO_UPDATE_STATE|
                             CLUSTER_TODO_FSYNC_CONFIG);
        return; /* Wait for replies. */
    }

    /* Check if we reached the quorum. */
    // 如果当前节点获得了足够多的投票，那么对失效主节点进行故障转移
    if (server.cluster->failover_auth_count >= needed_quorum) {

        // 旧主节点
        clusterNode *oldmaster = server.cluster->myself->slaveof;

        redisLog(REDIS_WARNING,
            "Failover election won: I'm the new master.");

        /* We have the quorum, perform all the steps to correctly promote
         * this slave to a master.
         *
         * 1) Turn this node into a master. 
         *    将当前节点的身份由从节点改为主节点
         */
        // 在 slaves 字典中移除当前节点
        clusterNodeRemoveSlave(server.cluster->myself->slaveof,
                               server.cluster->myself);
        // 关闭从节点标记
        server.cluster->myself->flags &= ~REDIS_NODE_SLAVE;
        // 打开主节点标记
        server.cluster->myself->flags |= REDIS_NODE_MASTER;
        // 清空 slaveof 对象
        server.cluster->myself->slaveof = NULL;
        // 让从节点取消复制，成为新的主节点
        replicationUnsetMaster();

        /* 2) Claim all the slots assigned to our master. */
        // 接收所有主节点负责处理的槽
        for (j = 0; j < REDIS_CLUSTER_SLOTS; j++) {
            if (clusterNodeGetSlotBit(oldmaster,j)) {
                // 将槽设置为未分配的
                clusterDelSlot(j);
                // 将槽的负责人设置为当前节点
                clusterAddSlot(server.cluster->myself,j);
            }
        }

        /* 3) Update my configEpoch to the epoch of the election. */
        // 更新配置纪元
        server.cluster->myself->configEpoch =
            server.cluster->failover_auth_epoch;

        /* 4) Update state and save config. */
        // 更新节点状态
        clusterUpdateState();
        // 并保存配置文件
        clusterSaveConfigOrDie(1);

        /* 5) Pong all the other nodes so that they can update the state
         *    accordingly and detect that we switched to master role. */
        // 向所有节点发送 PONG 信息
        // 让它们可以知道当前节点已经升级为主节点了
        clusterBroadcastPong();
    }
}

/* -----------------------------------------------------------------------------
 * CLUSTER cron job
 * -------------------------------------------------------------------------- */

/* This is executed 10 times every second */
// 集群常规操作函数，默认每秒执行 10 次（每间隔 100 毫秒执行一次）
void clusterCron(void) {
    dictIterator *di;
    dictEntry *de;
    int j, update_state = 0;
    mstime_t min_pong = 0, now = mstime();
    clusterNode *min_pong_node = NULL;
    // 迭代计数器，一个静态变量
    static unsigned long long iteration = 0;
    mstime_t handshake_timeout;

    // 记录一次迭代
    iteration++; /* Number of times this function was called so far. */

    /* The handshake timeout is the time after which a handshake node that was
     * not turned into a normal node is removed from the nodes. Usually it is
     * just the NODE_TIMEOUT value, but when NODE_TIMEOUT is too small we use
     * the value of 1 second. */
    // 如果一个 handshake 节点没有在 handshake timeout 内
    // 转换成普通节点（normal node），
    // 那么节点会从 nodes 表中移除这个 handshake 节点
    // 一般来说 handshake timeout 的值总是等于 NODE_TIMEOUT
    // 不过如果 NODE_TIMEOUT 太少的话，程序会将值设为 1 秒钟
    handshake_timeout = server.cluster_node_timeout;
    if (handshake_timeout < 1000) handshake_timeout = 1000;

    /* Check if we have disconnected nodes and re-establish the connection. */
    // 与断线（或者未创建连接）的节点发送信息
    di = dictGetSafeIterator(server.cluster->nodes);
    while((de = dictNext(di)) != NULL) {
        clusterNode *node = dictGetVal(de);

        // 跳过自身以及没有地址的节点
        if (node->flags & (REDIS_NODE_MYSELF|REDIS_NODE_NOADDR)) continue;

        /* A Node in HANDSHAKE state has a limited lifespan equal to the
         * configured node timeout. */
        // 如果 handshake 节点已超时，释放它
        if (node->flags & REDIS_NODE_HANDSHAKE &&
            now - node->ctime > handshake_timeout)
        {
            freeClusterNode(node);
            continue;
        }

        // 为未创建连接的节点创建连接
        if (node->link == NULL) {
            int fd;
            mstime_t old_ping_sent;
            clusterLink *link;

            // 创建连接
            fd = anetTcpNonBlockConnect(server.neterr, node->ip,
                node->port+REDIS_CLUSTER_PORT_INCR);
            if (fd == -1) continue;
            link = createClusterLink(node);
            link->fd = fd;
            node->link = link;
            // 关联读事件处理器
            aeCreateFileEvent(server.el,link->fd,AE_READABLE,clusterReadHandler,link);
            /* Queue a PING in the new connection ASAP: this is crucial
             * to avoid false positives in failure detection.
             *
             * If the node is flagged as MEET, we send a MEET message instead
             * of a PING one, to force the receiver to add us in its node
             * table. */
            // 向新连接的节点发送 PING 命令，防止节点被识进入失效
            // 如果节点被标记为 MEET ，那么发送 MEET 命令，否则发送 PING 命令
            old_ping_sent = node->ping_sent;
            clusterSendPing(link, node->flags & REDIS_NODE_MEET ?
                    CLUSTERMSG_TYPE_MEET : CLUSTERMSG_TYPE_PING);

            // 这不是第一次发送 PING 信息，所以可以还原这个时间
            // 等 clusterSendPing() 函数来更新它
            if (old_ping_sent) {
                /* If there was an active ping before the link was
                 * disconnected, we want to restore the ping time, otherwise
                 * replaced by the clusterSendPing() call. */
                node->ping_sent = old_ping_sent;
            }

            /* We can clear the flag after the first packet is sent.
             *
             * 在发送 MEET 信息之后，清除节点的 MEET 标识。
             *
             * If we'll never receive a PONG, we'll never send new packets
             * to this node. Instead after the PONG is received and we
             * are no longer in meet/handshake status, we want to send
             * normal PING packets. 
             *
             * 如果当前节点（发送者）没能收到 MEET 信息的回复，
             * 那么它将不再向目标节点发送命令。
             *
             * 如果接收到回复的话，那么节点将不再处于 HANDSHAKE 状态，
             * 并继续向目标节点发送普通 PING 命令。
             */
            node->flags &= ~REDIS_NODE_MEET;

            redisLog(REDIS_DEBUG,"Connecting with Node %.40s at %s:%d", node->name, node->ip, node->port+REDIS_CLUSTER_PORT_INCR);
        }
    }
    dictReleaseIterator(di);

    /* Ping some random node 1 time every 10 iterations, so that we usually ping
     * one random node every second. */
    // clusterCron() 每执行 10 次（至少间隔一秒钟），就向一个随机节点发送 gossip 信息
    if (!(iteration % 10)) {
        /* Check a few random nodes and ping the one with the oldest
         * pong_received time. */
        // 随机 5 个节点，选出其中一个
        for (j = 0; j < 5; j++) {

            // 随机挑选节点
            de = dictGetRandomKey(server.cluster->nodes);
            clusterNode *this = dictGetVal(de);

            /* Don't ping nodes disconnected or with a ping currently active. */
            // 不要 PING 连接断开的节点，也不要 PING 最近已经 PING 过的节点
            if (this->link == NULL || this->ping_sent != 0) continue;
            if (this->flags & (REDIS_NODE_MYSELF|REDIS_NODE_HANDSHAKE)) continue;

            // 选出 5 个随机节点中最近一次接收 PONG 回复距离现在最旧的节点
            if (min_pong_node == NULL || min_pong > this->pong_received) {
                min_pong_node = this;
                min_pong = this->pong_received;
            }
        }

        // 向最久没有收到 PONG 回复的节点发送 PING 命令
        if (min_pong_node) {
            redisLog(REDIS_DEBUG,"Pinging node %.40s", min_pong_node->name);
            clusterSendPing(min_pong_node->link, CLUSTERMSG_TYPE_PING);
        }
    }

    /* Iterate nodes to check if we need to flag something as failing */
    di = dictGetSafeIterator(server.cluster->nodes);
    while((de = dictNext(di)) != NULL) {
        clusterNode *node = dictGetVal(de);
        now = mstime(); /* Use an updated time at every iteration. */
        mstime_t delay;

        // 跳过节点本身、无地址节点、HANDSHAKE 状态的节点
        if (node->flags &
            (REDIS_NODE_MYSELF|REDIS_NODE_NOADDR|REDIS_NODE_HANDSHAKE))
                continue;

        /* If we are waiting for the PONG more than half the cluster
         * timeout, reconnect the link: maybe there is a connection
         * issue even if the node is alive. */
        // 如果等到 PONG 到达的时间超过了 node timeout 一半的连接
        // 因为尽管节点依然正常，但连接可能已经出问题了
        if (node->link && /* is connected */
            now - node->link->ctime >
            server.cluster_node_timeout && /* was not already reconnected */
            node->ping_sent && /* we already sent a ping */
            node->pong_received < node->ping_sent && /* still waiting pong */
            /* and we are waiting for the pong more than timeout/2 */
            now - node->ping_sent > server.cluster_node_timeout/2)
        {
            /* Disconnect the link, it will be reconnected automatically. */
            // 释放连接，下次 clusterCron() 会自动重连
            freeClusterLink(node->link);
        }

        /* If we have currently no active ping in this instance, and the
         * received PONG is older than half the cluster timeout, send
         * a new ping now, to ensure all the nodes are pinged without
         * a too big delay. */
        // 如果目前没有在 PING 节点
        // 并且已经有 node timeout 一半的时间没有从节点那里收到 PONG 回复
        // 那么向节点发送一个 PING ，确保节点的信息不会太旧
        // （因为一部分节点可能一直没有被随机中）
        if (node->link &&
            node->ping_sent == 0 &&
            (now - node->pong_received) > server.cluster_node_timeout/2)
        {
            clusterSendPing(node->link, CLUSTERMSG_TYPE_PING);
            continue;
        }

        /* Check only if we have an active ping for this instance. */
        // 以下代码只在节点发送了 PING 命令的情况下执行
        if (node->ping_sent == 0) continue;

        /* Compute the delay of the PONG. Note that if we already received
         * the PONG, then node->ping_sent is zero, so can't reach this
         * code at all. */
        // 计算等待 PONG 回复的时长
        delay = now - node->ping_sent;

        // 等待 PONG 回复的时长超过了限制值，将目标节点标记为 PFAIL （疑似下线）
        if (delay > server.cluster_node_timeout) {
            /* Timeout reached. Set the node as possibly failing if it is
             * not already in this state. */
            if (!(node->flags & (REDIS_NODE_PFAIL|REDIS_NODE_FAIL))) {
                redisLog(REDIS_DEBUG,"*** NODE %.40s possibly failing",
                    node->name);
                // 打开疑似下线标记
                node->flags |= REDIS_NODE_PFAIL;
                update_state = 1;
            }
        }
    }
    dictReleaseIterator(di);

    /* If we are a slave node but the replication is still turned off,
     * enable it if we know the address of our master and it appears to
     * be up. */
    // 如果从节点没有在复制主节点，那么对从节点进行设置
    if (server.cluster->myself->flags & REDIS_NODE_SLAVE &&
        server.masterhost == NULL &&
        server.cluster->myself->slaveof &&
        !(server.cluster->myself->slaveof->flags & REDIS_NODE_NOADDR))
    {
        replicationSetMaster(server.cluster->myself->slaveof->ip,
                             server.cluster->myself->slaveof->port);
    }

    // 如果条件满足的话，执行故障转移
    clusterHandleSlaveFailover();

    // 更新节点状态
    if (update_state) clusterUpdateState();
}

/* This function is called before the event handler returns to sleep for
 * events. It is useful to perform operations that must be done ASAP in
 * reaction to events fired but that are not safe to perform inside event
 * handlers, or to perform potentially expansive tasks that we need to do
 * a single time before replying to clients. */
void clusterBeforeSleep(void) {
    /* Handle failover, this is needed when it is likely that there is already
     * the quorum from masters in order to react fast. */
    if (server.cluster->todo_before_sleep & CLUSTER_TODO_HANDLE_FAILOVER)
        clusterHandleSlaveFailover();

    /* Update the cluster state. */
    if (server.cluster->todo_before_sleep & CLUSTER_TODO_UPDATE_STATE)
        clusterUpdateState();

    /* Save the config, possibly using fsync. */
    if (server.cluster->todo_before_sleep & CLUSTER_TODO_SAVE_CONFIG) {
        int fsync = server.cluster->todo_before_sleep & CLUSTER_TODO_FSYNC_CONFIG;
        clusterSaveConfigOrDie(fsync);
    }

    /* Reset our flags. */
    server.cluster->todo_before_sleep = 0;
}

void clusterDoBeforeSleep(int flags) {
    server.cluster->todo_before_sleep |= flags;
}

/* -----------------------------------------------------------------------------
 * Slots management
 * -------------------------------------------------------------------------- */

/* Test bit 'pos' in a generic bitmap. Return 1 if the bit is set,
 * otherwise 0. */
int bitmapTestBit(unsigned char *bitmap, int pos) {
    off_t byte = pos/8;
    int bit = pos&7;
    return (bitmap[byte] & (1<<bit)) != 0;
}

/* Set the bit at position 'pos' in a bitmap. */
void bitmapSetBit(unsigned char *bitmap, int pos) {
    off_t byte = pos/8;
    int bit = pos&7;
    bitmap[byte] |= 1<<bit;
}

/* Clear the bit at position 'pos' in a bitmap. */
void bitmapClearBit(unsigned char *bitmap, int pos) {
    off_t byte = pos/8;
    int bit = pos&7;
    bitmap[byte] &= ~(1<<bit);
}

/* Set the slot bit and return the old value. */
// 为槽二进制位设置新值，并返回旧值
int clusterNodeSetSlotBit(clusterNode *n, int slot) {
    int old = bitmapTestBit(n->slots,slot);
    bitmapSetBit(n->slots,slot);
    if (!old) n->numslots++;
    return old;
}

/* Clear the slot bit and return the old value. */
// 清空槽二进制位，并返回旧值
int clusterNodeClearSlotBit(clusterNode *n, int slot) {
    int old = bitmapTestBit(n->slots,slot);
    bitmapClearBit(n->slots,slot);
    if (old) n->numslots--;
    return old;
}

/* Return the slot bit from the cluster node structure. */
// 返回槽的二进制位的值
int clusterNodeGetSlotBit(clusterNode *n, int slot) {
    return bitmapTestBit(n->slots,slot);
}

/* Add the specified slot to the list of slots that node 'n' will
 * serve. Return REDIS_OK if the operation ended with success.
 * If the slot is already assigned to another instance this is considered
 * an error and REDIS_ERR is returned. */
// 将槽 slot 添加到节点 n 需要处理的槽的列表中
// 添加成功返回 REDIS_OK ,如果槽已经由这个节点处理了
// 那么返回 REDIS_ERR 。
int clusterAddSlot(clusterNode *n, int slot) {

    if (server.cluster->slots[slot]) return REDIS_ERR;

    clusterNodeSetSlotBit(n,slot);

    server.cluster->slots[slot] = n;

    return REDIS_OK;
}

/* Delete the specified slot marking it as unassigned.
 *
 * 将指定槽标记为未分配（unassigned）。
 *
 * Returns REDIS_OK if the slot was assigned, otherwise if the slot was
 * already unassigned REDIS_ERR is returned. 
 *
 * 标记成功返回 REDIS_OK ，
 * 如果槽已经是未分配的，那么返回 REDIS_ERR 。
 */
int clusterDelSlot(int slot) {
    clusterNode *n = server.cluster->slots[slot];

    if (!n) return REDIS_ERR;
    redisAssert(clusterNodeClearSlotBit(n,slot) == 1);
    server.cluster->slots[slot] = NULL;
    return REDIS_OK;
}

/* Delete all the slots associated with the specified node.
 * The number of deleted slots is returned. */
// 删除所有由给定节点处理的槽，并返回被删除槽的数量
int clusterDelNodeSlots(clusterNode *node) {
    int deleted = 0, j;

    for (j = 0; j < REDIS_CLUSTER_SLOTS; j++) {
        // 如果这个槽由该节点负责，那么删除它
        if (clusterNodeGetSlotBit(node,j)) clusterDelSlot(j);
        deleted++;
    }
    return deleted;
}

/* -----------------------------------------------------------------------------
 * Cluster state evaluation function
 * -------------------------------------------------------------------------- */

#define REDIS_CLUSTER_MAX_REJOIN_DELAY 5000

void clusterUpdateState(void) {
    int j, new_state;
    int unreachable_masters = 0;
    static mstime_t among_minority_time;

    /* Start assuming the state is OK. We'll turn it into FAIL if there
     * are the right conditions. */
<<<<<<< HEAD
    // 先假设节点状态为 OK ，后面再检测节点是否真的下线
    server.cluster->state = REDIS_CLUSTER_OK;
=======
    new_state = REDIS_CLUSTER_OK;
>>>>>>> 94e8c9e7

    /* Check if all the slots are covered. */
    // 检查是否所有槽都已经有某个节点在处理
    for (j = 0; j < REDIS_CLUSTER_SLOTS; j++) {
        if (server.cluster->slots[j] == NULL ||
            server.cluster->slots[j]->flags & (REDIS_NODE_FAIL))
        {
            new_state = REDIS_CLUSTER_FAIL;
            break;
        }
    }

    /* Compute the cluster size, that is the number of master nodes
     * serving at least a single slot.
     *
     * At the same time count the number of unreachable masters with
     * at least one node. */
    // 统计在线并且正在处理至少一个槽的 master 的数量，
    // 以及下线 master 的数量
    {
        dictIterator *di;
        dictEntry *de;

        server.cluster->size = 0;
        di = dictGetSafeIterator(server.cluster->nodes);
        while((de = dictNext(di)) != NULL) {
            clusterNode *node = dictGetVal(de);

            if (node->flags & REDIS_NODE_MASTER && node->numslots) {
                server.cluster->size++;
                if (node->flags & (REDIS_NODE_FAIL|REDIS_NODE_PFAIL))
                    unreachable_masters++;
            }
        }
        dictReleaseIterator(di);
    }

    /* If we can't reach at least half the masters, change the cluster state
     * to FAIL, as we are not even able to mark nodes as FAIL in this side
<<<<<<< HEAD
     * of the netsplit because of lack of majority.
     *
     * 如果不能连接到半数以上节点，那么将我们自己的状态设置为 FAIL
     * 因为在少于半数节点的情况下，节点是无法将一个节点判断为 FAIL 的。
     *
     * TODO: when this condition is entered, we should not undo it for some
     * (small) time after the majority is reachable again, to make sure that
     * other nodes have enough time to inform this node of a configuration change.
     * Otherwise a client with an old routing table may write to this node
     * and later it may turn into a slave losing the write. */
=======
     * of the netsplit because of lack of majority. */
>>>>>>> 94e8c9e7
    {
        int needed_quorum = (server.cluster->size / 2) + 1;
        
        if (unreachable_masters >= needed_quorum) {
            new_state = REDIS_CLUSTER_FAIL;
            among_minority_time = mstime();
        }
    }

    /* Log a state change */
    if (new_state != server.cluster->state) {
        mstime_t rejoin_delay = server.cluster_node_timeout;

        /* If the instance is a master and was partitioned away with the
         * minority, don't let it accept queries for some time after the
         * partition heals, to make sure there is enough time to receive
         * a configuration update. */
        if (rejoin_delay > REDIS_CLUSTER_MAX_REJOIN_DELAY)
            rejoin_delay = REDIS_CLUSTER_MAX_REJOIN_DELAY;

        if (new_state == REDIS_CLUSTER_OK &&
            server.cluster->myself->flags & REDIS_NODE_MASTER &&
            mstime() - among_minority_time < rejoin_delay)
        {
            return;
        }

        /* Change the state and log the event. */
        redisLog(REDIS_WARNING,"Cluster state changed: %s",
            new_state == REDIS_CLUSTER_OK ? "ok" : "fail");
        server.cluster->state = new_state;
    }
}

/* This function is called after the node startup in order to verify that data
 * loaded from disk is in agreement with the cluster configuration:
 *
 * 1) If we find keys about hash slots we have no responsibility for, the
 *    following happens:
 *    A) If no other node is in charge according to the current cluster
 *       configuration, we add these slots to our node.
 *    B) If according to our config other nodes are already in charge for
 *       this lots, we set the slots as IMPORTING from our point of view
 *       in order to justify we have those slots, and in order to make
 *       redis-trib aware of the issue, so that it can try to fix it.
 * 2) If we find data in a DB different than DB0 we return REDIS_ERR to
 *    signal the caller it should quit the server with an error message
 *    or take other actions.
 *
 * The function always returns REDIS_OK even if it will try to correct
 * the error described in "1". However if data is found in DB different
 * from DB0, REDIS_ERR is returned.
 *
 * The function also uses the logging facility in order to warn the user
 * about desynchronizations between the data we have in memory and the
 * cluster configuration. */
int verifyClusterConfigWithData(void) {
    int j;
    int update_config = 0;

    /* If this node is a slave, don't perform the check at all as we
     * completely depend on the replication stream. */
    if (server.cluster->myself->flags & REDIS_NODE_SLAVE) return REDIS_OK;

    /* Make sure we only have keys in DB0. */
    // 确保只有 0 号数据库有数据
    for (j = 1; j < server.dbnum; j++) {
        if (dictSize(server.db[j].dict)) return REDIS_ERR;
    }

    /* Check that all the slots we see populated memory have a corresponding
     * entry in the cluster table. Otherwise fix the table. */
    // 检查槽表是否都有相应的节点，如果不是的话，进行修复
    for (j = 0; j < REDIS_CLUSTER_SLOTS; j++) {
        if (!countKeysInSlot(j)) continue; /* No keys in this slot. */
        /* Check if we are assigned to this slot or if we are importing it.
         * In both cases check the next slot as the configuration makes
         * sense. */
        // 跳过正在导入的槽
        if (server.cluster->slots[j] == server.cluster->myself ||
            server.cluster->importing_slots_from[j] != NULL) continue;

        /* If we are here data and cluster config don't agree, and we have
         * slot 'j' populated even if we are not importing it, nor we are
         * assigned to this slot. Fix this condition. */

        update_config++;
        /* Case A: slot is unassigned. Take responsability for it. */
        if (server.cluster->slots[j] == NULL) {
            // 处理未被接受的槽
            redisLog(REDIS_WARNING, "I've keys about slot %d that is "
                                    "unassigned. Taking responsability "
                                    "for it.",j);
            clusterAddSlot(server.cluster->myself,j);
        } else {
            // 如果一个槽已经被其他节点接管
            // 那么将槽中的资料发送给对方
            redisLog(REDIS_WARNING, "I've keys about slot %d that is "
                                    "already assigned to a different node. "
                                    "Setting it in importing state.",j);
            server.cluster->importing_slots_from[j] = server.cluster->slots[j];
        }
    }
    // 保存 nodes.conf 文件
    if (update_config) clusterSaveConfigOrDie(1);
    return REDIS_OK;
}

/* -----------------------------------------------------------------------------
 * SLAVE nodes handling
 * -------------------------------------------------------------------------- */

/* Set the specified node 'n' as master. Setup the node as a slave if
 * needed. */
// 将节点 n 设置为当前节点的主节点
void clusterSetMaster(clusterNode *n) {

    // 指向当前节点
    clusterNode *myself = server.cluster->myself;

    redisAssert(n != myself);
    redisAssert(myself->numslots == 0);

    // 设置当前节点的标识值
    if (myself->flags & REDIS_NODE_MASTER) {
        myself->flags &= ~REDIS_NODE_MASTER;
        myself->flags |= REDIS_NODE_SLAVE;
    }

    // 将 slaveof 属性指向主节点
    myself->slaveof = n;

    // 设置主节点的 IP 和地址，开始对它进行复制
    replicationSetMaster(n->ip, n->port);
}

/* -----------------------------------------------------------------------------
 * CLUSTER command
 * -------------------------------------------------------------------------- */

/* Generate a csv-alike representation of the nodes we are aware of,
 * including the "myself" node, and return an SDS string containing the
 * representation (it is up to the caller to free it).
 *
 * All the nodes matching at least one of the node flags specified in
 * "filter" are excluded from the output, so using zero as a filter will
 * include all the known nodes in the representation, including nodes in
 * the HANDSHAKE state.
 *
 * The representation obtained using this function is used for the output
 * of the CLUSTER NODES function, and as format for the cluster
 * configuration file (nodes.conf) for a given node. */
sds clusterGenNodesDescription(int filter) {
    sds ci = sdsempty();
    dictIterator *di;
    dictEntry *de;
    int j, start;

    di = dictGetSafeIterator(server.cluster->nodes);
    while((de = dictNext(di)) != NULL) {
        clusterNode *node = dictGetVal(de);

        if (node->flags & filter) continue;

        /* Node coordinates */
        ci = sdscatprintf(ci,"%.40s %s:%d ",
            node->name,
            node->ip,
            node->port);

        /* Flags */
        if (node->flags == 0) ci = sdscat(ci,"noflags,");
        if (node->flags & REDIS_NODE_MYSELF) ci = sdscat(ci,"myself,");
        if (node->flags & REDIS_NODE_MASTER) ci = sdscat(ci,"master,");
        if (node->flags & REDIS_NODE_SLAVE) ci = sdscat(ci,"slave,");
        if (node->flags & REDIS_NODE_PFAIL) ci = sdscat(ci,"fail?,");
        if (node->flags & REDIS_NODE_FAIL) ci = sdscat(ci,"fail,");
        if (node->flags & REDIS_NODE_HANDSHAKE) ci =sdscat(ci,"handshake,");
        if (node->flags & REDIS_NODE_NOADDR) ci = sdscat(ci,"noaddr,");
        if (ci[sdslen(ci)-1] == ',') ci[sdslen(ci)-1] = ' ';

        /* Slave of... or just "-" */
        if (node->slaveof)
            ci = sdscatprintf(ci,"%.40s ",node->slaveof->name);
        else
            ci = sdscatprintf(ci,"- ");

        /* Latency from the POV of this node, link status */
        ci = sdscatprintf(ci,"%lld %lld %llu %s",
            (long long) node->ping_sent,
            (long long) node->pong_received,
            (unsigned long long) node->configEpoch,
            (node->link || node->flags & REDIS_NODE_MYSELF) ?
                        "connected" : "disconnected");

        /* Slots served by this instance */
        start = -1;
        for (j = 0; j < REDIS_CLUSTER_SLOTS; j++) {
            int bit;

            if ((bit = clusterNodeGetSlotBit(node,j)) != 0) {
                if (start == -1) start = j;
            }
            if (start != -1 && (!bit || j == REDIS_CLUSTER_SLOTS-1)) {
                if (j == REDIS_CLUSTER_SLOTS-1) j++;

                if (start == j-1) {
                    ci = sdscatprintf(ci," %d",start);
                } else {
                    ci = sdscatprintf(ci," %d-%d",start,j-1);
                }
                start = -1;
            }
        }

        /* Just for MYSELF node we also dump info about slots that
         * we are migrating to other instances or importing from other
         * instances. */
        if (node->flags & REDIS_NODE_MYSELF) {
            for (j = 0; j < REDIS_CLUSTER_SLOTS; j++) {
                if (server.cluster->migrating_slots_to[j]) {
                    ci = sdscatprintf(ci," [%d->-%.40s]",j,
                        server.cluster->migrating_slots_to[j]->name);
                } else if (server.cluster->importing_slots_from[j]) {
                    ci = sdscatprintf(ci," [%d-<-%.40s]",j,
                        server.cluster->importing_slots_from[j]->name);
                }
            }
        }
        ci = sdscatlen(ci,"\n",1);
    }
    dictReleaseIterator(di);
    return ci;
}

int getSlotOrReply(redisClient *c, robj *o) {
    long long slot;

    if (getLongLongFromObject(o,&slot) != REDIS_OK ||
        slot < 0 || slot > REDIS_CLUSTER_SLOTS)
    {
        addReplyError(c,"Invalid or out of range slot");
        return -1;
    }
    return (int) slot;
}

// CLUSTER 命令的实现
void clusterCommand(redisClient *c) {
    if (server.cluster_enabled == 0) {
        addReplyError(c,"This instance has cluster support disabled");
        return;
    }

    if (!strcasecmp(c->argv[1]->ptr,"meet") && c->argc == 4) {
<<<<<<< HEAD
        /* CLUSTER MEET <ip> <port> */
        // 将给定地址的节点添加到集群里面

        clusterNode *n;
        struct sockaddr_storage sa;
        long port;

        /* Perform sanity checks on IP/port */
        // 检查 IP 和 port 的合法性
        if (inet_pton(AF_INET,c->argv[2]->ptr,
            &(((struct sockaddr_in *)&sa)->sin_addr)))
        {
            sa.ss_family = AF_INET;
        } else if (inet_pton(AF_INET6,c->argv[2]->ptr,
            &(((struct sockaddr_in6 *)&sa)->sin6_addr)))
        {
            sa.ss_family = AF_INET6;
        } else {
            addReplyError(c,"Invalid IP address in MEET");
            return;
        }
        if (getLongFromObjectOrReply(c, c->argv[3], &port, NULL) != REDIS_OK ||
                    port < 0 || port > (65535-REDIS_CLUSTER_PORT_INCR))
        {
=======
        long port;

        if (getLongFromObjectOrReply(c, c->argv[3], &port, NULL) != REDIS_OK) {
>>>>>>> 94e8c9e7
            addReplyError(c,"Invalid TCP port specified");
            return;
        }

<<<<<<< HEAD
        /* Finally add the node to the cluster with a random name, this 
         * will get fixed in the first handshake (ping/pong). */
        // 创建一个新节点，节点的名字是随机的，但第一次 HANDSHAKE 之后名字会被更新
        n = createClusterNode(NULL,REDIS_NODE_HANDSHAKE|REDIS_NODE_MEET);

        /* Set node->ip as the normalized string representation of the node
         * IP address. */
        // 为节点设置 IP 和端口号
        if (sa.ss_family == AF_INET)
            inet_ntop(AF_INET,
                (void*)&(((struct sockaddr_in *)&sa)->sin_addr),
                n->ip,REDIS_CLUSTER_IPLEN);
        else
            inet_ntop(AF_INET6,
                (void*)&(((struct sockaddr_in6 *)&sa)->sin6_addr),
                n->ip,REDIS_CLUSTER_IPLEN);
        n->port = port;

        // 将节点添加到集群当中
        clusterAddNode(n);

        addReply(c,shared.ok);

=======
        if (clusterStartHandshake(c->argv[2]->ptr,port) == 0 &&
            errno == EINVAL)
        {
            addReplyError(c,"Invalid node address specified");
        } else {
            addReply(c,shared.ok);
        }
>>>>>>> 94e8c9e7
    } else if (!strcasecmp(c->argv[1]->ptr,"nodes") && c->argc == 2) {
        /* CLUSTER NODES */
        // 列出集群所有节点的信息
        robj *o;
        sds ci = clusterGenNodesDescription(0);

        o = createObject(REDIS_STRING,ci);
        addReplyBulk(c,o);
        decrRefCount(o);

    } else if (!strcasecmp(c->argv[1]->ptr,"flushslots") && c->argc == 2) {
        /* CLUSTER FLUSHSLOTS */
        // 删除当前节点的所有槽，让它变为不处理任何槽

        // 删除槽必须在数据库为空的情况下进行
        if (dictSize(server.db[0].dict) != 0) {
            addReplyError(c,"DB must be empty to perform CLUSTER FLUSHSLOTS.");
            return;
        }
        // 删除所有由该节点处理的槽
        clusterDelNodeSlots(server.cluster->myself);
        clusterDoBeforeSleep(CLUSTER_TODO_UPDATE_STATE|CLUSTER_TODO_SAVE_CONFIG);
        addReply(c,shared.ok);

    } else if ((!strcasecmp(c->argv[1]->ptr,"addslots") ||
               !strcasecmp(c->argv[1]->ptr,"delslots")) && c->argc >= 3)
    {
        /* CLUSTER ADDSLOTS <slot> [slot] ... */
        // 将一个或多个 slot 添加到当前节点

        /* CLUSTER DELSLOTS <slot> [slot] ... */
        // 从当前节点中删除一个或多个 slot
    
        int j, slot;

        // 一个数组，记录所有要添加或者删除的槽
        unsigned char *slots = zmalloc(REDIS_CLUSTER_SLOTS);

        // 检查这是 delslots 还是 addslots
        int del = !strcasecmp(c->argv[1]->ptr,"delslots");

        // 将 slots 数组的所有值设置为 0
        memset(slots,0,REDIS_CLUSTER_SLOTS);

        /* Check that all the arguments are parsable and that all the
         * slots are not already busy. */
        // 处理所有输入 slot 参数
        for (j = 2; j < c->argc; j++) {

            // 获取 slot 数字
            if ((slot = getSlotOrReply(c,c->argv[j])) == -1) {
                zfree(slots);
                return;
            }

            // 如果这是 delslots 命令，并且指定槽为未指定，那么返回一个错误
            if (del && server.cluster->slots[slot] == NULL) {
                addReplyErrorFormat(c,"Slot %d is already unassigned", slot);
                zfree(slots);
                return;
            // 如果这是 addslots 命令，并且槽已经有节点在负责，那么返回一个错误
            } else if (!del && server.cluster->slots[slot]) {
                addReplyErrorFormat(c,"Slot %d is already busy", slot);
                zfree(slots);
                return;
            }

            // 如果某个槽指定了一次以上，那么返回一个错误
            if (slots[slot]++ == 1) {
                addReplyErrorFormat(c,"Slot %d specified multiple times",
                    (int)slot);
                zfree(slots);
                return;
            }
        }

        // 处理所有输入 slot
        for (j = 0; j < REDIS_CLUSTER_SLOTS; j++) {
            if (slots[j]) {
                int retval;

                /* If this slot was set as importing we can clear this 
                 * state as now we are the real owner of the slot. */
                // 如果指定 slot 之前的状态为载入状态，那么现在可以清除这一状态
                // 因为当前节点现在已经是 slot 的负责人了
                if (server.cluster->importing_slots_from[j])
                    server.cluster->importing_slots_from[j] = NULL;

                // 添加或者删除指定 slot
                retval = del ? clusterDelSlot(j) :
                               clusterAddSlot(server.cluster->myself,j);
                redisAssertWithInfo(c,NULL,retval == REDIS_OK);
            }
        }
        zfree(slots);
        clusterDoBeforeSleep(CLUSTER_TODO_UPDATE_STATE|CLUSTER_TODO_SAVE_CONFIG);
        addReply(c,shared.ok);

    } else if (!strcasecmp(c->argv[1]->ptr,"setslot") && c->argc >= 4) {
        /* SETSLOT 10 MIGRATING <node ID> */
        /* SETSLOT 10 IMPORTING <node ID> */
        /* SETSLOT 10 STABLE */
        /* SETSLOT 10 NODE <node ID> */
        int slot;
        clusterNode *n;

        if ((slot = getSlotOrReply(c,c->argv[2])) == -1) return;

        if (!strcasecmp(c->argv[3]->ptr,"migrating") && c->argc == 5) {
            if (server.cluster->slots[slot] != server.cluster->myself) {
                addReplyErrorFormat(c,"I'm not the owner of hash slot %u",slot);
                return;
            }
            if ((n = clusterLookupNode(c->argv[4]->ptr)) == NULL) {
                addReplyErrorFormat(c,"I don't know about node %s",
                    (char*)c->argv[4]->ptr);
                return;
            }
            server.cluster->migrating_slots_to[slot] = n;
        } else if (!strcasecmp(c->argv[3]->ptr,"importing") && c->argc == 5) {
            if (server.cluster->slots[slot] == server.cluster->myself) {
                addReplyErrorFormat(c,
                    "I'm already the owner of hash slot %u",slot);
                return;
            }
            if ((n = clusterLookupNode(c->argv[4]->ptr)) == NULL) {
                addReplyErrorFormat(c,"I don't know about node %s",
                    (char*)c->argv[3]->ptr);
                return;
            }
            server.cluster->importing_slots_from[slot] = n;
        } else if (!strcasecmp(c->argv[3]->ptr,"stable") && c->argc == 4) {
            /* CLUSTER SETSLOT <SLOT> STABLE */
            server.cluster->importing_slots_from[slot] = NULL;
            server.cluster->migrating_slots_to[slot] = NULL;
        } else if (!strcasecmp(c->argv[3]->ptr,"node") && c->argc == 5) {
            /* CLUSTER SETSLOT <SLOT> NODE <NODE ID> */
            clusterNode *n = clusterLookupNode(c->argv[4]->ptr);

            if (!n) {
                addReplyErrorFormat(c,"Unknown node %s",
                    (char*)c->argv[4]->ptr);
                return;
            }
            /* If this hash slot was served by 'myself' before to switch
             * make sure there are no longer local keys for this hash slot. */
            if (server.cluster->slots[slot] == server.cluster->myself &&
                n != server.cluster->myself)
            {
                if (countKeysInSlot(slot) != 0) {
                    addReplyErrorFormat(c, "Can't assign hashslot %d to a different node while I still hold keys for this hash slot.", slot);
                    return;
                }
            }
            /* If this node was the slot owner and the slot was marked as
             * migrating, assigning the slot to another node will clear
             * the migratig status. */
            if (server.cluster->slots[slot] == server.cluster->myself &&
                server.cluster->migrating_slots_to[slot])
                server.cluster->migrating_slots_to[slot] = NULL;

            /* If this node was importing this slot, assigning the slot to
             * itself also clears the importing status. */
            if (n == server.cluster->myself &&
                server.cluster->importing_slots_from[slot])
                server.cluster->importing_slots_from[slot] = NULL;
            clusterDelSlot(slot);
            clusterAddSlot(n,slot);
        } else {
            addReplyError(c,"Invalid CLUSTER SETSLOT action or number of arguments");
            return;
        }
        clusterDoBeforeSleep(CLUSTER_TODO_UPDATE_STATE|CLUSTER_TODO_SAVE_CONFIG);
        addReply(c,shared.ok);

    } else if (!strcasecmp(c->argv[1]->ptr,"info") && c->argc == 2) {
        /* CLUSTER INFO */
        char *statestr[] = {"ok","fail","needhelp"};
        int slots_assigned = 0, slots_ok = 0, slots_pfail = 0, slots_fail = 0;
        int j;

        for (j = 0; j < REDIS_CLUSTER_SLOTS; j++) {
            clusterNode *n = server.cluster->slots[j];

            if (n == NULL) continue;
            slots_assigned++;
            if (n->flags & REDIS_NODE_FAIL) {
                slots_fail++;
            } else if (n->flags & REDIS_NODE_PFAIL) {
                slots_pfail++;
            } else {
                slots_ok++;
            }
        }

        sds info = sdscatprintf(sdsempty(),
            "cluster_state:%s\r\n"
            "cluster_slots_assigned:%d\r\n"
            "cluster_slots_ok:%d\r\n"
            "cluster_slots_pfail:%d\r\n"
            "cluster_slots_fail:%d\r\n"
            "cluster_known_nodes:%lu\r\n"
            "cluster_size:%d\r\n"
            "cluster_current_epoch:%llu\r\n"
            "cluster_stats_messages_sent:%lld\r\n"
            "cluster_stats_messages_received:%lld\r\n"
            , statestr[server.cluster->state],
            slots_assigned,
            slots_ok,
            slots_pfail,
            slots_fail,
            dictSize(server.cluster->nodes),
            server.cluster->size,
            (unsigned long long) server.cluster->currentEpoch,
            server.cluster->stats_bus_messages_sent,
            server.cluster->stats_bus_messages_received
        );
        addReplySds(c,sdscatprintf(sdsempty(),"$%lu\r\n",
            (unsigned long)sdslen(info)));
        addReplySds(c,info);
        addReply(c,shared.crlf);

    } else if (!strcasecmp(c->argv[1]->ptr,"saveconfig") && c->argc == 2) {
        int retval = clusterSaveConfig(1);

        if (retval == 0)
            addReply(c,shared.ok);
        else
            addReplyErrorFormat(c,"error saving the cluster node config: %s",
                strerror(errno));

    } else if (!strcasecmp(c->argv[1]->ptr,"keyslot") && c->argc == 3) {
        /* CLUSTER KEYSLOT <key> */
        // 返回 key 应该被 hash 到那个槽上

        sds key = c->argv[2]->ptr;

        addReplyLongLong(c,keyHashSlot(key,sdslen(key)));

    } else if (!strcasecmp(c->argv[1]->ptr,"countkeysinslot") && c->argc == 3) {
        /* CLUSTER COUNTKEYSINSLOT <slot> */
        // 计算指定 slot 上的键数量

        long long slot;

        // 取出 slot 参数
        if (getLongLongFromObjectOrReply(c,c->argv[2],&slot,NULL) != REDIS_OK)
            return;
        if (slot < 0 || slot >= REDIS_CLUSTER_SLOTS) {
            addReplyError(c,"Invalid slot");
            return;
        }

        addReplyLongLong(c,countKeysInSlot(slot));

    } else if (!strcasecmp(c->argv[1]->ptr,"getkeysinslot") && c->argc == 4) {
        /* CLUSTER GETKEYSINSLOT <slot> <count> */
        // 打印 count 个属于 slot 槽的键

        long long maxkeys, slot;
        unsigned int numkeys, j;
        robj **keys;

        // 取出 slot 参数
        if (getLongLongFromObjectOrReply(c,c->argv[2],&slot,NULL) != REDIS_OK)
            return;
        // 取出 count 参数
        if (getLongLongFromObjectOrReply(c,c->argv[3],&maxkeys,NULL) != REDIS_OK)
            return;
        // 检查参数的合法性
        if (slot < 0 || slot >= REDIS_CLUSTER_SLOTS || maxkeys < 0) {
            addReplyError(c,"Invalid slot or number of keys");
            return;
        }

        // 分配一个保存键的数组
        keys = zmalloc(sizeof(robj*)*maxkeys);
        // 将键记录到 keys 数组
        numkeys = getKeysInSlot(slot, keys, maxkeys);

        // 打印获得的键
        addReplyMultiBulkLen(c,numkeys);
        for (j = 0; j < numkeys; j++) addReplyBulk(c,keys[j]);
        zfree(keys);

    } else if (!strcasecmp(c->argv[1]->ptr,"forget") && c->argc == 3) {
        /* CLUSTER FORGET <NODE ID> */
        // 从集群中删除 NODE_ID 指定的节点

        // 查找 NODE_ID 指定的节点
        clusterNode *n = clusterLookupNode(c->argv[2]->ptr);

        // 该节点不存在于集群中
        if (!n) {
            addReplyErrorFormat(c,"Unknown node %s", (char*)c->argv[2]->ptr);
            return;
        }

        // 从集群中删除该节点
        clusterDelNode(n);

        clusterDoBeforeSleep(CLUSTER_TODO_UPDATE_STATE|CLUSTER_TODO_SAVE_CONFIG);
        addReply(c,shared.ok);

    } else if (!strcasecmp(c->argv[1]->ptr,"replicate") && c->argc == 3) {
        /* CLUSTER REPLICATE <NODE ID> */
        // 将当前节点设置为 NODE_ID 指定的节点的从节点（复制品）

        // 根据名字查找节点
        clusterNode *n = clusterLookupNode(c->argv[2]->ptr);

        /* Lookup the specified node in our table. */
        if (!n) {
            addReplyErrorFormat(c,"Unknown node %s", (char*)c->argv[2]->ptr);
            return;
        }

        /* I can't replicate myself. */
        // 指定节点是自己，不能进行复制
        if (n == server.cluster->myself) {
            addReplyError(c,"Can't replicate myself");
            return;
        }

        /* Can't replicate a slave. */
        // 不能复制一个从节点
        if (n->slaveof != NULL) {
            addReplyError(c,"I can only replicate a master, not a slave.");
            return;
        }

        /* We should have no assigned slots to accept to replicate some
         * other node. */
        // 如果我们将这个节点设置为从节点，那么这个节点负责处理的槽数量必须为 0
        // 并且数据库必须为空
        if (server.cluster->myself->numslots != 0 ||
            dictSize(server.db[0].dict) != 0)
        {
            addReplyError(c,"To set a master the node must be empty and without assigned slots.");
            return;
        }

        /* Set the master. */
        // 将节点 n 设为本节点的主节点
        clusterSetMaster(n);
        clusterDoBeforeSleep(CLUSTER_TODO_UPDATE_STATE|CLUSTER_TODO_SAVE_CONFIG);
        addReply(c,shared.ok);
    } else {
        addReplyError(c,"Wrong CLUSTER subcommand or number of arguments");
    }
}

/* -----------------------------------------------------------------------------
 * DUMP, RESTORE and MIGRATE commands
 * -------------------------------------------------------------------------- */

/* Generates a DUMP-format representation of the object 'o', adding it to the
 * io stream pointed by 'rio'. This function can't fail. */
void createDumpPayload(rio *payload, robj *o) {
    unsigned char buf[2];
    uint64_t crc;

    /* Serialize the object in a RDB-like format. It consist of an object type
     * byte followed by the serialized object. This is understood by RESTORE. */
    rioInitWithBuffer(payload,sdsempty());
    redisAssert(rdbSaveObjectType(payload,o));
    redisAssert(rdbSaveObject(payload,o));

    /* Write the footer, this is how it looks like:
     * ----------------+---------------------+---------------+
     * ... RDB payload | 2 bytes RDB version | 8 bytes CRC64 |
     * ----------------+---------------------+---------------+
     * RDB version and CRC are both in little endian.
     */

    /* RDB version */
    buf[0] = REDIS_RDB_VERSION & 0xff;
    buf[1] = (REDIS_RDB_VERSION >> 8) & 0xff;
    payload->io.buffer.ptr = sdscatlen(payload->io.buffer.ptr,buf,2);

    /* CRC64 */
    crc = crc64(0,(unsigned char*)payload->io.buffer.ptr,
                sdslen(payload->io.buffer.ptr));
    memrev64ifbe(&crc);
    payload->io.buffer.ptr = sdscatlen(payload->io.buffer.ptr,&crc,8);
}

/* Verify that the RDB version of the dump payload matches the one of this Redis
 * instance and that the checksum is ok.
 * If the DUMP payload looks valid REDIS_OK is returned, otherwise REDIS_ERR
 * is returned. */
int verifyDumpPayload(unsigned char *p, size_t len) {
    unsigned char *footer;
    uint16_t rdbver;
    uint64_t crc;

    /* At least 2 bytes of RDB version and 8 of CRC64 should be present. */
    if (len < 10) return REDIS_ERR;
    footer = p+(len-10);

    /* Verify RDB version */
    rdbver = (footer[1] << 8) | footer[0];
    if (rdbver != REDIS_RDB_VERSION) return REDIS_ERR;

    /* Verify CRC64 */
    crc = crc64(0,p,len-8);
    memrev64ifbe(&crc);
    return (memcmp(&crc,footer+2,8) == 0) ? REDIS_OK : REDIS_ERR;
}

/* DUMP keyname
 * DUMP is actually not used by Redis Cluster but it is the obvious
 * complement of RESTORE and can be useful for different applications. */
void dumpCommand(redisClient *c) {
    robj *o, *dumpobj;
    rio payload;

    /* Check if the key is here. */
    if ((o = lookupKeyRead(c->db,c->argv[1])) == NULL) {
        addReply(c,shared.nullbulk);
        return;
    }

    /* Create the DUMP encoded representation. */
    createDumpPayload(&payload,o);

    /* Transfer to the client */
    dumpobj = createObject(REDIS_STRING,payload.io.buffer.ptr);
    addReplyBulk(c,dumpobj);
    decrRefCount(dumpobj);
    return;
}

/* RESTORE key ttl serialized-value [REPLACE] */
void restoreCommand(redisClient *c) {
    long ttl;
    rio payload;
    int j, type, replace = 0;
    robj *obj;

    /* Parse additional options */
    for (j = 4; j < c->argc; j++) {
        if (!strcasecmp(c->argv[j]->ptr,"replace")) {
            replace = 1;
        } else {
            addReply(c,shared.syntaxerr);
            return;
        }
    }

    /* Make sure this key does not already exist here... */
    if (!replace && lookupKeyWrite(c->db,c->argv[1]) != NULL) {
        addReplyError(c,"Target key name is busy.");
        return;
    }

    /* Check if the TTL value makes sense */
    if (getLongFromObjectOrReply(c,c->argv[2],&ttl,NULL) != REDIS_OK) {
        return;
    } else if (ttl < 0) {
        addReplyError(c,"Invalid TTL value, must be >= 0");
        return;
    }

    /* Verify RDB version and data checksum. */
    if (verifyDumpPayload(c->argv[3]->ptr,sdslen(c->argv[3]->ptr)) == REDIS_ERR) {
        addReplyError(c,"DUMP payload version or checksum are wrong");
        return;
    }

    rioInitWithBuffer(&payload,c->argv[3]->ptr);
    if (((type = rdbLoadObjectType(&payload)) == -1) ||
        ((obj = rdbLoadObject(type,&payload)) == NULL))
    {
        addReplyError(c,"Bad data format");
        return;
    }

    /* Remove the old key if needed. */
    if (replace) dbDelete(c->db,c->argv[1]);

    /* Create the key and set the TTL if any */
    dbAdd(c->db,c->argv[1],obj);
    if (ttl) setExpire(c->db,c->argv[1],mstime()+ttl);
    signalModifiedKey(c->db,c->argv[1]);
    addReply(c,shared.ok);
    server.dirty++;
}

/* MIGRATE socket cache implementation.
 *
 * We take a map between host:ip and a TCP socket that we used to connect
 * to this instance in recent time.
 * This sockets are closed when the max number we cache is reached, and also
 * in serverCron() when they are around for more than a few seconds. */
#define MIGRATE_SOCKET_CACHE_ITEMS 64 /* max num of items in the cache. */
#define MIGRATE_SOCKET_CACHE_TTL 10 /* close cached socekts after 10 sec. */

typedef struct migrateCachedSocket {
    int fd;
    time_t last_use_time;
} migrateCachedSocket;

/* Return a TCP scoket connected with the target instance, possibly returning
 * a cached one.
 *
 * This function is responsible of sending errors to the client if a
 * connection can't be established. In this case -1 is returned.
 * Otherwise on success the socket is returned, and the caller should not
 * attempt to free it after usage.
 *
 * If the caller detects an error while using the socket, migrateCloseSocket()
 * should be called so that the connection will be craeted from scratch
 * the next time. */
int migrateGetSocket(redisClient *c, robj *host, robj *port, long timeout) {
    int fd;
    sds name = sdsempty();
    migrateCachedSocket *cs;

    /* Check if we have an already cached socket for this ip:port pair. */
    name = sdscatlen(name,host->ptr,sdslen(host->ptr));
    name = sdscatlen(name,":",1);
    name = sdscatlen(name,port->ptr,sdslen(port->ptr));
    cs = dictFetchValue(server.migrate_cached_sockets,name);
    if (cs) {
        sdsfree(name);
        cs->last_use_time = server.unixtime;
        return cs->fd;
    }

    /* No cached socket, create one. */
    if (dictSize(server.migrate_cached_sockets) == MIGRATE_SOCKET_CACHE_ITEMS) {
        /* Too many items, drop one at random. */
        dictEntry *de = dictGetRandomKey(server.migrate_cached_sockets);
        cs = dictGetVal(de);
        close(cs->fd);
        zfree(cs);
        dictDelete(server.migrate_cached_sockets,dictGetKey(de));
    }

    /* Create the socket */
    fd = anetTcpNonBlockConnect(server.neterr,c->argv[1]->ptr,
                atoi(c->argv[2]->ptr));
    if (fd == -1) {
        sdsfree(name);
        addReplyErrorFormat(c,"Can't connect to target node: %s",
            server.neterr);
        return -1;
    }
    anetEnableTcpNoDelay(server.neterr,fd);

    /* Check if it connects within the specified timeout. */
    if ((aeWait(fd,AE_WRITABLE,timeout) & AE_WRITABLE) == 0) {
        sdsfree(name);
        addReplySds(c,sdsnew("-IOERR error or timeout connecting to the client\r\n"));
        close(fd);
        return -1;
    }

    /* Add to the cache and return it to the caller. */
    cs = zmalloc(sizeof(*cs));
    cs->fd = fd;
    cs->last_use_time = server.unixtime;
    dictAdd(server.migrate_cached_sockets,name,cs);
    return fd;
}

/* Free a migrate cached connection. */
void migrateCloseSocket(robj *host, robj *port) {
    sds name = sdsempty();
    migrateCachedSocket *cs;

    name = sdscatlen(name,host->ptr,sdslen(host->ptr));
    name = sdscatlen(name,":",1);
    name = sdscatlen(name,port->ptr,sdslen(port->ptr));
    cs = dictFetchValue(server.migrate_cached_sockets,name);
    if (!cs) {
        sdsfree(name);
        return;
    }

    close(cs->fd);
    zfree(cs);
    dictDelete(server.migrate_cached_sockets,name);
    sdsfree(name);
}

void migrateCloseTimedoutSockets(void) {
    dictIterator *di = dictGetSafeIterator(server.migrate_cached_sockets);
    dictEntry *de;

    while((de = dictNext(di)) != NULL) {
        migrateCachedSocket *cs = dictGetVal(de);

        if ((server.unixtime - cs->last_use_time) > MIGRATE_SOCKET_CACHE_TTL) {
            close(cs->fd);
            zfree(cs);
            dictDelete(server.migrate_cached_sockets,dictGetKey(de));
        }
    }
    dictReleaseIterator(di);
}

/* MIGRATE host port key dbid timeout [COPY | REPLACE] */
void migrateCommand(redisClient *c) {
    int fd, copy, replace, j;
    long timeout;
    long dbid;
    long long ttl, expireat;
    robj *o;
    rio cmd, payload;
    int retry_num = 0;

try_again:
    /* Initialization */
    copy = 0;
    replace = 0;
    ttl = 0;

    /* Parse additional options */
    for (j = 6; j < c->argc; j++) {
        if (!strcasecmp(c->argv[j]->ptr,"copy")) {
            copy = 1;
        } else if (!strcasecmp(c->argv[j]->ptr,"replace")) {
            replace = 1;
        } else {
            addReply(c,shared.syntaxerr);
            return;
        }
    }

    /* Sanity check */
    if (getLongFromObjectOrReply(c,c->argv[5],&timeout,NULL) != REDIS_OK)
        return;
    if (getLongFromObjectOrReply(c,c->argv[4],&dbid,NULL) != REDIS_OK)
        return;
    if (timeout <= 0) timeout = 1000;

    /* Check if the key is here. If not we reply with success as there is
     * nothing to migrate (for instance the key expired in the meantime), but
     * we include such information in the reply string. */
    if ((o = lookupKeyRead(c->db,c->argv[3])) == NULL) {
        addReplySds(c,sdsnew("+NOKEY\r\n"));
        return;
    }
    
    /* Connect */
    fd = migrateGetSocket(c,c->argv[1],c->argv[2],timeout);
    if (fd == -1) return; /* error sent to the client by migrateGetSocket() */

    /* Create RESTORE payload and generate the protocol to call the command. */
    rioInitWithBuffer(&cmd,sdsempty());
    redisAssertWithInfo(c,NULL,rioWriteBulkCount(&cmd,'*',2));
    redisAssertWithInfo(c,NULL,rioWriteBulkString(&cmd,"SELECT",6));
    redisAssertWithInfo(c,NULL,rioWriteBulkLongLong(&cmd,dbid));

    expireat = getExpire(c->db,c->argv[3]);
    if (expireat != -1) {
        ttl = expireat-mstime();
        if (ttl < 1) ttl = 1;
    }
    redisAssertWithInfo(c,NULL,rioWriteBulkCount(&cmd,'*',replace ? 5 : 4));
    if (server.cluster_enabled)
        redisAssertWithInfo(c,NULL,
            rioWriteBulkString(&cmd,"RESTORE-ASKING",14));
    else
        redisAssertWithInfo(c,NULL,rioWriteBulkString(&cmd,"RESTORE",7));
    redisAssertWithInfo(c,NULL,sdsEncodedObject(c->argv[3]));
    redisAssertWithInfo(c,NULL,rioWriteBulkString(&cmd,c->argv[3]->ptr,sdslen(c->argv[3]->ptr)));
    redisAssertWithInfo(c,NULL,rioWriteBulkLongLong(&cmd,ttl));

    /* Emit the payload argument, that is the serialized object using
     * the DUMP format. */
    createDumpPayload(&payload,o);
    redisAssertWithInfo(c,NULL,rioWriteBulkString(&cmd,payload.io.buffer.ptr,
                                sdslen(payload.io.buffer.ptr)));
    sdsfree(payload.io.buffer.ptr);

    /* Add the REPLACE option to the RESTORE command if it was specified
     * as a MIGRATE option. */
    if (replace)
        redisAssertWithInfo(c,NULL,rioWriteBulkString(&cmd,"REPLACE",7));

    /* Transfer the query to the other node in 64K chunks. */
    errno = 0;
    {
        sds buf = cmd.io.buffer.ptr;
        size_t pos = 0, towrite;
        int nwritten = 0;

        while ((towrite = sdslen(buf)-pos) > 0) {
            towrite = (towrite > (64*1024) ? (64*1024) : towrite);
            nwritten = syncWrite(fd,buf+pos,towrite,timeout);
            if (nwritten != (signed)towrite) goto socket_wr_err;
            pos += nwritten;
        }
    }

    /* Read back the reply. */
    {
        char buf1[1024];
        char buf2[1024];

        /* Read the two replies */
        if (syncReadLine(fd, buf1, sizeof(buf1), timeout) <= 0)
            goto socket_rd_err;
        if (syncReadLine(fd, buf2, sizeof(buf2), timeout) <= 0)
            goto socket_rd_err;
        if (buf1[0] == '-' || buf2[0] == '-') {
            addReplyErrorFormat(c,"Target instance replied with error: %s",
                (buf1[0] == '-') ? buf1+1 : buf2+1);
        } else {
            robj *aux;

            if (!copy) {
                /* No COPY option: remove the local key, signal the change. */
                dbDelete(c->db,c->argv[3]);
                signalModifiedKey(c->db,c->argv[3]);
            }
            addReply(c,shared.ok);
            server.dirty++;

            /* Translate MIGRATE as DEL for replication/AOF. */
            aux = createStringObject("DEL",3);
            rewriteClientCommandVector(c,2,aux,c->argv[3]);
            decrRefCount(aux);
        }
    }

    sdsfree(cmd.io.buffer.ptr);
    return;

socket_wr_err:
    sdsfree(cmd.io.buffer.ptr);
    migrateCloseSocket(c->argv[1],c->argv[2]);
    if (errno != ETIMEDOUT && retry_num++ == 0) goto try_again;
    addReplySds(c,
        sdsnew("-IOERR error or timeout writing to target instance\r\n"));
    return;

socket_rd_err:
    sdsfree(cmd.io.buffer.ptr);
    migrateCloseSocket(c->argv[1],c->argv[2]);
    if (errno != ETIMEDOUT && retry_num++ == 0) goto try_again;
    addReplySds(c,
        sdsnew("-IOERR error or timeout reading from target node\r\n"));
    return;
}

/* The ASKING command is required after a -ASK redirection.
 * The client should issue ASKING before to actually send the command to
 * the target instance. See the Redis Cluster specification for more
 * information. */
void askingCommand(redisClient *c) {
    if (server.cluster_enabled == 0) {
        addReplyError(c,"This instance has cluster support disabled");
        return;
    }
    c->flags |= REDIS_ASKING;
    addReply(c,shared.ok);
}

/* -----------------------------------------------------------------------------
 * Cluster functions related to serving / redirecting clients
 * -------------------------------------------------------------------------- */

/* Return the pointer to the cluster node that is able to serve the command.
 * For the function to succeed the command should only target a single
 * key (or the same key multiple times).
 *
 * If the returned node should be used only for this request, the *ask
 * integer is set to '1', otherwise to '0'. This is used in order to
 * let the caller know if we should reply with -MOVED or with -ASK.
 *
 * If the command contains multiple keys, and as a consequence it is not
 * possible to handle the request in Redis Cluster, NULL is returned. */
clusterNode *getNodeByQuery(redisClient *c, struct redisCommand *cmd, robj **argv, int argc, int *hashslot, int *ask) {
    clusterNode *n = NULL;
    robj *firstkey = NULL;
    multiState *ms, _ms;
    multiCmd mc;
    int i, slot = 0;

    /* We handle all the cases as if they were EXEC commands, so we have
     * a common code path for everything */
    if (cmd->proc == execCommand) {
        /* If REDIS_MULTI flag is not set EXEC is just going to return an
         * error. */
        if (!(c->flags & REDIS_MULTI)) return server.cluster->myself;
        ms = &c->mstate;
    } else {
        /* In order to have a single codepath create a fake Multi State
         * structure if the client is not in MULTI/EXEC state, this way
         * we have a single codepath below. */
        ms = &_ms;
        _ms.commands = &mc;
        _ms.count = 1;
        mc.argv = argv;
        mc.argc = argc;
        mc.cmd = cmd;
    }

    /* Check that all the keys are the same key, and get the slot and
     * node for this key. */
    for (i = 0; i < ms->count; i++) {
        struct redisCommand *mcmd;
        robj **margv;
        int margc, *keyindex, numkeys, j;

        mcmd = ms->commands[i].cmd;
        margc = ms->commands[i].argc;
        margv = ms->commands[i].argv;

        keyindex = getKeysFromCommand(mcmd,margv,margc,&numkeys,
                                      REDIS_GETKEYS_ALL);
        for (j = 0; j < numkeys; j++) {
            if (firstkey == NULL) {
                /* This is the first key we see. Check what is the slot
                 * and node. */
                firstkey = margv[keyindex[j]];

                slot = keyHashSlot((char*)firstkey->ptr, sdslen(firstkey->ptr));
                n = server.cluster->slots[slot];
                redisAssertWithInfo(c,firstkey,n != NULL);
            } else {
                /* If it is not the first key, make sure it is exactly
                 * the same key as the first we saw. */
                if (!equalStringObjects(firstkey,margv[keyindex[j]])) {
                    getKeysFreeResult(keyindex);
                    return NULL;
                }
            }
        }
        getKeysFreeResult(keyindex);
    }
    if (ask) *ask = 0; /* This is the default. Set to 1 if needed later. */
    /* No key at all in command? then we can serve the request
     * without redirections. */
    if (n == NULL) return server.cluster->myself;
    if (hashslot) *hashslot = slot;
    /* This request is about a slot we are migrating into another instance?
     * Then we need to check if we have the key. If we have it we can reply.
     * If instead is a new key, we pass the request to the node that is
     * receiving the slot. */
    if (n == server.cluster->myself &&
        server.cluster->migrating_slots_to[slot] != NULL)
    {
        if (lookupKeyRead(&server.db[0],firstkey) == NULL) {
            if (ask) *ask = 1;
            return server.cluster->migrating_slots_to[slot];
        }
    }
    /* Handle the case in which we are receiving this hash slot from
     * another instance, so we'll accept the query even if in the table
     * it is assigned to a different node, but only if the client
     * issued an ASKING command before. */
    if (server.cluster->importing_slots_from[slot] != NULL &&
        (c->flags & REDIS_ASKING || cmd->flags & REDIS_CMD_ASKING)) {
        return server.cluster->myself;
    }
    /* It's not a -ASK case. Base case: just return the right node. */
    return n;
}<|MERGE_RESOLUTION|>--- conflicted
+++ resolved
@@ -919,19 +919,31 @@
 
 /* Return true if we already have a node in HANDSHAKE state matching the
  * specified ip address and port number. This function is used in order to
- * avoid adding a new handshake node for the same address multiple times. */
+ * avoid adding a new handshake node for the same address multiple times. 
+ *
+ * 如果当前节点已经向 ip 和 port 所指定的节点进行了握手，
+ * 那么返回 1 。
+ *
+ * 这个函数用于防止对同一个节点进行多次握手。
+ */
 int clusterHandshakeInProgress(char *ip, int port) {
     dictIterator *di;
     dictEntry *de;
 
+    // 遍历所有已知节点
     di = dictGetSafeIterator(server.cluster->nodes);
     while((de = dictNext(di)) != NULL) {
         clusterNode *node = dictGetVal(de);
 
+        // 跳过非握手状态的节点，之后剩下的都是正在握手的节点
         if (!(node->flags & REDIS_NODE_HANDSHAKE)) continue;
+
+        // 给定 ip 和 port 的节点正在进行握手
         if (!strcasecmp(node->ip,ip) && node->port == port) break;
     }
     dictReleaseIterator(di);
+
+    // 检查节点是否正在握手
     return de != NULL;
 }
 
@@ -940,14 +952,22 @@
  * started. On error zero is returned and errno is set to one of the
  * following values:
  *
+ * 如果还没有与指定的地址进行过握手，那么进行握手。
+ * 返回 1 表示握手已经开始，
+ * 返回 0 并将 errno 设置为以下值来表示意外情况：
+ *
  * EAGAIN - There is already an handshake in progress for this address.
- * EINVAL - IP or port are not valid. */
+ *          已经有握手在进行中了。
+ * EINVAL - IP or port are not valid. 
+ *          ip 或者 port 参数不合法。
+ */
 int clusterStartHandshake(char *ip, int port) {
     clusterNode *n;
     char norm_ip[REDIS_IP_STR_LEN];
     struct sockaddr_storage sa;
 
     /* IP sanity check */
+    // ip 合法性检查
     if (inet_pton(AF_INET,ip,
             &(((struct sockaddr_in *)&sa)->sin_addr)))
     {
@@ -962,6 +982,7 @@
     }
 
     /* Port sanity check */
+    // port 合法性检查
     if (port <= 0 || port > (65535-REDIS_CLUSTER_PORT_INCR)) {
         errno = EINVAL;
         return 0;
@@ -978,6 +999,7 @@
             (void*)&(((struct sockaddr_in6 *)&sa)->sin6_addr),
             norm_ip,REDIS_CLUSTER_IPLEN);
 
+    // 检查节点是否已经发送握手请求，如果是的话，那么直接返回，防止出现重复握手
     if (clusterHandshakeInProgress(norm_ip,port)) {
         errno = EAGAIN;
         return 0;
@@ -986,10 +1008,16 @@
     /* Add the node with a random address (NULL as first argument to
      * createClusterNode()). Everything will be fixed during the
      * handskake. */
+    // 给正在 HANDSHAKE 的新节点添加一个随机地址
+    // 当 HANDSHAKE 完成，当前节点会取得 HANDSHAKE 节点的真正地址
+    // 到时会用真地址替换随机地址
     n = createClusterNode(NULL,REDIS_NODE_HANDSHAKE|REDIS_NODE_MEET);
     memcpy(n->ip,norm_ip,sizeof(n->ip));
     n->port = port;
+
+    // 添加节点
     clusterAddNode(n);
+
     return 1;
 }
 
@@ -2710,12 +2738,9 @@
 
     /* Start assuming the state is OK. We'll turn it into FAIL if there
      * are the right conditions. */
-<<<<<<< HEAD
+
     // 先假设节点状态为 OK ，后面再检测节点是否真的下线
-    server.cluster->state = REDIS_CLUSTER_OK;
-=======
     new_state = REDIS_CLUSTER_OK;
->>>>>>> 94e8c9e7
 
     /* Check if all the slots are covered. */
     // 检查是否所有槽都已经有某个节点在处理
@@ -2755,20 +2780,11 @@
 
     /* If we can't reach at least half the masters, change the cluster state
      * to FAIL, as we are not even able to mark nodes as FAIL in this side
-<<<<<<< HEAD
      * of the netsplit because of lack of majority.
      *
      * 如果不能连接到半数以上节点，那么将我们自己的状态设置为 FAIL
      * 因为在少于半数节点的情况下，节点是无法将一个节点判断为 FAIL 的。
-     *
-     * TODO: when this condition is entered, we should not undo it for some
-     * (small) time after the majority is reachable again, to make sure that
-     * other nodes have enough time to inform this node of a configuration change.
-     * Otherwise a client with an old routing table may write to this node
-     * and later it may turn into a slave losing the write. */
-=======
-     * of the netsplit because of lack of majority. */
->>>>>>> 94e8c9e7
+     */
     {
         int needed_quorum = (server.cluster->size / 2) + 1;
         
@@ -3024,65 +3040,16 @@
     }
 
     if (!strcasecmp(c->argv[1]->ptr,"meet") && c->argc == 4) {
-<<<<<<< HEAD
         /* CLUSTER MEET <ip> <port> */
         // 将给定地址的节点添加到集群里面
-
-        clusterNode *n;
-        struct sockaddr_storage sa;
         long port;
 
-        /* Perform sanity checks on IP/port */
-        // 检查 IP 和 port 的合法性
-        if (inet_pton(AF_INET,c->argv[2]->ptr,
-            &(((struct sockaddr_in *)&sa)->sin_addr)))
-        {
-            sa.ss_family = AF_INET;
-        } else if (inet_pton(AF_INET6,c->argv[2]->ptr,
-            &(((struct sockaddr_in6 *)&sa)->sin6_addr)))
-        {
-            sa.ss_family = AF_INET6;
-        } else {
-            addReplyError(c,"Invalid IP address in MEET");
-            return;
-        }
-        if (getLongFromObjectOrReply(c, c->argv[3], &port, NULL) != REDIS_OK ||
-                    port < 0 || port > (65535-REDIS_CLUSTER_PORT_INCR))
-        {
-=======
-        long port;
-
+        // 检查 port 参数的合法性
         if (getLongFromObjectOrReply(c, c->argv[3], &port, NULL) != REDIS_OK) {
->>>>>>> 94e8c9e7
             addReplyError(c,"Invalid TCP port specified");
             return;
         }
 
-<<<<<<< HEAD
-        /* Finally add the node to the cluster with a random name, this 
-         * will get fixed in the first handshake (ping/pong). */
-        // 创建一个新节点，节点的名字是随机的，但第一次 HANDSHAKE 之后名字会被更新
-        n = createClusterNode(NULL,REDIS_NODE_HANDSHAKE|REDIS_NODE_MEET);
-
-        /* Set node->ip as the normalized string representation of the node
-         * IP address. */
-        // 为节点设置 IP 和端口号
-        if (sa.ss_family == AF_INET)
-            inet_ntop(AF_INET,
-                (void*)&(((struct sockaddr_in *)&sa)->sin_addr),
-                n->ip,REDIS_CLUSTER_IPLEN);
-        else
-            inet_ntop(AF_INET6,
-                (void*)&(((struct sockaddr_in6 *)&sa)->sin6_addr),
-                n->ip,REDIS_CLUSTER_IPLEN);
-        n->port = port;
-
-        // 将节点添加到集群当中
-        clusterAddNode(n);
-
-        addReply(c,shared.ok);
-
-=======
         if (clusterStartHandshake(c->argv[2]->ptr,port) == 0 &&
             errno == EINVAL)
         {
@@ -3090,7 +3057,7 @@
         } else {
             addReply(c,shared.ok);
         }
->>>>>>> 94e8c9e7
+
     } else if (!strcasecmp(c->argv[1]->ptr,"nodes") && c->argc == 2) {
         /* CLUSTER NODES */
         // 列出集群所有节点的信息
