--- conflicted
+++ resolved
@@ -3558,15 +3558,13 @@
             /* If the runid in the reply is not "*" the Sentinel actually
              * replied with a vote. */
             sdsfree(ri->leader);
-<<<<<<< HEAD
-            // 设置实例的领头
-=======
+            // 打印日志
             if (ri->leader_epoch != r->element[2]->integer)
                 redisLog(REDIS_WARNING,
                     "%s voted for %s %llu", ri->name,
                     r->element[1]->str,
                     (unsigned long long) r->element[2]->integer);
->>>>>>> 3db825fd
+            // 设置实例的领头
             ri->leader = sdsnew(r->element[1]->str);
             ri->leader_epoch = r->element[2]->integer;
         }
